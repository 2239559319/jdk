--- conflicted
+++ resolved
@@ -37,60 +37,6 @@
 #include "runtime/jniHandles.hpp"
 #include "runtime/mutexLocker.hpp"
 
-<<<<<<< HEAD
-CompileTask*  CompileTask::_task_free_list = nullptr;
-
-/**
- * Allocate a CompileTask, from the free list if possible.
- */
-CompileTask* CompileTask::allocate() {
-  MutexLocker locker(CompileTaskAlloc_lock);
-  CompileTask* task = nullptr;
-
-  if (_task_free_list != nullptr) {
-    task = _task_free_list;
-    _task_free_list = task->next();
-    task->set_next(nullptr);
-  } else {
-    task = new CompileTask();
-    task->set_next(nullptr);
-    task->set_is_free(true);
-  }
-  assert(task->is_free(), "Task must be free.");
-  task->set_is_free(false);
-  return task;
-}
-
-/**
-* Add a task to the free list.
-*/
-void CompileTask::free(CompileTask* task) {
-  MutexLocker locker(CompileTaskAlloc_lock);
-  if (!task->is_free()) {
-    assert(!task->lock()->is_locked(), "Should not be locked when freed");
-    task->_method_handle.release();
-    if (task->_failure_reason_on_C_heap && task->_failure_reason != nullptr) {
-      os::free((void*) task->_failure_reason);
-    }
-    task->_failure_reason = nullptr;
-    task->_failure_reason_on_C_heap = false;
-
-    task->set_is_free(true);
-    task->set_next(_task_free_list);
-    _task_free_list = task;
-  }
-}
-
-void CompileTask::initialize(int compile_id,
-                             const methodHandle& method,
-                             int osr_bci,
-                             int comp_level,
-                             int hot_count,
-                             CompileTask::CompileReason compile_reason,
-                             bool is_blocking) {
-  assert(!_lock->is_locked(), "bad locking");
-
-=======
 int CompileTask::_active_tasks = 0;
 
 CompileTask::CompileTask(int compile_id,
@@ -101,7 +47,6 @@
                          CompileReason compile_reason,
                          bool is_blocking) {
   Thread* thread = Thread::current();
->>>>>>> a41d3507
   _compile_id = compile_id;
   _method_handle = UnloadableMethodHandle(method());
   _osr_bci = osr_bci;
@@ -136,11 +81,7 @@
 }
 
 CompileTask::~CompileTask() {
-  if (_method_holder != nullptr && JNIHandles::is_weak_global_handle(_method_holder)) {
-    JNIHandles::destroy_weak_global(_method_holder);
-  } else {
-    JNIHandles::destroy_global(_method_holder);
-  }
+  _method_handle.release();
   if (_failure_reason_on_C_heap && _failure_reason != nullptr) {
     os::free((void*) _failure_reason);
     _failure_reason = nullptr;
