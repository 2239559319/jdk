/*
 * Copyright (c) 1999, 2011, Oracle and/or its affiliates. All rights reserved.
 * DO NOT ALTER OR REMOVE COPYRIGHT NOTICES OR THIS FILE HEADER.
 *
 * This code is free software; you can redistribute it and/or modify it
 * under the terms of the GNU General Public License version 2 only, as
 * published by the Free Software Foundation.  Oracle designates this
 * particular file as subject to the "Classpath" exception as provided
 * by Oracle in the LICENSE file that accompanied this code.
 *
 * This code is distributed in the hope that it will be useful, but WITHOUT
 * ANY WARRANTY; without even the implied warranty of MERCHANTABILITY or
 * FITNESS FOR A PARTICULAR PURPOSE.  See the GNU General Public License
 * version 2 for more details (a copy is included in the LICENSE file that
 * accompanied this code).
 *
 * You should have received a copy of the GNU General Public License version
 * 2 along with this work; if not, write to the Free Software Foundation,
 * Inc., 51 Franklin St, Fifth Floor, Boston, MA 02110-1301 USA.
 *
 * Please contact Oracle, 500 Oracle Parkway, Redwood Shores, CA 94065 USA
 * or visit www.oracle.com if you need additional information or have any
 * questions.
 */

package com.sun.tools.javac.code;

import com.sun.tools.javac.util.*;
import java.util.Iterator;

/** A scope represents an area of visibility in a Java program. The
 *  Scope class is a container for symbols which provides
 *  efficient access to symbols given their names. Scopes are implemented
 *  as hash tables with "open addressing" and "double hashing".
 *  Scopes can be nested; the next field of a scope points
 *  to its next outer scope. Nested scopes can share their hash tables.
 *
 *  <p><b>This is NOT part of any supported API.
 *  If you write code that depends on this, you do so at your own risk.
 *  This code and its internal interfaces are subject to change or
 *  deletion without notice.</b>
 */
public class Scope {

    /** The number of scopes that share this scope's hash table.
     */
    private int shared;

    /** Next enclosing scope (with whom this scope may share a hashtable)
     */
    public Scope next;

    /** The scope's owner.
     */
    public Symbol owner;

    /** A hash table for the scope's entries.
     */
    Entry[] table;

    /** Mask for hash codes, always equal to (table.length - 1).
     */
    int hashMask;

    /** A linear list that also contains all entries in
     *  reverse order of appearance (i.e later entries are pushed on top).
     */
    public Entry elems;

    /** The number of elements in this scope.
     * This includes deleted elements, whose value is the sentinel.
     */
    int nelems = 0;

    /** A list of scopes to be notified if items are to be removed from this scope.
     */
<<<<<<< HEAD
    List<Scope> listeners = List.nil();
=======
    List<ScopeListener> listeners = List.nil();
>>>>>>> d3dc8258

    /** Use as a "not-found" result for lookup.
     * Also used to mark deleted entries in the table.
     */
    private static final Entry sentinel = new Entry(null, null, null, null);

    /** The hash table's initial size.
     */
    private static final int INITIAL_SIZE = 0x10;

    /** A value for the empty scope.
     */
    public static final Scope emptyScope = new Scope(null, null, new Entry[]{});

    /** Construct a new scope, within scope next, with given owner, using
     *  given table. The table's length must be an exponent of 2.
     */
    private Scope(Scope next, Symbol owner, Entry[] table) {
        this.next = next;
        Assert.check(emptyScope == null || owner != null);
        this.owner = owner;
        this.table = table;
        this.hashMask = table.length - 1;
    }

    /** Convenience constructor used for dup and dupUnshared. */
    private Scope(Scope next, Symbol owner, Entry[] table, int nelems) {
        this(next, owner, table);
        this.nelems = nelems;
    }

    /** Construct a new scope, within scope next, with given owner,
     *  using a fresh table of length INITIAL_SIZE.
     */
    public Scope(Symbol owner) {
        this(null, owner, new Entry[INITIAL_SIZE]);
    }

    /** Construct a fresh scope within this scope, with same owner,
     *  which shares its table with the outer scope. Used in connection with
     *  method leave if scope access is stack-like in order to avoid allocation
     *  of fresh tables.
     */
    public Scope dup() {
        return dup(this.owner);
    }

    /** Construct a fresh scope within this scope, with new owner,
     *  which shares its table with the outer scope. Used in connection with
     *  method leave if scope access is stack-like in order to avoid allocation
     *  of fresh tables.
     */
    public Scope dup(Symbol newOwner) {
        Scope result = new Scope(this, newOwner, this.table, this.nelems);
        shared++;
        // System.out.println("====> duping scope " + this.hashCode() + " owned by " + newOwner + " to " + result.hashCode());
        // new Error().printStackTrace(System.out);
        return result;
    }

    /** Construct a fresh scope within this scope, with same owner,
     *  with a new hash table, whose contents initially are those of
     *  the table of its outer scope.
     */
    public Scope dupUnshared() {
        return new Scope(this, this.owner, this.table.clone(), this.nelems);
    }

    /** Remove all entries of this scope from its table, if shared
     *  with next.
     */
    public Scope leave() {
        Assert.check(shared == 0);
        if (table != next.table) return next;
        while (elems != null) {
            int hash = getIndex(elems.sym.name);
            Entry e = table[hash];
            Assert.check(e == elems, elems.sym);
            table[hash] = elems.shadowed;
            elems = elems.sibling;
        }
        Assert.check(next.shared > 0);
        next.shared--;
        next.nelems = nelems;
        // System.out.println("====> leaving scope " + this.hashCode() + " owned by " + this.owner + " to " + next.hashCode());
        // new Error().printStackTrace(System.out);
        return next;
    }

    /** Double size of hash table.
     */
    private void dble() {
        Assert.check(shared == 0);
        Entry[] oldtable = table;
        Entry[] newtable = new Entry[oldtable.length * 2];
        for (Scope s = this; s != null; s = s.next) {
            if (s.table == oldtable) {
                Assert.check(s == this || s.shared != 0);
                s.table = newtable;
                s.hashMask = newtable.length - 1;
            }
        }
        int n = 0;
        for (int i = oldtable.length; --i >= 0; ) {
            Entry e = oldtable[i];
            if (e != null && e != sentinel) {
                table[getIndex(e.sym.name)] = e;
                n++;
            }
        }
        // We don't need to update nelems for shared inherited scopes,
        // since that gets handled by leave().
        nelems = n;
    }

    /** Enter symbol sym in this scope.
     */
    public void enter(Symbol sym) {
        Assert.check(shared == 0);
        enter(sym, this);
    }

    public void enter(Symbol sym, Scope s) {
        enter(sym, s, s);
    }

    /**
     * Enter symbol sym in this scope, but mark that it comes from
     * given scope `s' accessed through `origin'.  The last two
     * arguments are only used in import scopes.
     */
    public void enter(Symbol sym, Scope s, Scope origin) {
        Assert.check(shared == 0);
        if (nelems * 3 >= hashMask * 2)
            dble();
        int hash = getIndex(sym.name);
        Entry old = table[hash];
        if (old == null) {
            old = sentinel;
            nelems++;
        }
        Entry e = makeEntry(sym, old, elems, s, origin);
        table[hash] = e;
        elems = e;
<<<<<<< HEAD
=======

        //notify listeners
        for (List<ScopeListener> l = listeners; l.nonEmpty(); l = l.tail) {
            l.head.symbolAdded(sym, this);
        }
>>>>>>> d3dc8258
    }

    Entry makeEntry(Symbol sym, Entry shadowed, Entry sibling, Scope scope, Scope origin) {
        return new Entry(sym, shadowed, sibling, scope);
    }


    public interface ScopeListener {
        public void symbolAdded(Symbol sym, Scope s);
        public void symbolRemoved(Symbol sym, Scope s);
    }

    public void addScopeListener(ScopeListener sl) {
        listeners = listeners.prepend(sl);
    }

    /** Remove symbol from this scope.  Used when an inner class
     *  attribute tells us that the class isn't a package member.
     */
    public void remove(Symbol sym) {
        Assert.check(shared == 0);
        Entry e = lookup(sym.name);
        if (e.scope == null) return;

        // remove e from table and shadowed list;
        int i = getIndex(sym.name);
        Entry te = table[i];
        if (te == e)
            table[i] = e.shadowed;
        else while (true) {
            if (te.shadowed == e) {
                te.shadowed = e.shadowed;
                break;
            }
            te = te.shadowed;
        }

        // remove e from elems and sibling list
        te = elems;
        if (te == e)
            elems = e.sibling;
        else while (true) {
            if (te.sibling == e) {
                te.sibling = e.sibling;
                break;
            }
            te = te.sibling;
        }

        //notify listeners
        for (List<ScopeListener> l = listeners; l.nonEmpty(); l = l.tail) {
            l.head.symbolRemoved(sym, this);
        }
    }

    /** Enter symbol sym in this scope if not already there.
     */
    public void enterIfAbsent(Symbol sym) {
        Assert.check(shared == 0);
        Entry e = lookup(sym.name);
        while (e.scope == this && e.sym.kind != sym.kind) e = e.next();
        if (e.scope != this) enter(sym);
    }

    /** Given a class, is there already a class with same fully
     *  qualified name in this (import) scope?
     */
    public boolean includes(Symbol c) {
        for (Scope.Entry e = lookup(c.name);
             e.scope == this;
             e = e.next()) {
            if (e.sym == c) return true;
        }
        return false;
    }

    static final Filter<Symbol> noFilter = new Filter<Symbol>() {
        public boolean accepts(Symbol s) {
            return true;
        }
    };

    /** Return the entry associated with given name, starting in
     *  this scope and proceeding outwards. If no entry was found,
     *  return the sentinel, which is characterized by having a null in
     *  both its scope and sym fields, whereas both fields are non-null
     *  for regular entries.
     */
    public Entry lookup(Name name) {
        return lookup(name, noFilter);
    }
    public Entry lookup(Name name, Filter<Symbol> sf) {
        Entry e = table[getIndex(name)];
        if (e == null || e == sentinel)
            return sentinel;
        while (e.scope != null && (e.sym.name != name || !sf.accepts(e.sym)))
            e = e.shadowed;
        return e;
    }

    /*void dump (java.io.PrintStream out) {
        out.println(this);
        for (int l=0; l < table.length; l++) {
            Entry le = table[l];
            out.print("#"+l+": ");
            if (le==sentinel) out.println("sentinel");
            else if(le == null) out.println("null");
            else out.println(""+le+" s:"+le.sym);
        }
    }*/

    /** Look for slot in the table.
     *  We use open addressing with double hashing.
     */
    int getIndex (Name name) {
        int h = name.hashCode();
        int i = h & hashMask;
        // The expression below is always odd, so it is guaranteed
        // to be mutually prime with table.length, a power of 2.
        int x = hashMask - ((h + (h >> 16)) << 1);
        int d = -1; // Index of a deleted item.
        for (;;) {
            Entry e = table[i];
            if (e == null)
                return d >= 0 ? d : i;
            if (e == sentinel) {
                // We have to keep searching even if we see a deleted item.
                // However, remember the index in case we fail to find the name.
                if (d < 0)
                    d = i;
            } else if (e.sym.name == name)
                return i;
            i = (i + x) & hashMask;
        }
    }

    public Iterable<Symbol> getElements() {
        return getElements(noFilter);
    }

    public Iterable<Symbol> getElements(final Filter<Symbol> sf) {
        return new Iterable<Symbol>() {
            public Iterator<Symbol> iterator() {
                return new Iterator<Symbol>() {
                    private Scope currScope = Scope.this;
                    private Scope.Entry currEntry = elems;
                    {
                        update();
                    }

                    public boolean hasNext() {
                        return currEntry != null;
                    }

                    public Symbol next() {
                        Symbol sym = (currEntry == null ? null : currEntry.sym);
                        if (currEntry != null) {
                            currEntry = currEntry.sibling;
                        }
                        update();
                        return sym;
                    }

                    public void remove() {
                        throw new UnsupportedOperationException();
                    }

                    private void update() {
                        skipToNextMatchingEntry();
                        while (currEntry == null && currScope.next != null) {
                            currScope = currScope.next;
                            currEntry = currScope.elems;
                            skipToNextMatchingEntry();
                        }
                    }

                    void skipToNextMatchingEntry() {
                        while (currEntry != null && !sf.accepts(currEntry.sym)) {
                            currEntry = currEntry.sibling;
                        }
                    }
                };
            }
        };
    }

    public Iterable<Symbol> getElementsByName(Name name) {
        return getElementsByName(name, noFilter);
    }

    public Iterable<Symbol> getElementsByName(final Name name, final Filter<Symbol> sf) {
        return new Iterable<Symbol>() {
            public Iterator<Symbol> iterator() {
                 return new Iterator<Symbol>() {
                    Scope.Entry currentEntry = lookup(name, sf);

                    public boolean hasNext() {
                        return currentEntry.scope != null;
                    }
                    public Symbol next() {
                        Scope.Entry prevEntry = currentEntry;
                        currentEntry = currentEntry.next(sf);
                        return prevEntry.sym;
                    }
                    public void remove() {
                        throw new UnsupportedOperationException();
                    }
                };
            }
        };
    }

    public String toString() {
        StringBuilder result = new StringBuilder();
        result.append("Scope[");
        for (Scope s = this; s != null ; s = s.next) {
            if (s != this) result.append(" | ");
            for (Entry e = s.elems; e != null; e = e.sibling) {
                if (e != s.elems) result.append(", ");
                result.append(e.sym);
            }
        }
        result.append("]");
        return result.toString();
    }

    /** A class for scope entries.
     */
    public static class Entry {

        /** The referenced symbol.
         *  sym == null   iff   this == sentinel
         */
        public Symbol sym;

        /** An entry with the same hash code, or sentinel.
         */
        private Entry shadowed;

        /** Next entry in same scope.
         */
        public Entry sibling;

        /** The entry's scope.
         *  scope == null   iff   this == sentinel
         *  for an entry in an import scope, this is the scope
         *  where the entry came from (i.e. was imported from).
         */
        public Scope scope;

        public Entry(Symbol sym, Entry shadowed, Entry sibling, Scope scope) {
            this.sym = sym;
            this.shadowed = shadowed;
            this.sibling = sibling;
            this.scope = scope;
        }

        /** Return next entry with the same name as this entry, proceeding
         *  outwards if not found in this scope.
         */
        public Entry next() {
            return shadowed;
        }

        public Entry next(Filter<Symbol> sf) {
            if (shadowed.sym == null || sf.accepts(shadowed.sym)) return shadowed;
            else return shadowed.next(sf);
        }

        public Scope getOrigin() {
            // The origin is only recorded for import scopes.  For all
            // other scope entries, the "enclosing" type is available
            // from other sources.  See Attr.visitSelect and
            // Attr.visitIdent.  Rather than throwing an assertion
            // error, we return scope which will be the same as origin
            // in many cases.
            return scope;
        }
    }

    public static class ImportScope extends Scope {

        public ImportScope(Symbol owner) {
            super(owner);
        }

        @Override
        Entry makeEntry(Symbol sym, Entry shadowed, Entry sibling, Scope scope, Scope origin) {
            return new ImportEntry(sym, shadowed, sibling, scope, origin);
        }

        static class ImportEntry extends Entry {
            private Scope origin;

            ImportEntry(Symbol sym, Entry shadowed, Entry sibling, Scope scope, Scope origin) {
                super(sym, shadowed, sibling, scope);
                this.origin = origin;
            }

            @Override
            public Scope getOrigin() { return origin; }
        }
    }

    public static class StarImportScope extends ImportScope implements ScopeListener {

        public StarImportScope(Symbol owner) {
            super(owner);
        }

        public void importAll (Scope fromScope) {
            for (Scope.Entry e = fromScope.elems; e != null; e = e.sibling) {
                if (e.sym.kind == Kinds.TYP && !includes(e.sym))
                    enter(e.sym, fromScope);
            }
            // Register to be notified when imported items are removed
            fromScope.addScopeListener(this);
        }

        public void symbolRemoved(Symbol sym, Scope s) {
            remove(sym);
        }
        public void symbolAdded(Symbol sym, Scope s) { }
    }

    /** An empty scope, into which you can't place anything.  Used for
     *  the scope for a variable initializer.
     */
    public static class DelegatedScope extends Scope {
        Scope delegatee;
        public static final Entry[] emptyTable = new Entry[0];

        public DelegatedScope(Scope outer) {
            super(outer, outer.owner, emptyTable);
            delegatee = outer;
        }
        public Scope dup() {
            return new DelegatedScope(next);
        }
        public Scope dupUnshared() {
            return new DelegatedScope(next);
        }
        public Scope leave() {
            return next;
        }
        public void enter(Symbol sym) {
            // only anonymous classes could be put here
        }
        public void enter(Symbol sym, Scope s) {
            // only anonymous classes could be put here
        }
        public void remove(Symbol sym) {
            throw new AssertionError(sym);
        }
        public Entry lookup(Name name) {
            return delegatee.lookup(name);
        }
    }

<<<<<<< HEAD
=======
    /** A class scope adds capabilities to keep track of changes in related
     *  class scopes - this allows client to realize whether a class scope
     *  has changed, either directly (because a new member has been added/removed
     *  to this scope) or indirectly (i.e. because a new member has been
     *  added/removed into a supertype scope)
     */
    public static class CompoundScope extends Scope implements ScopeListener {

        public static final Entry[] emptyTable = new Entry[0];

        private List<Scope> subScopes = List.nil();
        private int mark = 0;

        public CompoundScope(Symbol owner) {
            super(null, owner, emptyTable);
        }

        public void addSubScope(Scope that) {
           if (that != null) {
                subScopes = subScopes.prepend(that);
                that.addScopeListener(this);
                mark++;
                for (ScopeListener sl : listeners) {
                    sl.symbolAdded(null, this); //propagate upwards in case of nested CompoundScopes
                }
           }
         }

        public void symbolAdded(Symbol sym, Scope s) {
            mark++;
            for (ScopeListener sl : listeners) {
                sl.symbolAdded(sym, s);
            }
        }

        public void symbolRemoved(Symbol sym, Scope s) {
            mark++;
            for (ScopeListener sl : listeners) {
                sl.symbolRemoved(sym, s);
            }
        }

        public int getMark() {
            return mark;
        }

        @Override
        public String toString() {
            StringBuilder buf = new StringBuilder();
            buf.append("CompoundScope{");
            String sep = "";
            for (Scope s : subScopes) {
                buf.append(sep);
                buf.append(s);
                sep = ",";
            }
            buf.append("}");
            return buf.toString();
        }

        @Override
        public Iterable<Symbol> getElements(final Filter<Symbol> sf) {
            return new Iterable<Symbol>() {
                public Iterator<Symbol> iterator() {
                    return new CompoundScopeIterator(subScopes) {
                        Iterator<Symbol> nextIterator(Scope s) {
                            return s.getElements().iterator();
                        }
                    };
                }
            };
        }

        @Override
        public Iterable<Symbol> getElementsByName(final Name name, final Filter<Symbol> sf) {
            return new Iterable<Symbol>() {
                public Iterator<Symbol> iterator() {
                    return new CompoundScopeIterator(subScopes) {
                        Iterator<Symbol> nextIterator(Scope s) {
                            return s.getElementsByName(name, sf).iterator();
                        }
                    };
                }
            };
        }

        abstract class CompoundScopeIterator implements Iterator<Symbol> {

            private Iterator<Symbol> currentIterator;
            private List<Scope> scopesToScan;

            public CompoundScopeIterator(List<Scope> scopesToScan) {
                this.scopesToScan = scopesToScan;
                update();
            }

            abstract Iterator<Symbol> nextIterator(Scope s);

            public boolean hasNext() {
                return currentIterator != null;
            }

            public Symbol next() {
                Symbol sym = currentIterator.next();
                if (!currentIterator.hasNext()) {
                    update();
                }
                return sym;
            }

            public void remove() {
                throw new UnsupportedOperationException();
            }

            private void update() {
                while (scopesToScan.nonEmpty()) {
                    currentIterator = nextIterator(scopesToScan.head);
                    scopesToScan = scopesToScan.tail;
                    if (currentIterator.hasNext()) return;
                }
                currentIterator = null;
            }
        }

        @Override
        public Entry lookup(Name name, Filter<Symbol> sf) {
            throw new UnsupportedOperationException();
        }

        @Override
        public Scope dup(Symbol newOwner) {
            throw new UnsupportedOperationException();
        }

        @Override
        public void enter(Symbol sym, Scope s, Scope origin) {
            throw new UnsupportedOperationException();
        }

        @Override
        public void remove(Symbol sym) {
            throw new UnsupportedOperationException();
        }
    }

>>>>>>> d3dc8258
    /** An error scope, for which the owner should be an error symbol. */
    public static class ErrorScope extends Scope {
        ErrorScope(Scope next, Symbol errSymbol, Entry[] table) {
            super(next, /*owner=*/errSymbol, table);
        }
        public ErrorScope(Symbol errSymbol) {
            super(errSymbol);
        }
        public Scope dup() {
            return new ErrorScope(this, owner, table);
        }
        public Scope dupUnshared() {
            return new ErrorScope(this, owner, table.clone());
        }
        public Entry lookup(Name name) {
            Entry e = super.lookup(name);
            if (e.scope == null)
                return new Entry(owner, null, null, null);
            else
                return e;
        }
    }
}<|MERGE_RESOLUTION|>--- conflicted
+++ resolved
@@ -74,11 +74,7 @@
 
     /** A list of scopes to be notified if items are to be removed from this scope.
      */
-<<<<<<< HEAD
-    List<Scope> listeners = List.nil();
-=======
     List<ScopeListener> listeners = List.nil();
->>>>>>> d3dc8258
 
     /** Use as a "not-found" result for lookup.
      * Also used to mark deleted entries in the table.
@@ -223,14 +219,11 @@
         Entry e = makeEntry(sym, old, elems, s, origin);
         table[hash] = e;
         elems = e;
-<<<<<<< HEAD
-=======
 
         //notify listeners
         for (List<ScopeListener> l = listeners; l.nonEmpty(); l = l.tail) {
             l.head.symbolAdded(sym, this);
         }
->>>>>>> d3dc8258
     }
 
     Entry makeEntry(Symbol sym, Entry shadowed, Entry sibling, Scope scope, Scope origin) {
@@ -590,8 +583,6 @@
         }
     }
 
-<<<<<<< HEAD
-=======
     /** A class scope adds capabilities to keep track of changes in related
      *  class scopes - this allows client to realize whether a class scope
      *  has changed, either directly (because a new member has been added/removed
@@ -737,7 +728,6 @@
         }
     }
 
->>>>>>> d3dc8258
     /** An error scope, for which the owner should be an error symbol. */
     public static class ErrorScope extends Scope {
         ErrorScope(Scope next, Symbol errSymbol, Entry[] table) {
