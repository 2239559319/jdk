/*
 * Copyright (c) 2023, 2024, Oracle and/or its affiliates. All rights reserved.
 * DO NOT ALTER OR REMOVE COPYRIGHT NOTICES OR THIS FILE HEADER.
 *
 * This code is free software; you can redistribute it and/or modify it
 * under the terms of the GNU General Public License version 2 only, as
 * published by the Free Software Foundation.
 *
 * This code is distributed in the hope that it will be useful, but WITHOUT
 * ANY WARRANTY; without even the implied warranty of MERCHANTABILITY or
 * FITNESS FOR A PARTICULAR PURPOSE.  See the GNU General Public License
 * version 2 for more details (a copy is included in the LICENSE file that
 * accompanied this code).
 *
 * You should have received a copy of the GNU General Public License version
 * 2 along with this work; if not, write to the Free Software Foundation,
 * Inc., 51 Franklin St, Fifth Floor, Boston, MA 02110-1301 USA.
 *
 * Please contact Oracle, 500 Oracle Parkway, Redwood Shores, CA 94065 USA
 * or visit www.oracle.com if you need additional information or have any
 * questions.
 *
 */

#include "precompiled.hpp"
#include "opto/addnode.hpp"
#include "opto/callnode.hpp"
#include "opto/castnode.hpp"
#include "opto/loopnode.hpp"
#include "opto/node.hpp"
#include "opto/predicates.hpp"
#include "opto/rootnode.hpp"

// Walk over all Initialized Assertion Predicates and return the entry into the first Initialized Assertion Predicate
// (i.e. not belonging to an Initialized Assertion Predicate anymore)
Node* AssertionPredicates::find_entry(Node* start_proj) {
  assert(start_proj != nullptr, "should not be null");
  Node* entry = start_proj;
  while (AssertionPredicate::is_predicate(entry)) {
    entry = entry->in(0)->in(0);
  }
  return entry;
}

// An Assertion Predicate has always a true projection on the success path.
bool may_be_assertion_predicate_if(const Node* node) {
  assert(node != nullptr, "should not be null");
  return node->is_IfTrue() && RegularPredicate::may_be_predicate_if(node->as_IfProj());
}

bool AssertionPredicate::is_predicate(const Node* maybe_success_proj) {
  if (!may_be_assertion_predicate_if(maybe_success_proj)) {
    return false;
  }
  return has_assertion_predicate_opaque(maybe_success_proj) && has_halt(maybe_success_proj);
}

// Check if the If node of `predicate_proj` has an OpaqueTemplateAssertionPredicate (Template Assertion Predicate) or
// an OpaqueInitializedAssertionPredicate (Initialized Assertion Predicate) node as input.
bool AssertionPredicate::has_assertion_predicate_opaque(const Node* predicate_proj) {
  IfNode* iff = predicate_proj->in(0)->as_If();
  Node* bol = iff->in(1);
  return bol->is_OpaqueTemplateAssertionPredicate() || bol->is_OpaqueInitializedAssertionPredicate();
}

// Check if the other projection (UCT projection) of `success_proj` has a Halt node as output.
bool AssertionPredicate::has_halt(const Node* success_proj) {
  ProjNode* other_proj = success_proj->as_IfProj()->other_if_proj();
  return other_proj->outcnt() == 1 && other_proj->unique_out()->Opcode() == Op_Halt;
}

// Returns the Parse Predicate node if the provided node is a Parse Predicate success proj. Otherwise, return null.
ParsePredicateNode* ParsePredicate::init_parse_predicate(Node* parse_predicate_proj,
                                                         Deoptimization::DeoptReason deopt_reason) {
  assert(parse_predicate_proj != nullptr, "must not be null");
  if (parse_predicate_proj->is_IfTrue() && parse_predicate_proj->in(0)->is_ParsePredicate()) {
    ParsePredicateNode* parse_predicate_node = parse_predicate_proj->in(0)->as_ParsePredicate();
    if (parse_predicate_node->deopt_reason() == deopt_reason) {
      return parse_predicate_node;
    }
  }
  return nullptr;
}

Deoptimization::DeoptReason RuntimePredicate::uncommon_trap_reason(IfProjNode* if_proj) {
    CallStaticJavaNode* uct_call = if_proj->is_uncommon_trap_if_pattern();
    if (uct_call == nullptr) {
      return Deoptimization::Reason_none;
    }
    return Deoptimization::trap_request_reason(uct_call->uncommon_trap_request());
}

bool RuntimePredicate::is_predicate(Node* maybe_success_proj) {
  if (RegularPredicate::may_be_predicate_if(maybe_success_proj)) {
    return has_valid_uncommon_trap(maybe_success_proj);
  } else {
    return false;
  }
}

bool RuntimePredicate::has_valid_uncommon_trap(const Node* success_proj) {
  assert(RegularPredicate::may_be_predicate_if(success_proj), "must have been checked before");
  const Deoptimization::DeoptReason deopt_reason = uncommon_trap_reason(success_proj->as_IfProj());
  return (deopt_reason == Deoptimization::Reason_loop_limit_check ||
          deopt_reason == Deoptimization::Reason_predicate ||
          deopt_reason == Deoptimization::Reason_profile_predicate);
}

bool RuntimePredicate::is_predicate(const Node* node, const Deoptimization::DeoptReason deopt_reason) {
  if (RegularPredicate::may_be_predicate_if(node)) {
    return deopt_reason == uncommon_trap_reason(node->as_IfProj());
  } else {
    return false;
  }
}

// A Regular Predicate must have an If or a RangeCheck node, while the If should not be a zero trip guard check.
// Note that this method can be called during IGVN, so we also need to check that the If is not top.
bool RegularPredicate::may_be_predicate_if(const Node* node) {
  if (node->is_IfProj() && node->in(0)->is_If()) {
    const IfNode* if_node = node->in(0)->as_If();
    const int opcode_if = if_node->Opcode();
    if ((opcode_if == Op_If && !if_node->is_zero_trip_guard())
        || opcode_if == Op_RangeCheck) {
      return true;
    }
  }
  return false;
}

// Rewire any non-CFG nodes dependent on this Template Assertion Predicate (i.e. with a control input to this
// Template Assertion Predicate) to the 'target_predicate' based on the 'data_in_loop_body' check.
void CommonAssertionPredicate::rewire_loop_data_dependencies(IfTrueNode* target_predicate,
                                                             const NodeInLoopBody& data_in_loop_body,
                                                             PhaseIdealLoop* phase) const {
  for (DUIterator i = _success_proj->outs(); _success_proj->has_out(i); i++) {
    Node* output = _success_proj->out(i);
    if (!output->is_CFG() && data_in_loop_body.check(output)) {
      phase->igvn().replace_input_of(output, 0, target_predicate);
      --i; // account for the just deleted output
    }
  }
}

// Template Assertion Predicates always have the dedicated OpaqueTemplateAssertionPredicate to identify them.
bool TemplateAssertionPredicate::is_predicate(Node* node) {
  if (!may_be_assertion_predicate_if(node)) {
    return false;
  }
  IfNode* if_node = node->in(0)->as_If();
  return if_node->in(1)->is_OpaqueTemplateAssertionPredicate();
}

// Clone this Template Assertion Predicate and replace the OpaqueLoopInitNode with the provided 'new_opaque_init' node.
IfTrueNode* TemplateAssertionPredicate::clone(Node* new_control, PhaseIdealLoop* phase) const {
  DEBUG_ONLY(verify();)
  IfNode* if_node = head();
  TemplateAssertionExpression template_assertion_expression(opaque_node());
  OpaqueTemplateAssertionPredicateNode* new_opaque_node = template_assertion_expression.clone(new_control, phase);
  AssertionPredicateIfCreator assertion_predicate_if_creator(phase);
  IfTrueNode* success_proj = assertion_predicate_if_creator.create_for_template(new_control, if_node->Opcode(),
                                                                                new_opaque_node,
                                                                                if_node->assertion_predicate_type());
  DEBUG_ONLY(TemplateAssertionPredicate::verify(success_proj);)
  return success_proj;
}

// Clone this Template Assertion Predicate and replace the OpaqueLoopInitNode with the provided 'new_opaque_init' node.
IfTrueNode* TemplateAssertionPredicate::clone_and_replace_init(Node* new_control, OpaqueLoopInitNode* new_opaque_init,
                                                               PhaseIdealLoop* phase) const {
  DEBUG_ONLY(verify();)
  IfNode* if_node = head();
  TemplateAssertionExpression template_assertion_expression(opaque_node());
  OpaqueTemplateAssertionPredicateNode* new_opaque_node =
      template_assertion_expression.clone_and_replace_init(new_control, new_opaque_init, phase);
  AssertionPredicateIfCreator assertion_predicate_if_creator(phase);
  IfTrueNode* success_proj = assertion_predicate_if_creator.create_for_template(new_control, if_node->Opcode(),
                                                                                new_opaque_node,
                                                                                if_node->assertion_predicate_type());
  DEBUG_ONLY(TemplateAssertionPredicate::verify(success_proj);)
  return success_proj;
}

// Replace the input to OpaqueLoopStrideNode with 'new_stride' and leave the other nodes unchanged.
void TemplateAssertionPredicate::replace_opaque_stride_input(Node* new_stride, PhaseIterGVN& igvn) const {
  DEBUG_ONLY(verify();)
  TemplateAssertionExpression expression(opaque_node());
  expression.replace_opaque_stride_input(new_stride, igvn);
}

// Create a new Initialized Assertion Predicate from this template at 'new_control' and return the success projection
// of the newly created Initialized Assertion Predicate.
IfTrueNode* TemplateAssertionPredicate::initialize(PhaseIdealLoop* phase, Node* new_control) const {
  DEBUG_ONLY(verify();)
  InitializedAssertionPredicateCreator initialized_assertion_predicate_creator(phase);
  IfTrueNode* success_proj = initialized_assertion_predicate_creator.create_from_template(head(), new_control);
  DEBUG_ONLY(InitializedAssertionPredicate::verify(success_proj);)
  return success_proj;
}

#ifdef ASSERT
// Class to verify Initialized and Template Assertion Predicates by trying to find OpaqueLoop*Nodes.
class OpaqueLoopNodesVerifier : public BFSActions {
  bool _found_init;
  bool _found_stride;

 public:
  OpaqueLoopNodesVerifier()
      : _found_init(false),
        _found_stride(false) {}

  // A Template Assertion Predicate has:
  // - Always an OpaqueLoopInitNode
  // - Only an OpaqueLoopStrideNode for the last value.
  void verify(const TemplateAssertionPredicate& template_assertion_predicate) {
    DataNodeBFS bfs(*this);
    bfs.run(template_assertion_predicate.opaque_node());
    if (template_assertion_predicate.is_last_value()) {
      assert(_found_init && _found_stride,
             "must find OpaqueLoopInit and OpaqueLoopStride for last value Template Assertion Predicate");
    } else {
      assert(_found_init && !_found_stride,
             "must find OpaqueLoopInit but not OpaqueLoopStride for init value Template Assertion Predicate");
    }
  }

  // An Initialized Assertion Predicate never has any OpaqueLoop*Nodes.
  void verify(const InitializedAssertionPredicate& initialized_assertion_predicate) {
    DataNodeBFS bfs(*this);
    bfs.run(initialized_assertion_predicate.opaque_node());
    assert(!_found_init && !_found_stride,
           "must neither find OpaqueLoopInit nor OpaqueLoopStride for Initialized Assertion Predicate");
  }

  bool should_visit(Node* node) const override {
    return TemplateAssertionExpressionNode::is_maybe_in_expression(node);
  }

  bool is_target_node(Node* node) const override {
    return node->is_Opaque1();
  }

  void target_node_action(Node* target_node) override {
    if (target_node->is_OpaqueLoopInit()) {
      assert(!_found_init, "should only find one OpaqueLoopInitNode");
      _found_init = true;
    } else {
      assert(target_node->is_OpaqueLoopStride(), "unexpected Opaque1 node");
      assert(!_found_stride, "should only find one OpaqueLoopStrideNode");
      _found_stride = true;
    }
  }
};

// Verify that the Template Assertion Predicate has the correct OpaqueLoop*Nodes.
void TemplateAssertionPredicate::verify() const {
  OpaqueLoopNodesVerifier opaque_loop_nodes_verifier;
  opaque_loop_nodes_verifier.verify(*this);
}

// Verify that the Initialized Assertion Predicate has no OpaqueLoop*Node.
void InitializedAssertionPredicate::verify() const {
  OpaqueLoopNodesVerifier opaque_loop_nodes_verifier;
  opaque_loop_nodes_verifier.verify(*this);
}
#endif // ASSERT

// Initialized Assertion Predicates always have the dedicated OpaqueInitiailizedAssertionPredicate node to identify
// them.
bool InitializedAssertionPredicate::is_predicate(Node* node) {
  if (!may_be_assertion_predicate_if(node)) {
    return false;
  }
  IfNode* if_node = node->in(0)->as_If();
  return if_node->in(1)->is_OpaqueInitializedAssertionPredicate();
}

void InitializedAssertionPredicate::kill(PhaseIdealLoop* phase) const {
<<<<<<< HEAD
  Node* true_con = phase->igvn().intcon(1);
  phase->set_ctrl(true_con, phase->C->root());
  phase->igvn().replace_input_of(head(), 1, true_con);
=======
  Node* true_con = phase->intcon(1);
  phase->igvn().replace_input_of(_if_node, 1, true_con);
>>>>>>> 2801bc6b
}

#ifdef ASSERT
// Check that the block has at most one Parse Predicate and that we only find Regular Predicate nodes (i.e. IfProj,
// If, or RangeCheck nodes).
void RegularPredicateBlock::verify_block(Node* tail) {
  Node* next = tail;
  while (next != _entry) {
    assert(!next->is_ParsePredicate(), "can only have one Parse Predicate in a block");
    const int opcode = next->Opcode();
    assert(next->is_IfProj() || opcode == Op_If || opcode == Op_RangeCheck,
           "Regular Predicates consist of an IfProj and an If or RangeCheck node");
    assert(opcode != Op_If || !next->as_If()->is_zero_trip_guard(), "should not be zero trip guard");
    next = next->in(0);
  }
}
#endif // ASSERT

// This strategy clones the OpaqueLoopInit and OpaqueLoopStride nodes.
class CloneStrategy : public TransformStrategyForOpaqueLoopNodes {
  PhaseIdealLoop* const _phase;
  Node* const _new_ctrl;

 public:
  CloneStrategy(PhaseIdealLoop* phase, Node* new_ctrl)
      : _phase(phase),
        _new_ctrl(new_ctrl) {}
  NONCOPYABLE(CloneStrategy);

  Node* transform_opaque_init(OpaqueLoopInitNode* opaque_init) const override {
    return _phase->clone_and_register(opaque_init, _new_ctrl)->as_OpaqueLoopInit();
  }

  Node* transform_opaque_stride(OpaqueLoopStrideNode* opaque_stride) const override {
    return _phase->clone_and_register(opaque_stride, _new_ctrl)->as_OpaqueLoopStride();
  }
};

// This strategy replaces the OpaqueLoopInitNode with the provided init node and clones the OpaqueLoopStrideNode.
class ReplaceInitAndCloneStrideStrategy : public TransformStrategyForOpaqueLoopNodes {
  Node* const _new_init;
  Node* const _new_ctrl;
  PhaseIdealLoop* const _phase;

 public:
  ReplaceInitAndCloneStrideStrategy(Node* new_init, Node* new_ctrl, PhaseIdealLoop* phase)
      : _new_init(new_init),
        _new_ctrl(new_ctrl),
        _phase(phase) {}
  NONCOPYABLE(ReplaceInitAndCloneStrideStrategy);

  Node* transform_opaque_init(OpaqueLoopInitNode* opaque_init) const override {
    return _new_init;
  }

  Node* transform_opaque_stride(OpaqueLoopStrideNode* opaque_stride) const override {
    return _phase->clone_and_register(opaque_stride, _new_ctrl)->as_OpaqueLoopStride();
  }
};

// This strategy replaces the OpaqueLoopInit and OpaqueLoopStride nodes with the provided init and stride nodes,
// respectively.
class ReplaceInitAndStrideStrategy : public TransformStrategyForOpaqueLoopNodes {
  Node* const _new_init;
  Node* const _new_stride;

 public:
  ReplaceInitAndStrideStrategy(Node* new_init, Node* new_stride)
      : _new_init(new_init),
        _new_stride(new_stride) {}
  NONCOPYABLE(ReplaceInitAndStrideStrategy);

  Node* transform_opaque_init(OpaqueLoopInitNode* opaque_init) const override {
    return _new_init;
  }

  Node* transform_opaque_stride(OpaqueLoopStrideNode* opaque_stride) const override {
    return _new_stride;
  }
};

// Creates an identical clone of this Template Assertion Expression (i.e.cloning all nodes from the
// OpaqueTemplateAssertionPredicate to and including the OpaqueLoop* nodes). The cloned nodes are rewired to reflect the
// same graph structure as found for this Template Assertion Expression. The cloned nodes get 'new_ctrl' as ctrl. There
// is no other update done for the cloned nodes. Return the newly cloned OpaqueTemplateAssertionPredicate.
OpaqueTemplateAssertionPredicateNode* TemplateAssertionExpression::clone(Node* new_control, PhaseIdealLoop* phase) {
  CloneStrategy clone_init_and_stride_strategy(phase, new_control);
  return clone(clone_init_and_stride_strategy, new_control, phase);
}

// Same as clone() but instead of cloning the OpaqueLoopInitNode, we replace it with the provided 'new_init' node.
OpaqueTemplateAssertionPredicateNode*
TemplateAssertionExpression::clone_and_replace_init(Node* new_control, Node* new_init, PhaseIdealLoop* phase) {
  ReplaceInitAndCloneStrideStrategy replace_init_and_clone_stride_strategy(new_init, new_control, phase);
  return clone(replace_init_and_clone_stride_strategy, new_control, phase);
}

// Same as clone() but instead of cloning the OpaqueLoopInit and OpaqueLoopStride node, we replace them with the provided
// 'new_init' and 'new_stride' nodes, respectively.
OpaqueTemplateAssertionPredicateNode*
TemplateAssertionExpression::clone_and_replace_init_and_stride(Node* new_control, Node* new_init, Node* new_stride,
                                                               PhaseIdealLoop* phase) {
  ReplaceInitAndStrideStrategy replace_init_and_stride_strategy(new_init, new_stride);
  return clone(replace_init_and_stride_strategy, new_control, phase);
}

// Class to collect data nodes from a source to target nodes by following the inputs of the source node recursively.
// The class takes a node filter to decide which input nodes to follow and a target node predicate to start backtracking
// from. All nodes found on all paths from source->target(s) are returned in a Unique_Node_List (without duplicates).
class DataNodesOnPathsToTargets : public StackObj {
  typedef bool (*NodeCheck)(const Node*);

  // Node filter function to decide if we should process a node or not while searching for targets.
  NodeCheck _node_filter;
  // Function to decide if a node is a target node (i.e. where we should start backtracking). This check should also
  // trivially pass the _node_filter.
  NodeCheck _is_target_node;
  // The resulting node collection of all nodes on paths from source->target(s).
  Unique_Node_List _collected_nodes;
  // List to track all nodes visited on the search for target nodes starting at a start node. These nodes are then used
  // in backtracking to find the nodes actually being on a start->target(s) path. This list also serves as visited set
  // to avoid double visits of a node which could happen with diamonds shapes.
  Unique_Node_List _nodes_to_visit;

 public:
  DataNodesOnPathsToTargets(NodeCheck node_filter, NodeCheck is_target_node)
      : _node_filter(node_filter),
        _is_target_node(is_target_node) {}
  NONCOPYABLE(DataNodesOnPathsToTargets);

  // Collect all input nodes from 'start_node'->target(s) by applying the node filter to discover new input nodes and
  // the target node predicate to stop discovering more inputs and start backtracking. The implementation is done
  // with two BFS traversal: One to collect the target nodes (if any) and one to backtrack from the target nodes to
  // find all other nodes on the start->target(s) paths.
  const Unique_Node_List& collect(Node* start_node) {
    assert(_collected_nodes.size() == 0 && _nodes_to_visit.size() == 0, "should not call this method twice in a row");
    assert(!_is_target_node(start_node), "no trivial paths where start node is also a target node");

    collect_target_nodes(start_node);
    backtrack_from_target_nodes();
    assert(_collected_nodes.size() == 0 || _collected_nodes.member(start_node),
           "either target node predicate was never true or must find start node again when doing backtracking work");
    return _collected_nodes;
  }

 private:
  // Do a BFS from the start_node to collect all target nodes. We can then do another BFS from the target nodes to
  // find all nodes on the paths from start->target(s).
  // Note: We could do a single DFS pass to search targets and backtrack in one walk. But this is much more complex.
  //       Given that the typical Template Assertion Expression only consists of a few nodes, we aim for simplicity here.
  void collect_target_nodes(Node* start_node) {
    _nodes_to_visit.push(start_node);
    for (uint i = 0; i < _nodes_to_visit.size(); i++) {
      Node* next = _nodes_to_visit[i];
      for (uint j = 1; j < next->req(); j++) {
        Node* input = next->in(j);
        if (_is_target_node(input)) {
          assert(_node_filter(input), "must also pass node filter");
          _collected_nodes.push(input);
        } else if (_node_filter(input)) {
          _nodes_to_visit.push(input);
        }
      }
    }
  }

  // Backtrack from all previously collected target nodes by using the visited set of the start->target(s) search. If no
  // node was collected in the first place (i.e. target node predicate was never true), then nothing needs to be done.
  void backtrack_from_target_nodes() {
    for (uint i = 0; i < _collected_nodes.size(); i++) {
      Node* node_on_path = _collected_nodes[i];
      for (DUIterator_Fast jmax, j = node_on_path->fast_outs(jmax); j < jmax; j++) {
        Node* use = node_on_path->fast_out(j);
        if (_nodes_to_visit.member(use)) {
          // use must be on a path from start->target(s) because it was also visited in the first BFS starting from
          // the start node.
          _collected_nodes.push(use);
        }
      }
    }
  }
};

// Clones this Template Assertion Expression and applies the given strategy to transform the OpaqueLoop* nodes.
OpaqueTemplateAssertionPredicateNode*
TemplateAssertionExpression::clone(const TransformStrategyForOpaqueLoopNodes& transform_strategy, Node* new_ctrl,
                                   PhaseIdealLoop* phase) {
  ResourceMark rm;
  auto is_opaque_loop_node = [](const Node* node) {
    return node->is_Opaque1();
  };
  DataNodesOnPathsToTargets data_nodes_on_path_to_targets(TemplateAssertionExpressionNode::is_maybe_in_expression,
                                                          is_opaque_loop_node);
  const Unique_Node_List& collected_nodes = data_nodes_on_path_to_targets.collect(_opaque_node);
  DataNodeGraph data_node_graph(collected_nodes, phase);
  const OrigToNewHashtable& orig_to_new = data_node_graph.clone_with_opaque_loop_transform_strategy(transform_strategy, new_ctrl);
  assert(orig_to_new.contains(_opaque_node), "must exist");
  Node* opaque_node_clone = *orig_to_new.get(_opaque_node);
  return opaque_node_clone->as_OpaqueTemplateAssertionPredicate();
}

// This class is used to replace the input to OpaqueLoopStrideNode with a new node while leaving the other nodes
// unchanged.
class ReplaceOpaqueStrideInput : public BFSActions {
  Node* _new_opaque_stride_input;
  PhaseIterGVN& _igvn;

 public:
  ReplaceOpaqueStrideInput(Node* new_opaque_stride_input, PhaseIterGVN& igvn)
      : _new_opaque_stride_input(new_opaque_stride_input),
        _igvn(igvn) {}
  NONCOPYABLE(ReplaceOpaqueStrideInput);

  void replace_for(OpaqueTemplateAssertionPredicateNode* opaque_node) {
    DataNodeBFS bfs(*this);
    bfs.run(opaque_node);
  }

  bool should_visit(Node* node) const override {
    return TemplateAssertionExpressionNode::is_maybe_in_expression(node);
  }

  bool is_target_node(Node* node) const override {
    return node->is_OpaqueLoopStride();
  }

  void target_node_action(Node* target_node) override {
    _igvn.replace_input_of(target_node, 1, _new_opaque_stride_input);
  }
};

// Replace the input to OpaqueLoopStrideNode with 'new_stride' and leave the other nodes unchanged.
void TemplateAssertionExpression::replace_opaque_stride_input(Node* new_stride, PhaseIterGVN& igvn) {
  ReplaceOpaqueStrideInput replace_opaque_stride_input(new_stride, igvn);
  replace_opaque_stride_input.replace_for(_opaque_node);
}

// The transformations of this class fold the OpaqueLoop* nodes by returning their inputs.
class RemoveOpaqueLoopNodesStrategy : public TransformStrategyForOpaqueLoopNodes {
 public:
  Node* transform_opaque_init(OpaqueLoopInitNode* opaque_init) const override {
    return opaque_init->in(1);
  }

  Node* transform_opaque_stride(OpaqueLoopStrideNode* opaque_stride) const override {
    return opaque_stride->in(1);
  }
};

OpaqueInitializedAssertionPredicateNode*
TemplateAssertionExpression::clone_and_fold_opaque_loop_nodes(Node* new_control, PhaseIdealLoop* phase) {
  RemoveOpaqueLoopNodesStrategy remove_opaque_loop_nodes_strategy;
  OpaqueTemplateAssertionPredicateNode* cloned_template_opaque = clone(remove_opaque_loop_nodes_strategy, new_control,
                                                                       phase);
  OpaqueInitializedAssertionPredicateNode* opaque_initialized_opaque =
      new OpaqueInitializedAssertionPredicateNode(cloned_template_opaque->in(1)->as_Bool(), phase->C);
  phase->register_new_node(opaque_initialized_opaque, new_control);
  return opaque_initialized_opaque;
}

// Check if this node belongs a Template Assertion Expression (including OpaqueLoop* nodes).
bool TemplateAssertionExpressionNode::is_in_expression(Node* node) {
  if (is_maybe_in_expression(node)) {
    ResourceMark rm;
    Unique_Node_List list;
    list.push(node);
    for (uint i = 0; i < list.size(); i++) {
      Node* next = list.at(i);
      if (next->is_OpaqueLoopInit() || next->is_OpaqueLoopStride()) {
        return true;
      } else if (is_maybe_in_expression(next)) {
        list.push_non_cfg_inputs_of(next);
      }
    }
  }
  return false;
}

bool TemplateAssertionExpressionNode::is_template_assertion_predicate(Node* node) {
  return node->is_If() && node->in(1)->is_OpaqueTemplateAssertionPredicate();
}

// This class creates the Assertion Predicate expression to be used for a Template or Initialized Assertion Predicate.
class AssertionPredicateExpressionCreator : public StackObj {
  PhaseIdealLoop* const _phase;
  const jint _stride;
  const int _scale;
  Node* const _offset;
  Node* const _range;
  const bool _upper;

 public:
  AssertionPredicateExpressionCreator(const int stride, const int scale, Node* offset, Node* range,
                                      PhaseIdealLoop* phase)
      : _phase(phase),
        _stride(stride),
        _scale(scale),
        _offset(offset),
        _range(range),
        _upper((_stride > 0) != (_scale > 0)) {} // Make sure rc_predicate() chooses the "scale*init + offset" case.

  // Create the expression for a Template Assertion Predicate with an OpaqueTemplateAssertionPredicate node.
  OpaqueTemplateAssertionPredicateNode* create_for_template(Node* new_control, Node* operand, bool& does_overflow) const {
    BoolNode* bool_for_expression =  _phase->rc_predicate(new_control, _scale, _offset, operand, nullptr,
                                                          _stride, _range, _upper, does_overflow);
    return create_opaque_node(new_control, bool_for_expression);
  }

 private:
  OpaqueTemplateAssertionPredicateNode* create_opaque_node(Node* new_control, BoolNode* bool_for_expression) const {
    OpaqueTemplateAssertionPredicateNode* new_expression = new OpaqueTemplateAssertionPredicateNode(bool_for_expression);
    _phase->C->add_template_assertion_predicate_opaq(new_expression);
    _phase->register_new_node(new_expression, new_control);
    return new_expression;
  }

 public:
  // Create the expression for an Initialized Assertion Predicate with an OpaqueInitializedAssertionPredicate node.
  OpaqueInitializedAssertionPredicateNode* create_for_initialized(Node* new_control, Node* operand,
                                                                  bool& does_overflow) const {
    BoolNode* bool_for_expression = _phase->rc_predicate(new_control, _scale, _offset, operand, nullptr,
                                                         _stride, _range, _upper, does_overflow);
    return create_opaque_initialized_assertion_predicate_node(new_control, bool_for_expression);
  }

 private:
  OpaqueInitializedAssertionPredicateNode* create_opaque_initialized_assertion_predicate_node(
      Node* new_control, BoolNode* bool_for_expression) const {
    OpaqueInitializedAssertionPredicateNode* new_expression =
        new OpaqueInitializedAssertionPredicateNode(bool_for_expression, _phase->C);
    _phase->register_new_node(new_expression, new_control);
    return new_expression;
  }
};

// Creates an If with a success and a fail path with the given assertion_expression. The only difference to
// create_for_initialized() is that we use a template specific Halt message on the fail path.
IfTrueNode* AssertionPredicateIfCreator::create_for_template(Node* new_control, const int if_opcode,
                                                             Node* assertion_expression,
                                                             const AssertionPredicateType assertion_predicate_type) {
  const char* halt_message = "Template Assertion Predicates are always removed before code generation";
  return create(new_control, if_opcode, assertion_expression, halt_message, assertion_predicate_type);
}

// Creates an If with a success and a fail path with the given assertion_expression. The only difference to
// create_for_template() is that we use a initialized specific Halt message on the fail path.
IfTrueNode* AssertionPredicateIfCreator::create_for_initialized(Node* new_control, const int if_opcode,
                                                                Node* assertion_expression,
                                                                const AssertionPredicateType assertion_predicate_type) {
  const char* halt_message = "Initialized Assertion Predicate cannot fail";
  return create(new_control, if_opcode, assertion_expression, halt_message, assertion_predicate_type);
}

// Creates the If node for an Assertion Predicate with a success path and a fail path having a Halt node:
//
//      new_control   assertion_expression
//                \   /
//                 If
//               /    \
//        success     fail path
//           proj      with Halt
//
IfTrueNode* AssertionPredicateIfCreator::create(Node* new_control, const int if_opcode, Node* assertion_expression,
                                                const char* halt_message,
                                                const AssertionPredicateType assertion_predicate_type) {
  assert(assertion_expression->is_OpaqueTemplateAssertionPredicate() ||
         assertion_expression->is_OpaqueInitializedAssertionPredicate(), "not a valid assertion expression");
  IdealLoopTree* loop = _phase->get_loop(new_control);
  IfNode* if_node = create_if_node(new_control, if_opcode, assertion_expression, loop, assertion_predicate_type);
  create_fail_path(if_node, loop, halt_message);
  return create_success_path(if_node, loop);
}

IfNode* AssertionPredicateIfCreator::create_if_node(Node* new_control, const int if_opcode, Node* assertion_expression,
                                                    IdealLoopTree* loop,
                                                    const AssertionPredicateType assertion_predicate_type) {
  IfNode* if_node;
  if (if_opcode == Op_If) {
    if_node = new IfNode(new_control, assertion_expression, PROB_MAX, COUNT_UNKNOWN, assertion_predicate_type);
  } else {
    assert(if_opcode == Op_RangeCheck, "must be range check");
    if_node = new RangeCheckNode(new_control, assertion_expression, PROB_MAX, COUNT_UNKNOWN, assertion_predicate_type);
  }
  _phase->register_control(if_node, loop, new_control);
  return if_node;
}

IfTrueNode* AssertionPredicateIfCreator::create_success_path(IfNode* if_node, IdealLoopTree* loop) {
  IfTrueNode* success_proj = new IfTrueNode(if_node);
  _phase->register_control(success_proj, loop, if_node);
  return success_proj;
}

void AssertionPredicateIfCreator::create_fail_path(IfNode* if_node, IdealLoopTree* loop, const char* halt_message) {
  IfFalseNode* fail_proj = new IfFalseNode(if_node);
  _phase->register_control(fail_proj, loop, if_node);
  create_halt_node(fail_proj, loop, halt_message);
}

void AssertionPredicateIfCreator::create_halt_node(IfFalseNode* fail_proj, IdealLoopTree* loop,
                                                   const char* halt_message) {
  StartNode* start_node = _phase->C->start();
  Node* frame = new ParmNode(start_node, TypeFunc::FramePtr);
  _phase->register_new_node(frame, start_node);
  Node* halt = new HaltNode(fail_proj, frame, halt_message);
  _phase->igvn().add_input_to(_phase->C->root(), halt);
  _phase->register_control(halt, loop, fail_proj);
}

OpaqueLoopInitNode* TemplateAssertionPredicateCreator::create_opaque_init(Node* new_control) {
  OpaqueLoopInitNode* opaque_init = new OpaqueLoopInitNode(_phase->C, _loop_head->init_trip());
  _phase->register_new_node(opaque_init, new_control);
  return opaque_init;
}

OpaqueTemplateAssertionPredicateNode*
TemplateAssertionPredicateCreator::create_for_init_value(Node* new_control, OpaqueLoopInitNode* opaque_init,
                                                         bool& does_overflow) const {
  AssertionPredicateExpressionCreator expression_creator(_loop_head->stride_con(), _scale, _offset, _range, _phase);
  return expression_creator.create_for_template(new_control, opaque_init, does_overflow);
}

OpaqueTemplateAssertionPredicateNode*
TemplateAssertionPredicateCreator::create_for_last_value(Node* new_control, OpaqueLoopInitNode* opaque_init,
                                                         bool& does_overflow) const {
  Node* last_value = create_last_value(new_control, opaque_init);
  AssertionPredicateExpressionCreator expression_creator(_loop_head->stride_con(), _scale, _offset, _range, _phase);
  return expression_creator.create_for_template(new_control, last_value, does_overflow);
}

Node* TemplateAssertionPredicateCreator::create_last_value(Node* new_control, OpaqueLoopInitNode* opaque_init) const {
  Node* init_stride = _loop_head->stride();
  Node* opaque_stride = new OpaqueLoopStrideNode(_phase->C, init_stride);
  _phase->register_new_node(opaque_stride, new_control);
  Node* last_value = new SubINode(opaque_stride, init_stride);
  _phase->register_new_node(last_value, new_control);
  last_value = new AddINode(opaque_init, last_value);
  _phase->register_new_node(last_value, new_control);
  // init + (current stride - initial stride) is within the loop so narrow its type by leveraging the type of the iv phi
  last_value = new CastIINode(new_control, last_value, _loop_head->phi()->bottom_type());
  _phase->register_new_node(last_value, new_control);
  return last_value;
}

IfTrueNode* TemplateAssertionPredicateCreator::create_if_node(
    Node* new_control, OpaqueTemplateAssertionPredicateNode* template_assertion_predicate_expression,
    const bool does_overflow, const AssertionPredicateType assertion_predicate_type) {
  AssertionPredicateIfCreator assertion_predicate_if_creator(_phase);
  return assertion_predicate_if_creator.create_for_template(new_control, does_overflow ? Op_If : Op_RangeCheck,
                                                            template_assertion_predicate_expression,
                                                            assertion_predicate_type);
}

// Creates an init and last value Template Assertion Predicate connected together with a Halt node on the failing path.
// Returns the success projection of the last value Template Assertion Predicate latter.
IfTrueNode* TemplateAssertionPredicateCreator::create(Node* new_control) {
  OpaqueLoopInitNode* opaque_init = create_opaque_init(new_control);
  bool does_overflow;
  OpaqueTemplateAssertionPredicateNode* template_assertion_predicate_expression =
      create_for_init_value(new_control, opaque_init, does_overflow);
  IfTrueNode* template_predicate_success_proj =
      create_if_node(new_control, template_assertion_predicate_expression, does_overflow,
                     AssertionPredicateType::InitValue);
  DEBUG_ONLY(TemplateAssertionPredicate::verify(template_predicate_success_proj);)

  template_assertion_predicate_expression = create_for_last_value(template_predicate_success_proj, opaque_init,
                                                                  does_overflow);
  template_predicate_success_proj = create_if_node(template_predicate_success_proj,
                                                   template_assertion_predicate_expression, does_overflow,
                                                   AssertionPredicateType::LastValue);
  DEBUG_ONLY(TemplateAssertionPredicate::verify(template_predicate_success_proj);)
  return template_predicate_success_proj;
}

InitializedAssertionPredicateCreator::InitializedAssertionPredicateCreator(PhaseIdealLoop* phase)
    : _phase(phase) {}

// Create an Initialized Assertion Predicate from the provided template_assertion_predicate at 'new_control'.
// We clone the Template Assertion Expression and replace:
// - OpaqueTemplateAssertionPredicateNode with OpaqueInitializedAssertionPredicate
// - OpaqueLoop*Nodes with new_init and _ew_stride, respectively.
//
//             /         init                 stride
//             |           |                    |
//             |  OpaqueLoopInitNode  OpaqueLoopStrideNode                        /        new_init    new_stride
//  Template   |                 \     /                                          |              \     /
//  Assertion  |                   ...                                 Assertion  |                ...
//  Expression |                    |                                  Expression |                 |
//             |                   Bool                                           |              new Bool
//             |                    |                                             |                 |
//             \      OpaqueTemplateAssertionPredicate    ===>    new_control     \  OpaqueInitializedAssertionPredicate
//                                  |                                        \      /
//                                 If                                         new If
//                               /    \                                       /    \
//                         success     fail path                     new success   new Halt
//                           proj    (Halt or UCT)                       proj
//
IfTrueNode* InitializedAssertionPredicateCreator::create_from_template(IfNode* template_assertion_predicate,
                                                                       Node* new_control, Node* new_init,
                                                                       Node* new_stride) {
  OpaqueInitializedAssertionPredicateNode* assertion_expression =
      create_assertion_expression_from_template(template_assertion_predicate, new_control, new_init, new_stride);
  return create_control_nodes(new_control, template_assertion_predicate->Opcode(), assertion_expression,
                              template_assertion_predicate->assertion_predicate_type());
}

// Create a new Initialized Assertion Predicate from 'template_assertion_predicate' by cloning it but omitting the
// OpaqueLoop*Notes (i.e. taking their inputs instead).
IfTrueNode* InitializedAssertionPredicateCreator::create_from_template(IfNode* template_assertion_predicate,
                                                                       Node* new_control) {
  OpaqueTemplateAssertionPredicateNode* template_opaque =
      template_assertion_predicate->in(1)->as_OpaqueTemplateAssertionPredicate();
  TemplateAssertionExpression template_assertion_expression(template_opaque);
  OpaqueInitializedAssertionPredicateNode* assertion_expression =
      template_assertion_expression.clone_and_fold_opaque_loop_nodes(new_control, _phase);
  return create_control_nodes(new_control, template_assertion_predicate->Opcode(), assertion_expression,
                              template_assertion_predicate->assertion_predicate_type());
}

// Create a new Initialized Assertion Predicate directly without a template.
IfTrueNode* InitializedAssertionPredicateCreator::create(Node* operand, Node* new_control, const jint stride,
                                                         const int scale, Node* offset, Node* range,
                                                         const AssertionPredicateType assertion_predicate_type) {
  AssertionPredicateExpressionCreator expression_creator(stride, scale, offset, range, _phase);
  bool does_overflow;
  OpaqueInitializedAssertionPredicateNode* assertion_expression =
      expression_creator.create_for_initialized(new_control, operand, does_overflow);
  IfTrueNode* success_proj = create_control_nodes(new_control, does_overflow ? Op_If : Op_RangeCheck,
                                                  assertion_expression, assertion_predicate_type);
  DEBUG_ONLY(InitializedAssertionPredicate::verify(success_proj);)
  return success_proj;
}

// Creates the CFG nodes for the Initialized Assertion Predicate.
IfTrueNode* InitializedAssertionPredicateCreator::create_control_nodes(
    Node* new_control, const int if_opcode, OpaqueInitializedAssertionPredicateNode* assertion_expression,
    const AssertionPredicateType assertion_predicate_type) {
  AssertionPredicateIfCreator assertion_predicate_if_creator(_phase);
  return assertion_predicate_if_creator.create_for_initialized(new_control, if_opcode, assertion_expression,
                                                               assertion_predicate_type);
}

// Create a new Assertion Expression based from the given template to be used as bool input for the Initialized
// Assertion Predicate IfNode.
OpaqueInitializedAssertionPredicateNode*
InitializedAssertionPredicateCreator::create_assertion_expression_from_template(IfNode* template_assertion_predicate,
                                                                                Node* new_control, Node* new_init,
                                                                                Node* new_stride) {
  OpaqueTemplateAssertionPredicateNode* template_opaque =
      template_assertion_predicate->in(1)->as_OpaqueTemplateAssertionPredicate();
  TemplateAssertionExpression template_assertion_expression(template_opaque);
  OpaqueTemplateAssertionPredicateNode* tmp_opaque =
      template_assertion_expression.clone_and_replace_init_and_stride(new_control, new_init, new_stride, _phase);
  OpaqueInitializedAssertionPredicateNode* assertion_expression =
      new OpaqueInitializedAssertionPredicateNode(tmp_opaque->in(1)->as_Bool(), _phase->C);
  _phase->register_new_node(assertion_expression, new_control);
  return assertion_expression;
}

#ifndef PRODUCT
void PredicateBlock::dump() const {
  dump("");
}

void PredicateBlock::dump(const char* prefix) const {
  if (is_non_empty()) {
    PredicatePrinter printer(prefix);
    PredicateBlockIterator iterator(_tail, _deopt_reason);
    iterator.for_each(printer);
  } else {
    tty->print_cr("%s- <empty>", prefix);
  }
}

// Dumps all predicates from the loop to the earliest predicate in a pretty format.
void Predicates::dump() const {
  if (has_any()) {
    Node* loop_head = _tail->unique_ctrl_out();
    tty->print_cr("%d %s:", loop_head->_idx, loop_head->Name());
    tty->print_cr("- Loop Limit Check Predicate Block:");
    _loop_limit_check_predicate_block.dump("  ");
    tty->print_cr("- Profiled Loop Predicate Block:");
    _profiled_loop_predicate_block.dump("  ");
    tty->print_cr("- Loop Predicate Block:");
    _loop_predicate_block.dump("  ");
    tty->cr();
  } else {
    tty->print_cr("<no predicates>");
  }
}

void Predicates::dump_at(Node* node) {
  Predicates predicates(node);
  predicates.dump();
}

// Debug method to dump all predicates that are found above 'loop_node'.
void Predicates::dump_for_loop(LoopNode* loop_node) {
  dump_at(loop_node->skip_strip_mined()->in(LoopNode::EntryControl));
}
#endif // NOT PRODUCT

CreateAssertionPredicatesVisitor::CreateAssertionPredicatesVisitor(CountedLoopNode* target_loop_head,
                                                                   PhaseIdealLoop* phase,
                                                                   const NodeInLoopBody& node_in_loop_body,
                                                                   const bool clone_template)
    : _init(target_loop_head->init_trip()),
      _stride(target_loop_head->stride()),
      _old_target_loop_entry(target_loop_head->skip_strip_mined()->in(LoopNode::EntryControl)),
      _current_predicate_chain_head(target_loop_head->skip_strip_mined()), // Initially no predicates, yet.
      _phase(phase),
      _has_hoisted_check_parse_predicates(false),
      _node_in_loop_body(node_in_loop_body),
      _clone_template(clone_template) {}

// Keep track of whether we are in the correct Predicate Block where Template Assertion Predicates can be found.
// The PredicateIterator will always start at the loop entry and first visits the Loop Limit Check Predicate Block.
void CreateAssertionPredicatesVisitor::visit(const ParsePredicate& parse_predicate) {
  Deoptimization::DeoptReason deopt_reason = parse_predicate.head()->deopt_reason();
  if (deopt_reason == Deoptimization::Reason_predicate ||
      deopt_reason == Deoptimization::Reason_profile_predicate) {
    _has_hoisted_check_parse_predicates = true;
  }
}

void CreateAssertionPredicatesVisitor::visit(const TemplateAssertionPredicate& template_assertion_predicate) {
  if (!_has_hoisted_check_parse_predicates && !_is_copy_atomic_post) {
    // Only process if we are in the correct Predicate Block.
    return;
  }
  if (_clone_template) {
    IfTrueNode* cloned_template_success_proj = clone_template_and_replace_init_input(template_assertion_predicate);
    initialize_from_template(template_assertion_predicate, cloned_template_success_proj);
    _current_predicate_chain_head = cloned_template_success_proj->in(0);
  } else {
    IfTrueNode* initialized_success_proj = initialize_from_template(template_assertion_predicate, _old_target_loop_entry);
    _current_predicate_chain_head = initialized_success_proj->in(0);
  }
}

void CreateAssertionPredicatesVisitor::visit(const InitializedAssertionPredicate& initialized_assertion_predicate) {
  if (!_is_copy_atomic_post) {
    // Only process if we are in the correct Predicate Block.
    return;
  }
  initialized_assertion_predicate.rewire_loop_data_dependencies(_new_control->as_IfTrue(), _node_in_loop_body, _phase);
}

// Create an Initialized Assertion Predicate from the provided Template Assertion Predicate.
IfTrueNode* CreateAssertionPredicatesVisitor::initialize_from_template(
    const TemplateAssertionPredicate& template_assertion_predicate, Node* new_control) const {
  DEBUG_ONLY(template_assertion_predicate.verify();)
  IfNode* template_head = template_assertion_predicate.head();
  InitializedAssertionPredicateCreator initialized_assertion_predicate_creator(_phase);
  IfTrueNode* initialized_predicate = initialized_assertion_predicate_creator.create_from_template(template_head,
                                                                                                   new_control,
                                                                                                   _init, _stride);
  DEBUG_ONLY(InitializedAssertionPredicate::verify(initialized_predicate);)
  template_assertion_predicate.rewire_loop_data_dependencies(initialized_predicate, _node_in_loop_body, _phase);
  rewire_to_old_predicate_chain_head(initialized_predicate);
  return initialized_predicate;
}

// Clone the provided 'template_assertion_predicate' and set '_init' as new input for the OpaqueLoopInitNode.
IfTrueNode* CreateAssertionPredicatesVisitor::clone_template_and_replace_init_input(
    const TemplateAssertionPredicate& template_assertion_predicate) {
  OpaqueLoopInitNode* opaque_init = new OpaqueLoopInitNode(_phase->C, _init);
  _phase->register_new_node(opaque_init, _old_target_loop_entry);
  return template_assertion_predicate.clone_and_replace_init(_old_target_loop_entry, opaque_init, _phase);
}

// Rewire the newly created predicates to the old predicate chain head (i.e. '_current_predicate_chain_head') by
// rewiring the current control input of '_current_predicate_chain_head' from '_old_target_loop_entry' to
// 'initialized_assertion_predicate_success_proj'. This is required because we walk the predicate chain from the loop
// up and clone Template Assertion Predicates on the fly:
//
//          x
//          |                                               old target
//  Template Assertion                                      loop entry
//     Predicate 1             old target        clone           |    \
//          |                  loop entry        TAP 2           |     cloned Template Assertion
//  Template Assertion             |            ======>          |            Predicate 2
//     Predicate 2            target loop                        |
//          |                                               target loop #_current_predicate_chain_head
//     source loop
//
//
//               old target                                                        old target
//               loop entry                                                        loop entry
//                    |    \                                 rewire                     |
//                    |    cloned Template Assertion         to old         cloned Template Assertion #current_predicate
//   initialize       |           Predicate 2               predicate              Predicate 2         _chain_head (new)
//     TAP 2          |               |                     chain head                  |
//    ======>         |      Initialized Assertion           ======>           Initialized Assertion
//                    |          Predicate 2                                        Predicate 2
//                    |                                                                 |
//               target loop #_current_predicate_chain_head                        target loop
//
void CreateAssertionPredicatesVisitor::rewire_to_old_predicate_chain_head(
    Node* initialized_assertion_predicate_success_proj) const {
  if (_current_predicate_chain_head->is_Loop()) {
    assert(_current_predicate_chain_head->in(LoopNode::EntryControl) == _old_target_loop_entry, "must be old loop entry");
    _phase->replace_loop_entry(_current_predicate_chain_head->as_Loop(), initialized_assertion_predicate_success_proj);
  } else {
    assert(_current_predicate_chain_head->in(0) == _old_target_loop_entry, "must be old loop entry");
    _phase->replace_control(_current_predicate_chain_head, initialized_assertion_predicate_success_proj);
  }
}

// Clone the Template Assertion Predicate and set a new input for the OpaqueLoopStrideNode.
void UpdateStrideForAssertionPredicates::visit(const TemplateAssertionPredicate& template_assertion_predicate) {
  if (!template_assertion_predicate.is_last_value()) {
    // Only Last Value Assertion Predicates have an OpaqueLoopStrideNode.
    return;
  }
  replace_opaque_stride_input(template_assertion_predicate);
  Node* template_tail_control_out = template_assertion_predicate.tail()->unique_ctrl_out();
  IfTrueNode* initialized_success_proj = initialize_from_updated_template(template_assertion_predicate);
  connect_initialized_assertion_predicate(template_tail_control_out, initialized_success_proj);
}

// Replace the input to OpaqueLoopStrideNode with 'new_stride' and leave the other nodes unchanged.
void UpdateStrideForAssertionPredicates::replace_opaque_stride_input(
    const TemplateAssertionPredicate& template_assertion_predicate) const {
  template_assertion_predicate.replace_opaque_stride_input(_new_stride, _phase->igvn());
}

IfTrueNode* UpdateStrideForAssertionPredicates::initialize_from_updated_template(
    const TemplateAssertionPredicate& template_assertion_predicate) const {
  IfTrueNode* initialized_success_proj = template_assertion_predicate.initialize(_phase, template_assertion_predicate.tail());
  return initialized_success_proj;
}

// The newly created Initialized Assertion Predicate can safely be inserted because this visitor is already visiting
// the Template Assertion Predicate above this. So, we will not accidentally visit this again and kill it with the
// visit() method for Initialized Assertion Predicates.
void UpdateStrideForAssertionPredicates::connect_initialized_assertion_predicate(
    Node* new_control_out, IfTrueNode* initialized_success_proj) const {
  if (new_control_out->is_Loop()) {
    _phase->replace_loop_entry(new_control_out->as_Loop(), initialized_success_proj);
  } else {
    _phase->replace_control(new_control_out, initialized_success_proj);
  }
}<|MERGE_RESOLUTION|>--- conflicted
+++ resolved
@@ -276,14 +276,9 @@
 }
 
 void InitializedAssertionPredicate::kill(PhaseIdealLoop* phase) const {
-<<<<<<< HEAD
   Node* true_con = phase->igvn().intcon(1);
   phase->set_ctrl(true_con, phase->C->root());
   phase->igvn().replace_input_of(head(), 1, true_con);
-=======
-  Node* true_con = phase->intcon(1);
-  phase->igvn().replace_input_of(_if_node, 1, true_con);
->>>>>>> 2801bc6b
 }
 
 #ifdef ASSERT
