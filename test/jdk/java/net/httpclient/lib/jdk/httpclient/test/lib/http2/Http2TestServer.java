--- conflicted
+++ resolved
@@ -49,12 +49,9 @@
 import javax.net.ssl.SSLParameters;
 import javax.net.ssl.SSLServerSocket;
 
-<<<<<<< HEAD
 import jdk.httpclient.test.lib.common.RequestPathMatcherUtil;
 import jdk.httpclient.test.lib.common.ServerNameMatcher;
 import jdk.httpclient.test.lib.http3.Http3TestServer;
-=======
->>>>>>> 526951db
 import jdk.internal.net.http.frame.ErrorFrame;
 import jdk.internal.net.http.http3.Http3Error;
 import jdk.internal.net.quic.QuicVersion;
@@ -92,24 +89,10 @@
     // request approver which takes the server connection key as the input
     private volatile Predicate<String> newRequestApprover;
 
-<<<<<<< HEAD
-    private static final AtomicLong threadCount = new AtomicLong();
-    private static final ThreadFactory defaultThreadFac =
-        (Runnable r) -> {
-            Thread t = new Thread(r);
-            t.setName("Test-server-pool-" + threadCount.incrementAndGet());
-            return t;
-        };
-
-
-    private static ExecutorService getDefaultExecutor() {
-        return Executors.newCachedThreadPool(defaultThreadFac);
-=======
     private static ExecutorService createExecutor(String name) {
         String threadNamePrefix = "%s-pool".formatted(name);
         ThreadFactory threadFactory = Thread.ofPlatform().name(threadNamePrefix, 0).factory();
         return Executors.newCachedThreadPool(threadFactory);
->>>>>>> 526951db
     }
 
     public Http2TestServer(String serverName, boolean secure, int port) throws Exception {
@@ -232,15 +215,11 @@
             server = initPlaintext(port, backlog);
         }
         this.secure = secure;
-<<<<<<< HEAD
         this.serverName = serverName;
         this.sniMatcher = serverName == null
                 ? new ServerNameMatcher(localAddr.getHostName())
                 : new ServerNameMatcher(this.serverName);
-        this.exec = exec == null ? getDefaultExecutor() : exec;
-=======
         this.exec = exec == null ? createExecutor(name) : exec;
->>>>>>> 526951db
         this.handlers = Collections.synchronizedMap(new HashMap<>());
         this.properties = properties == null ? new Properties() : properties;
         this.connections = ConcurrentHashMap.newKeySet();
