/*
 * Copyright (c) 2018, 2024, Oracle and/or its affiliates. All rights reserved.
 * DO NOT ALTER OR REMOVE COPYRIGHT NOTICES OR THIS FILE HEADER.
 *
 * This code is free software; you can redistribute it and/or modify it
 * under the terms of the GNU General Public License version 2 only, as
 * published by the Free Software Foundation.
 *
 * This code is distributed in the hope that it will be useful, but WITHOUT
 * ANY WARRANTY; without even the implied warranty of MERCHANTABILITY or
 * FITNESS FOR A PARTICULAR PURPOSE.  See the GNU General Public License
 * version 2 for more details (a copy is included in the LICENSE file that
 * accompanied this code).
 *
 * You should have received a copy of the GNU General Public License version
 * 2 along with this work; if not, write to the Free Software Foundation,
 * Inc., 51 Franklin St, Fifth Floor, Boston, MA 02110-1301 USA.
 *
 * Please contact Oracle, 500 Oracle Parkway, Redwood Shores, CA 94065 USA
 * or visit www.oracle.com if you need additional information or have any
 * questions.
 */

/*
 * @test
 * @summary Verify that dependent synchronous actions added before the promise CF
 *          completes are executed either asynchronously in an executor when the
 *          CF later completes, or in the user thread that joins.
 * @library /test/lib /test/jdk/java/net/httpclient/lib
 * @build jdk.httpclient.test.lib.common.HttpServerAdapters jdk.test.lib.net.SimpleSSLContext
 *        DependentPromiseActionsTest
 * @run testng/othervm -Djdk.internal.httpclient.debug=true DependentPromiseActionsTest
 * @run testng/othervm/java.security.policy=dependent.policy
  *           -Djdk.internal.httpclient.debug=true DependentPromiseActionsTest
 */

import java.io.BufferedReader;
import java.io.ByteArrayInputStream;
import java.io.InputStreamReader;
import java.lang.StackWalker.StackFrame;
import jdk.test.lib.net.SimpleSSLContext;
import org.testng.annotations.AfterTest;
import org.testng.annotations.AfterClass;
import org.testng.annotations.BeforeTest;
import org.testng.annotations.DataProvider;
import org.testng.annotations.Test;

import javax.net.ssl.SSLContext;
import java.io.IOException;
import java.io.InputStream;
import java.io.OutputStream;
import java.net.URI;
import java.net.URISyntaxException;
import java.net.http.HttpClient;
import java.net.http.HttpClient.Version;
import java.net.http.HttpHeaders;
import java.net.http.HttpRequest;
import java.net.http.HttpRequest.Config;
import java.net.http.HttpResponse;
import java.net.http.HttpResponse.BodyHandler;
import java.net.http.HttpResponse.BodyHandlers;
import java.net.http.HttpResponse.BodySubscriber;
import java.net.http.HttpResponse.PushPromiseHandler;
import java.nio.ByteBuffer;
import java.nio.charset.StandardCharsets;
import java.util.EnumSet;
import java.util.List;
import java.util.Map;
import java.util.Optional;
import java.util.concurrent.CompletableFuture;
import java.util.concurrent.CompletionException;
import java.util.concurrent.CompletionStage;
import java.util.concurrent.ConcurrentHashMap;
import java.util.concurrent.ConcurrentMap;
import java.util.concurrent.Executor;
import java.util.concurrent.Executors;
import java.util.concurrent.Flow;
import java.util.concurrent.Semaphore;
import java.util.concurrent.atomic.AtomicInteger;
import java.util.concurrent.atomic.AtomicLong;
import java.util.concurrent.atomic.AtomicReference;
import java.util.function.BiPredicate;
import java.util.function.Consumer;
import java.util.function.Function;
import java.util.function.Supplier;
import java.util.stream.Collectors;
import java.util.stream.Stream;
import jdk.httpclient.test.lib.common.HttpServerAdapters;

import static java.lang.System.err;
import static java.lang.System.out;
import static java.lang.String.format;
import static java.net.http.HttpClient.Version.HTTP_2;
import static java.net.http.HttpClient.Version.HTTP_3;
import static java.net.http.HttpRequest.H3DiscoveryConfig.HTTP_3_ONLY;
import static java.nio.charset.StandardCharsets.UTF_8;
import static org.testng.Assert.assertEquals;
import static org.testng.Assert.assertTrue;

public class DependentPromiseActionsTest implements HttpServerAdapters {

    SSLContext sslContext;
    HttpTestServer http2TestServer;   // HTTP/2 ( h2c )
    HttpTestServer https2TestServer;  // HTTP/2 ( h2  )
    HttpTestServer http3TestServer;   // HTTP/3 ( h3  )
    String http2URI_fixed;
    String http2URI_chunk;
    String https2URI_fixed;
    String https2URI_chunk;
    String http3URI_fixed;
    String http3URI_chunk;

    static final StackWalker WALKER =
            StackWalker.getInstance(StackWalker.Option.RETAIN_CLASS_REFERENCE);

    static final int ITERATION_COUNT = 1;
    // a shared executor helps reduce the amount of threads created by the test
    static final Executor executor = new TestExecutor(Executors.newCachedThreadPool());
    static final ConcurrentMap<String, Throwable> FAILURES = new ConcurrentHashMap<>();
    static volatile boolean tasksFailed;
    static final AtomicLong serverCount = new AtomicLong();
    static final AtomicLong clientCount = new AtomicLong();
    static final AtomicInteger requestCount = new AtomicInteger();
    static final long start = System.nanoTime();
    public static String now() {
        long now = System.nanoTime() - start;
        long secs = now / 1000_000_000;
        long mill = (now % 1000_000_000) / 1000_000;
        long nan = now % 1000_000;
        return String.format("[%d s, %d ms, %d ns] ", secs, mill, nan);
    }

    private volatile HttpClient sharedClient;

    static class TestExecutor implements Executor {
        final AtomicLong tasks = new AtomicLong();
        Executor executor;
        TestExecutor(Executor executor) {
            this.executor = executor;
        }

        @Override
        public void execute(Runnable command) {
            long id = tasks.incrementAndGet();
            executor.execute(() -> {
                try {
                    command.run();
                } catch (Throwable t) {
                    tasksFailed = true;
                    System.out.printf(now() + "Task %s failed: %s%n", id, t);
                    System.err.printf(now() + "Task %s failed: %s%n", id, t);
                    FAILURES.putIfAbsent("Task " + id, t);
                    throw t;
                }
            });
        }
    }

    @AfterClass
    static final void printFailedTests() {
        out.println("\n=========================");
        try {
            out.printf("%n%sCreated %d servers and %d clients%n",
                    now(), serverCount.get(), clientCount.get());
            if (FAILURES.isEmpty()) return;
            out.println("Failed tests: ");
            FAILURES.entrySet().forEach((e) -> {
                out.printf("\t%s: %s%n", e.getKey(), e.getValue());
                e.getValue().printStackTrace(out);
                e.getValue().printStackTrace();
            });
            if (tasksFailed) {
                System.out.println("WARNING: Some tasks failed");
            }
        } finally {
            out.println("\n=========================\n");
        }
    }

    private String[] uris() {
        return new String[] {
                http3URI_fixed,
                http3URI_chunk,
                http2URI_fixed,
                http2URI_chunk,
                https2URI_fixed,
                https2URI_chunk,
        };
    }

    enum SubscriberType {EAGER, LAZZY}

    static final class SemaphoreStallerSupplier
            implements Supplier<SemaphoreStaller> {
        @Override
        public SemaphoreStaller get() {
            return new SemaphoreStaller();
        }
        @Override
        public String toString() {
            return "SemaphoreStaller";
        }
    }

    @DataProvider(name = "noStalls")
    public Object[][] noThrows() {
        String[] uris = uris();
        Object[][] result = new Object[uris.length * 2][];
        int i = 0;
        for (boolean sameClient : List.of(false, true)) {
            for (String uri: uris()) {
                result[i++] = new Object[] {uri, sameClient};
            }
        }
        assert i == uris.length * 2;
        return result;
    }

    @DataProvider(name = "variants")
    public Object[][] variants() {
        String[] uris = uris();
        Object[][] result = new Object[uris.length * 2][];
        int i = 0;
        Supplier<? extends Staller> s = new SemaphoreStallerSupplier();
        for (Supplier<? extends Staller> staller : List.of(s)) {
            for (boolean sameClient : List.of(false, true)) {
                for (String uri : uris()) {
                    result[i++] = new Object[]{uri, sameClient, staller};
                }
            }
        }
        assert i == uris.length * 2;
        return result;
    }

    private HttpClient makeNewClient() {
        clientCount.incrementAndGet();
        return newClientBuilderForH3()
                .executor(executor)
                .sslContext(sslContext)
                .proxy(HttpClient.Builder.NO_PROXY)
                .version(HTTP_3)
                .build();
    }

    HttpClient newHttpClient(boolean share) {
        if (!share) return makeNewClient();
        HttpClient shared = sharedClient;
        if (shared != null) return shared;
        synchronized (this) {
            shared = sharedClient;
            if (shared == null) {
                shared = sharedClient = makeNewClient();
            }
            return shared;
        }
    }

    Config config(String uri) {
        return uri.contains("/http3/") ? HTTP_3_ONLY : null;
    }

    Version version(String uri) {
        return uri.contains("/http3/") ? HTTP_3 : HTTP_2;
    }

    HttpRequest request(String uri) {
        var builder = HttpRequest.newBuilder(URI.create(uri))
                .version(version(uri));
        var config = config(uri);
        if (config != null) builder.configure(config);
        return builder.build();
    }

    @Test(dataProvider = "noStalls")
    public void testNoStalls(String rootUri, boolean sameClient)
            throws Exception {
        if (!FAILURES.isEmpty()) return;
        HttpClient client = null;
<<<<<<< HEAD
        out.printf("%ntestNoStalls(%s, %b)%n", uri, sameClient);
        try {
            for (int i = 0; i < ITERATION_COUNT; i++) {
                if (!sameClient || client == null)
                    client = newHttpClient(sameClient);

                HttpRequest req = request(uri);

                BodyHandler<Stream<String>> handler =
                        new StallingBodyHandler((w) -> {
                        },
                                BodyHandlers.ofLines());
                Map<HttpRequest, CompletableFuture<HttpResponse<Stream<String>>>> pushPromises =
                        new ConcurrentHashMap<>();
                PushPromiseHandler<Stream<String>> pushHandler = new PushPromiseHandler<>() {
                    @Override
                    public void applyPushPromise(HttpRequest initiatingRequest,
                                                 HttpRequest pushPromiseRequest,
                                                 Function<BodyHandler<Stream<String>>,
                                                         CompletableFuture<HttpResponse<Stream<String>>>>
                                                         acceptor) {
                        pushPromises.putIfAbsent(pushPromiseRequest, acceptor.apply(handler));
                    }
                };
                HttpResponse<Stream<String>> response =
                        client.sendAsync(req, BodyHandlers.ofLines(), pushHandler).get();
                String body = response.body().collect(Collectors.joining("|"));
                assertEquals(URI.create(body).getPath(), URI.create(uri).getPath());
                for (HttpRequest promised : pushPromises.keySet()) {
                    out.printf("%s Received promise: %s%n\tresponse: %s%n",
                            now(), promised, pushPromises.get(promised).get());
                    String promisedBody = pushPromises.get(promised).get().body()
                            .collect(Collectors.joining("|"));
                    assertEquals(promisedBody, promised.uri().toASCIIString());
=======
        out.printf("%ntestNoStalls(%s, %b)%n", rootUri, sameClient);
        for (int i=0; i< ITERATION_COUNT; i++) {
            if (!sameClient || client == null)
                client = newHttpClient(sameClient);

            String uri = rootUri + "/" + requestCount.incrementAndGet();
            out.printf("\tsending request %s%n", uri);
            HttpRequest req = HttpRequest.newBuilder(URI.create(uri))
                    .build();
            BodyHandler<Stream<String>> handler =
                    new StallingBodyHandler((w) -> {},
                            BodyHandlers.ofLines());
            Map<HttpRequest, CompletableFuture<HttpResponse<Stream<String>>>> pushPromises =
                    new ConcurrentHashMap<>();
            PushPromiseHandler<Stream<String>> pushHandler = new PushPromiseHandler<>() {
                @Override
                public void applyPushPromise(HttpRequest initiatingRequest,
                                             HttpRequest pushPromiseRequest,
                                             Function<BodyHandler<Stream<String>>,
                                                     CompletableFuture<HttpResponse<Stream<String>>>>
                                                     acceptor) {
                    pushPromises.putIfAbsent(pushPromiseRequest, acceptor.apply(handler));
>>>>>>> 0d593cd1
                }
                assertEquals(3, pushPromises.size());
            }
        } finally {
            if (!sameClient && client != null) {
                client.close();
            }
        }
    }

    @Test(dataProvider = "variants")
    public void testAsStringAsync(String uri,
                                  boolean sameClient,
                                  Supplier<Staller> stallers)
            throws Exception
    {
        String test = format("testAsStringAsync(%s, %b, %s)",
                uri, sameClient, stallers);
        testDependent(test, uri, sameClient, BodyHandlers::ofString,
                this::finish, this::extractString, stallers,
                SubscriberType.EAGER);
    }

    @Test(dataProvider = "variants")
    public void testAsLinesAsync(String uri,
                                 boolean sameClient,
                                 Supplier<Staller> stallers)
            throws Exception
    {
        String test = format("testAsLinesAsync(%s, %b, %s)",
                uri, sameClient, stallers);
        testDependent(test, uri, sameClient, BodyHandlers::ofLines,
                this::finish, this::extractStream, stallers,
                SubscriberType.LAZZY);
    }

    @Test(dataProvider = "variants")
    public void testAsInputStreamAsync(String uri,
                                       boolean sameClient,
                                       Supplier<Staller> stallers)
            throws Exception
    {
        String test = format("testAsInputStreamAsync(%s, %b, %s)",
                uri, sameClient, stallers);
        testDependent(test, uri, sameClient, BodyHandlers::ofInputStream,
                this::finish, this::extractInputStream, stallers,
                SubscriberType.LAZZY);
    }

    private <T,U> void testDependent(String name, String uri, boolean sameClient,
                                     Supplier<BodyHandler<T>> handlers,
                                     Finisher finisher,
                                     Extractor<T> extractor,
                                     Supplier<Staller> stallers,
                                     SubscriberType subscriberType)
            throws Exception
    {
        if (!FAILURES.isEmpty()) {
            out.printf("%s: skipping test - previous failure detected%n", name);
            return;
        }
        out.printf("%n%s%s%n", now(), name);
        try {
            testDependent(uri, sameClient, handlers, finisher,
                          extractor, stallers, subscriberType);
        } catch (Error | Exception x) {
            FAILURES.putIfAbsent(name, x);
            throw x;
        }
    }

    private <T,U> void testDependent(String rootUri, boolean sameClient,
                                     Supplier<BodyHandler<T>> handlers,
                                     Finisher finisher,
                                     Extractor<T> extractor,
                                     Supplier<Staller> stallers,
                                     SubscriberType subscriberType)
            throws Exception
    {
        HttpClient client = null;
<<<<<<< HEAD
        try {
            for (Where where : EnumSet.of(Where.BODY_HANDLER)) {
                if (!sameClient || client == null)
                    client = newHttpClient(sameClient);

                HttpRequest req = request(uri);

                StallingPushPromiseHandler<T> promiseHandler =
                        new StallingPushPromiseHandler<>(where, handlers, stallers);
                BodyHandler<T> handler = handlers.get();
                System.out.println("try stalling in " + where);
                CompletableFuture<HttpResponse<T>> responseCF =
                        client.sendAsync(req, handler, promiseHandler);
                assert subscriberType == SubscriberType.LAZZY || !responseCF.isDone();
                finisher.finish(where, responseCF, promiseHandler, extractor);
            }
        } finally {
            if (client != null && !sameClient) {
                client.close();
            }
=======
        for (Where where : EnumSet.of(Where.BODY_HANDLER)) {
            if (!sameClient || client == null)
                client = newHttpClient(sameClient);

            String uri = rootUri + "/" + requestCount.incrementAndGet();
            out.printf("\tsending request %s%n", uri);
            HttpRequest req = HttpRequest.
                    newBuilder(URI.create(uri))
                    .build();
            StallingPushPromiseHandler<T> promiseHandler =
                    new StallingPushPromiseHandler<>(where, handlers, stallers);
            BodyHandler<T> handler = handlers.get();
            System.out.println("try stalling in " + where);
            CompletableFuture<HttpResponse<T>> responseCF =
                    client.sendAsync(req, handler, promiseHandler);
            // The body of the main response can be received before the body
            // of the push promise handlers are received.
            // The body of the main response doesn't stall, so the cf of
            // the main response may be done here even for EAGER subscribers.
            // We cannot make any assumption on the state of the main response
            // cf here, so the only thing we can do is to call the finisher
            // which will wait for them all.
            finisher.finish(where, responseCF, promiseHandler, extractor);
>>>>>>> 0d593cd1
        }
    }

    enum Where {
        ON_PUSH_PROMISE, BODY_HANDLER, ON_SUBSCRIBE, ON_NEXT, ON_COMPLETE, ON_ERROR, GET_BODY, BODY_CF;
        public Consumer<Where> select(Consumer<Where> consumer) {
            return new Consumer<Where>() {
                @Override
                public void accept(Where where) {
                    if (Where.this == where) {
                        consumer.accept(where);
                    }
                }
            };
        }
    }

    static final class StallingPushPromiseHandler<T> implements PushPromiseHandler<T> {

        static final class Tuple<U> {
            public final CompletableFuture<HttpResponse<U>> response;
            public final Staller staller;
            public final AtomicReference<RuntimeException> failed;
            Tuple(AtomicReference<RuntimeException> failed,
                  CompletableFuture<HttpResponse<U>> response,
                  Staller staller) {
                this.response = response;
                this.staller = staller;
                this.failed = failed;
            }
        }

        public final ConcurrentMap<HttpRequest, Tuple<T>> promiseMap =
                new ConcurrentHashMap<>();
        private final Supplier<Staller> stallers;
        private final Supplier<BodyHandler<T>> handlers;
        private final Where where;
        private final Thread thread = Thread.currentThread(); // main thread

        StallingPushPromiseHandler(Where where,
                                   Supplier<BodyHandler<T>> handlers,
                                   Supplier<Staller> stallers) {
            this.where = where;
            this.handlers = handlers;
            this.stallers = stallers;
        }

        @Override
        public void applyPushPromise(HttpRequest initiatingRequest,
                                     HttpRequest pushPromiseRequest,
                                     Function<BodyHandler<T>,
                                             CompletableFuture<HttpResponse<T>>> acceptor) {
            AtomicReference<RuntimeException> failed = new AtomicReference<>();
            Staller staller = stallers.get();
            staller.acquire();
            assert staller.willStall();
            try {
                BodyHandler handler = new StallingBodyHandler<>(
                        where.select(staller), handlers.get());
                CompletableFuture<HttpResponse<T>> cf = acceptor.apply(handler);
                Tuple<T> tuple = new Tuple(failed, cf, staller);
                promiseMap.putIfAbsent(pushPromiseRequest, tuple);
                CompletableFuture<?> done = cf.whenComplete(
                        (r, t) -> checkThreadAndStack(thread, failed, r, t));
                assert !cf.isDone();
            } finally {
                staller.release();
            }
        }
    }

    interface Extractor<T> {
        public List<String> extract(HttpResponse<T> resp);
    }

    final List<String> extractString(HttpResponse<String> resp) {
        return List.of(resp.body());
    }

    final List<String> extractStream(HttpResponse<Stream<String>> resp) {
        return resp.body().collect(Collectors.toList());
    }

    final List<String> extractInputStream(HttpResponse<InputStream> resp) {
        try (InputStream is = resp.body()) {
            return new BufferedReader(new InputStreamReader(is))
                    .lines().collect(Collectors.toList());
        } catch (IOException x) {
            throw new CompletionException(x);
        }
    }

    interface Finisher<T> {
        public void finish(Where w,
                           CompletableFuture<HttpResponse<T>> cf,
                           StallingPushPromiseHandler<T> ph,
                           Extractor<T> extractor);
    }

    static Optional<StackFrame> findFrame(Stream<StackFrame> s, String name) {
        return s.filter((f) -> f.getClassName().contains(name))
                .filter((f) -> f.getDeclaringClass().getModule().equals(HttpClient.class.getModule()))
                .findFirst();
    }

    static <T> void checkThreadAndStack(Thread thread,
                                        AtomicReference<RuntimeException> failed,
                                        T result,
                                        Throwable error) {
        if (Thread.currentThread() == thread) {
            //failed.set(new RuntimeException("Dependant action was executed in " + thread));
            List<StackFrame> httpStack = WALKER.walk(s -> s.filter(f -> f.getDeclaringClass()
                    .getModule().equals(HttpClient.class.getModule()))
                    .collect(Collectors.toList()));
            if (!httpStack.isEmpty()) {
                System.out.println("Found unexpected trace: ");
                httpStack.forEach(f -> System.out.printf("\t%s%n", f));
                failed.set(new RuntimeException("Dependant action has unexpected frame in " +
                        Thread.currentThread() + ": " + httpStack.get(0)));
            }            return;
        } else if (System.getSecurityManager() != null) {
            Optional<StackFrame> sf = WALKER.walk(s -> findFrame(s, "PrivilegedRunnable"));
            if (!sf.isPresent()) {
                failed.set(new RuntimeException("Dependant action does not have expected frame in "
                        + Thread.currentThread()));
                return;
            } else {
                System.out.println("Found expected frame: " + sf.get());
            }
        } else {
            List<StackFrame> httpStack = WALKER.walk(s -> s.filter(f -> f.getDeclaringClass()
                    .getModule().equals(HttpClient.class.getModule()))
                    .collect(Collectors.toList()));
            if (!httpStack.isEmpty()) {
                System.out.println("Found unexpected trace: ");
                httpStack.forEach(f -> System.out.printf("\t%s%n", f));
                failed.set(new RuntimeException("Dependant action has unexpected frame in " +
                        Thread.currentThread() + ": " + httpStack.get(0)));

            }
        }
    }

    <T> void finish(Where w,
                    StallingPushPromiseHandler.Tuple<T> tuple,
                    Extractor<T> extractor) {
        AtomicReference<RuntimeException> failed = tuple.failed;
        CompletableFuture<HttpResponse<T>> done = tuple.response;
        Staller staller = tuple.staller;
        try {
            HttpResponse<T> response = done.join();
            List<String> result = extractor.extract(response);
            URI uri = response.uri();
            RuntimeException error = failed.get();
            if (error != null) {
                throw new RuntimeException("Test failed in "
                        + w + ": " + uri, error);
            }
            assertEquals(result, List.of(response.request().uri().toASCIIString()));
        } finally {
            staller.reset();
        }
    }

    <T> void finish(Where w,
                    CompletableFuture<HttpResponse<T>> cf,
                    StallingPushPromiseHandler<T> ph,
                    Extractor<T> extractor) {
        HttpResponse<T> response = cf.join();
        List<String> result = extractor.extract(response);
        for (HttpRequest req : ph.promiseMap.keySet()) {
            finish(w, ph.promiseMap.get(req), extractor);
        }
        assertEquals(ph.promiseMap.size(), 3,
                "Expected 3 push promises for " + w + " in "
                        + response.request().uri());
        assertEquals(result, List.of(response.request().uri().toASCIIString()));
    }

    interface Staller extends Consumer<Where> {
        void release();
        void acquire();
        void reset();
        boolean willStall();
    }

    static final class SemaphoreStaller implements Staller {
        final Semaphore sem = new Semaphore(1);
        @Override
        public void accept(Where where) {
            sem.acquireUninterruptibly();
        }

        @Override
        public void release() {
            sem.release();
        }

        @Override
        public void acquire() {
            sem.acquireUninterruptibly();
        }

        @Override
        public void reset() {
            sem.drainPermits();
            sem.release();
        }

        @Override
        public boolean willStall() {
            return sem.availablePermits() <= 0;
        }

        @Override
        public String toString() {
            return "SemaphoreStaller";
        }
    }

    static final class StallingBodyHandler<T> implements BodyHandler<T> {
        final Consumer<Where> stalling;
        final BodyHandler<T> bodyHandler;
        StallingBodyHandler(Consumer<Where> stalling, BodyHandler<T> bodyHandler) {
            this.stalling = stalling;
            this.bodyHandler = bodyHandler;
        }
        @Override
        public BodySubscriber<T> apply(HttpResponse.ResponseInfo rinfo) {
            stalling.accept(Where.BODY_HANDLER);
            BodySubscriber<T> subscriber = bodyHandler.apply(rinfo);
            return new StallingBodySubscriber(stalling, subscriber);
        }
    }

    static final class StallingBodySubscriber<T> implements BodySubscriber<T> {
        private final BodySubscriber<T> subscriber;
        volatile boolean onSubscribeCalled;
        final Consumer<Where> stalling;
        StallingBodySubscriber(Consumer<Where> stalling, BodySubscriber<T> subscriber) {
            this.stalling = stalling;
            this.subscriber = subscriber;
        }

        @Override
        public void onSubscribe(Flow.Subscription subscription) {
            //out.println("onSubscribe ");
            onSubscribeCalled = true;
            stalling.accept(Where.ON_SUBSCRIBE);
            subscriber.onSubscribe(subscription);
        }

        @Override
        public void onNext(List<ByteBuffer> item) {
            // out.println("onNext " + item);
            assertTrue(onSubscribeCalled);
            stalling.accept(Where.ON_NEXT);
            subscriber.onNext(item);
        }

        @Override
        public void onError(Throwable throwable) {
            //out.println("onError");
            assertTrue(onSubscribeCalled);
            stalling.accept(Where.ON_ERROR);
            subscriber.onError(throwable);
        }

        @Override
        public void onComplete() {
            //out.println("onComplete");
            assertTrue(onSubscribeCalled, "onComplete called before onSubscribe");
            stalling.accept(Where.ON_COMPLETE);
            subscriber.onComplete();
        }

        @Override
        public CompletionStage<T> getBody() {
            stalling.accept(Where.GET_BODY);
            try {
                stalling.accept(Where.BODY_CF);
            } catch (Throwable t) {
                return CompletableFuture.failedFuture(t);
            }
            return subscriber.getBody();
        }
    }


    @BeforeTest
    public void setup() throws Exception {
        sslContext = new SimpleSSLContext().get();
        if (sslContext == null)
            throw new AssertionError("Unexpected null sslContext");

        // HTTP/2
        HttpTestHandler fixedLengthHandler = new HTTP_FixedLengthHandler();
        HttpTestHandler chunkedHandler = new HTTP_ChunkedHandler();

        http2TestServer = HttpTestServer.create(HTTP_2);
        http2TestServer.addHandler(fixedLengthHandler, "/http2/fixed");
        http2TestServer.addHandler(chunkedHandler, "/http2/chunk");
        http2URI_fixed = "http://" + http2TestServer.serverAuthority() + "/http2/fixed/y";
        http2URI_chunk = "http://" + http2TestServer.serverAuthority() + "/http2/chunk/y";

        https2TestServer = HttpTestServer.create(HTTP_2, sslContext);
        https2TestServer.addHandler(fixedLengthHandler, "/https2/fixed");
        https2TestServer.addHandler(chunkedHandler, "/https2/chunk");
        https2URI_fixed = "https://" + https2TestServer.serverAuthority() + "/https2/fixed/y";
        https2URI_chunk = "https://" + https2TestServer.serverAuthority() + "/https2/chunk/y";

        http3TestServer = HttpTestServer.create(HTTP_3_ONLY, sslContext);
        http3TestServer.addHandler(fixedLengthHandler, "/http3/fixed");
        http3TestServer.addHandler(chunkedHandler, "/http3/chunk");
        http3URI_fixed = "https://" + http3TestServer.serverAuthority() + "/http3/fixed/x";
        http3URI_chunk = "https://" + http3TestServer.serverAuthority() + "/http3/chunk/x";

        serverCount.addAndGet(3);
        http2TestServer.start();
        https2TestServer.start();
        http3TestServer.start();
    }

    @AfterTest
    public void teardown() throws Exception {
        if (sharedClient != null) {
            sharedClient.close();
        }
        sharedClient = null;
        http2TestServer.stop();
        https2TestServer.stop();
        http3TestServer.stop();
    }

    static final BiPredicate<String,String> ACCEPT_ALL = (x, y) -> true;

    private static void pushPromiseFor(HttpTestExchange t,
                                       URI requestURI,
                                       String pushPath,
                                       boolean fixed)
        throws IOException
    {
        try {
            URI promise = new URI(requestURI.getScheme(),
                    requestURI.getAuthority(),
                    pushPath, null, null);
            byte[] promiseBytes = promise.toASCIIString().getBytes(UTF_8);
            out.printf("TestServer: %s Pushing promise: %s%n", now(), promise);
            err.printf("TestServer: %s Pushing promise: %s%n", now(), promise);
            HttpHeaders headers;
            if (fixed) {
                String length = String.valueOf(promiseBytes.length);
                headers = HttpHeaders.of(Map.of("Content-Length", List.of(length)),
                                         ACCEPT_ALL);
            } else {
                headers = HttpHeaders.of(Map.of(), ACCEPT_ALL); // empty
            }
            t.serverPush(promise, headers, promiseBytes);
        } catch (URISyntaxException x) {
            throw new IOException(x.getMessage(), x);
        }
    }

    private static long sendHttp3PushPromiseFrame(HttpTestExchange t,
                                                  URI requestURI,
                                                  String pushPath,
                                                  boolean fixed)
            throws IOException
    {
        try {
            URI promise = new URI(requestURI.getScheme(),
                    requestURI.getAuthority(),
                    pushPath, null, null);
            byte[] promiseBytes = promise.toASCIIString().getBytes(UTF_8);
            out.printf("TestServer: %s sending PushPromiseFrame: %s%n", now(), promise);
            err.printf("TestServer: %s Pushing PushPromiseFrame: %s%n", now(), promise);
            HttpHeaders headers;
            if (fixed) {
                String length = String.valueOf(promiseBytes.length);
                headers = HttpHeaders.of(Map.of("Content-Length", List.of(length)),
                        ACCEPT_ALL);
            } else {
                headers = HttpHeaders.of(Map.of(), ACCEPT_ALL); // empty
            }
            long pushId = t.sendHttp3PushPromiseFrame(-1, promise, headers);
            out.printf("TestServer: %s PushPromiseFrame pushId=%s sent%n", now(), pushId);
            err.printf("TestServer: %s PushPromiseFrame pushId=%s sent%n", now(), pushId);
            return pushId;
        } catch (URISyntaxException x) {
            throw new IOException(x.getMessage(), x);
        }
    }

    private static void sendHttp3PushResponse(HttpTestExchange t,
                                              long pushId,
                                              URI requestURI,
                                              String pushPath,
                                              boolean fixed)
            throws IOException
    {
        try {
            URI promise = new URI(requestURI.getScheme(),
                    requestURI.getAuthority(),
                    pushPath, null, null);
            byte[] promiseBytes = promise.toASCIIString().getBytes(UTF_8);
            out.printf("TestServer: %s sending push response pushId=%s: %s%n", now(), pushId, promise);
            err.printf("TestServer: %s Pushing push response pushId=%s: %s%n", now(), pushId, promise);
            HttpHeaders headers;
            if (fixed) {
                String length = String.valueOf(promiseBytes.length);
                headers = HttpHeaders.of(Map.of("Content-Length", List.of(length)),
                        ACCEPT_ALL);
            } else {
                headers = HttpHeaders.of(Map.of(), ACCEPT_ALL); // empty
            }
            t.sendHttp3PushResponse(pushId, promise, headers, new ByteArrayInputStream(promiseBytes));
        } catch (URISyntaxException x) {
            throw new IOException(x.getMessage(), x);
        }
    }

    static class HTTP_FixedLengthHandler implements HttpTestHandler {
        @Override
        public void handle(HttpTestExchange t) throws IOException {
            out.println("HTTP_FixedLengthHandler received request to " + t.getRequestURI());
            try (InputStream is = t.getRequestBody()) {
                is.readAllBytes();
            }
            URI requestURI = t.getRequestURI();
            for (int i = 1; i<2; i++) {
                String path = requestURI.getPath() + "/before/promise-" + i;
                pushPromiseFor(t, requestURI, path, true);
            }
            byte[] resp = t.getRequestURI().toString().getBytes(StandardCharsets.UTF_8);
            t.sendResponseHeaders(200, resp.length);

            //fixed content length
            // With HTTP/3 fixed length we send a single DataFrame,
            // therefore we can't interleave a PushPromiseFrame in
            // the middle of the DataFrame, so we're going to send
            // the PushPromiseFrame before the DataFrame, and then
            // fulfill the promise later while sending the response
            // body.
            long[] pushIds = new long[2];
            if (t.getExchangeVersion() == HTTP_3) {
                for (int i = 0; i < 2; i++) {
                    String path = requestURI.getPath() + "/after/promise-" + (i + 2);
                    pushIds[i] = sendHttp3PushPromiseFrame(t, requestURI, path, true);
                }
            }
            try (OutputStream os = t.getResponseBody()) {
                int bytes = resp.length/3;
                for (int i = 0; i<2; i++) {
                    String path = requestURI.getPath() + "/after/promise-" + (i + 2);
                    os.write(resp, i * bytes, bytes);
                    os.flush();
                    if (t.getExchangeVersion() == HTTP_2) {
                        pushPromiseFor(t, requestURI, path, true);
                    } else if (t.getExchangeVersion() == HTTP_3) {
                        sendHttp3PushResponse(t, pushIds[i], requestURI, path, true);
                    }
                }
                os.write(resp, 2*bytes, resp.length - 2*bytes);
            }
        }

    }

    static class HTTP_ChunkedHandler implements HttpTestHandler {
        @Override
        public void handle(HttpTestExchange t) throws IOException {
            out.println("HTTP_ChunkedHandler received request to " + t.getRequestURI());
            byte[] resp = t.getRequestURI().toString().getBytes(StandardCharsets.UTF_8);
            try (InputStream is = t.getRequestBody()) {
                is.readAllBytes();
            }
            URI requestURI = t.getRequestURI();
            for (int i = 1; i<2; i++) {
                String path = requestURI.getPath() + "/before/promise-" + i;
                pushPromiseFor(t, requestURI, path, false);
            }
            t.sendResponseHeaders(200, -1); // chunked/variable
            try (OutputStream os = t.getResponseBody()) {
                int bytes = resp.length/3;
                for (int i = 0; i<2; i++) {
                    String path = requestURI.getPath() + "/after/promise-" + (i + 2);
                    os.write(resp, i * bytes, bytes);
                    os.flush();
                    pushPromiseFor(t, requestURI, path, false);
                }
                os.write(resp, 2*bytes, resp.length - 2*bytes);
            }
        }
    }


}<|MERGE_RESOLUTION|>--- conflicted
+++ resolved
@@ -277,18 +277,18 @@
             throws Exception {
         if (!FAILURES.isEmpty()) return;
         HttpClient client = null;
-<<<<<<< HEAD
-        out.printf("%ntestNoStalls(%s, %b)%n", uri, sameClient);
+        out.printf("%ntestNoStalls(%s, %b)%n", rootUri, sameClient);
         try {
             for (int i = 0; i < ITERATION_COUNT; i++) {
                 if (!sameClient || client == null)
                     client = newHttpClient(sameClient);
 
+                String uri = rootUri + "/" + requestCount.incrementAndGet();
+                out.printf("\tsending request %s%n", uri);
                 HttpRequest req = request(uri);
 
                 BodyHandler<Stream<String>> handler =
-                        new StallingBodyHandler((w) -> {
-                        },
+                        new StallingBodyHandler((w) -> {},
                                 BodyHandlers.ofLines());
                 Map<HttpRequest, CompletableFuture<HttpResponse<Stream<String>>>> pushPromises =
                         new ConcurrentHashMap<>();
@@ -312,30 +312,6 @@
                     String promisedBody = pushPromises.get(promised).get().body()
                             .collect(Collectors.joining("|"));
                     assertEquals(promisedBody, promised.uri().toASCIIString());
-=======
-        out.printf("%ntestNoStalls(%s, %b)%n", rootUri, sameClient);
-        for (int i=0; i< ITERATION_COUNT; i++) {
-            if (!sameClient || client == null)
-                client = newHttpClient(sameClient);
-
-            String uri = rootUri + "/" + requestCount.incrementAndGet();
-            out.printf("\tsending request %s%n", uri);
-            HttpRequest req = HttpRequest.newBuilder(URI.create(uri))
-                    .build();
-            BodyHandler<Stream<String>> handler =
-                    new StallingBodyHandler((w) -> {},
-                            BodyHandlers.ofLines());
-            Map<HttpRequest, CompletableFuture<HttpResponse<Stream<String>>>> pushPromises =
-                    new ConcurrentHashMap<>();
-            PushPromiseHandler<Stream<String>> pushHandler = new PushPromiseHandler<>() {
-                @Override
-                public void applyPushPromise(HttpRequest initiatingRequest,
-                                             HttpRequest pushPromiseRequest,
-                                             Function<BodyHandler<Stream<String>>,
-                                                     CompletableFuture<HttpResponse<Stream<String>>>>
-                                                     acceptor) {
-                    pushPromises.putIfAbsent(pushPromiseRequest, acceptor.apply(handler));
->>>>>>> 0d593cd1
                 }
                 assertEquals(3, pushPromises.size());
             }
@@ -416,12 +392,12 @@
             throws Exception
     {
         HttpClient client = null;
-<<<<<<< HEAD
         try {
             for (Where where : EnumSet.of(Where.BODY_HANDLER)) {
                 if (!sameClient || client == null)
                     client = newHttpClient(sameClient);
-
+                String uri = rootUri + "/" + requestCount.incrementAndGet();
+                out.printf("\tsending request %s%n", uri);
                 HttpRequest req = request(uri);
 
                 StallingPushPromiseHandler<T> promiseHandler =
@@ -430,38 +406,19 @@
                 System.out.println("try stalling in " + where);
                 CompletableFuture<HttpResponse<T>> responseCF =
                         client.sendAsync(req, handler, promiseHandler);
-                assert subscriberType == SubscriberType.LAZZY || !responseCF.isDone();
+                // The body of the main response can be received before the body
+                // of the push promise handlers are received.
+                // The body of the main response doesn't stall, so the cf of
+                // the main response may be done here even for EAGER subscribers.
+                // We cannot make any assumption on the state of the main response
+                // cf here, so the only thing we can do is to call the finisher
+                // which will wait for them all.
                 finisher.finish(where, responseCF, promiseHandler, extractor);
             }
         } finally {
             if (client != null && !sameClient) {
                 client.close();
             }
-=======
-        for (Where where : EnumSet.of(Where.BODY_HANDLER)) {
-            if (!sameClient || client == null)
-                client = newHttpClient(sameClient);
-
-            String uri = rootUri + "/" + requestCount.incrementAndGet();
-            out.printf("\tsending request %s%n", uri);
-            HttpRequest req = HttpRequest.
-                    newBuilder(URI.create(uri))
-                    .build();
-            StallingPushPromiseHandler<T> promiseHandler =
-                    new StallingPushPromiseHandler<>(where, handlers, stallers);
-            BodyHandler<T> handler = handlers.get();
-            System.out.println("try stalling in " + where);
-            CompletableFuture<HttpResponse<T>> responseCF =
-                    client.sendAsync(req, handler, promiseHandler);
-            // The body of the main response can be received before the body
-            // of the push promise handlers are received.
-            // The body of the main response doesn't stall, so the cf of
-            // the main response may be done here even for EAGER subscribers.
-            // We cannot make any assumption on the state of the main response
-            // cf here, so the only thing we can do is to call the finisher
-            // which will wait for them all.
-            finisher.finish(where, responseCF, promiseHandler, extractor);
->>>>>>> 0d593cd1
         }
     }
 
