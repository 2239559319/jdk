/*
 * Copyright (c) 2015, 2025, Oracle and/or its affiliates. All rights reserved.
 * DO NOT ALTER OR REMOVE COPYRIGHT NOTICES OR THIS FILE HEADER.
 *
 * This code is free software; you can redistribute it and/or modify it
 * under the terms of the GNU General Public License version 2 only, as
 * published by the Free Software Foundation.
 *
 * This code is distributed in the hope that it will be useful, but WITHOUT
 * ANY WARRANTY; without even the implied warranty of MERCHANTABILITY or
 * FITNESS FOR A PARTICULAR PURPOSE.  See the GNU General Public License
 * version 2 for more details (a copy is included in the LICENSE file that
 * accompanied this code).
 *
 * You should have received a copy of the GNU General Public License version
 * 2 along with this work; if not, write to the Free Software Foundation,
 * Inc., 51 Franklin St, Fifth Floor, Boston, MA 02110-1301 USA.
 *
 * Please contact Oracle, 500 Oracle Parkway, Redwood Shores, CA 94065 USA
 * or visit www.oracle.com if you need additional information or have any
 * questions.
 *
 */

#ifndef SHARE_GC_G1_JVMFLAGCONSTRAINTSG1_HPP
#define SHARE_GC_G1_JVMFLAGCONSTRAINTSG1_HPP

#include "runtime/flags/jvmFlag.hpp"
#include "utilities/globalDefinitions.hpp"

#define G1_GC_CONSTRAINTS(f)                          \
                                                      \
  /* G1 Remembered Sets Constraints */                \
  f(uint,   G1RemSetArrayOfCardsEntriesConstraintFunc)\
  f(uint,   G1RemSetHowlMaxNumBucketsConstraintFunc)  \
  f(uint,   G1RemSetHowlNumBucketsConstraintFunc)     \
                                                      \
  /* G1 Heap Size Constraints */                      \
  f(size_t, G1HeapRegionSizeConstraintFunc)           \
  f(uint,  G1NewSizePercentConstraintFunc)           \
  f(uint,  G1MaxNewSizePercentConstraintFunc)        \
                                                      \
  /* G1 Subconstraints */                             \
  f(uintx,  MaxGCPauseMillisConstraintFuncG1)         \
  f(uintx,  GCPauseIntervalMillisConstraintFuncG1)    \
  f(size_t, NewSizeConstraintFuncG1)                  \
                                                      \
  /* G1 PtrQueue buffer size constraints */           \
  f(size_t, G1SATBBufferSizeConstraintFunc)           \
<<<<<<< HEAD
=======
  f(size_t, G1UpdateBufferSizeConstraintFunc)         \
                                                      \
  /* G1 GC deviation counter threshold constraints */ \
  f(uint, G1CPUUsageExpandConstraintFunc)             \
  f(uint, G1CPUUsageShrinkConstraintFunc)             \
>>>>>>> 14c79be1
  /* */

G1_GC_CONSTRAINTS(DECLARE_CONSTRAINT)

size_t MaxSizeForHeapAlignmentG1();

#endif // SHARE_GC_G1_JVMFLAGCONSTRAINTSG1_HPP<|MERGE_RESOLUTION|>--- conflicted
+++ resolved
@@ -47,14 +47,10 @@
                                                       \
   /* G1 PtrQueue buffer size constraints */           \
   f(size_t, G1SATBBufferSizeConstraintFunc)           \
-<<<<<<< HEAD
-=======
-  f(size_t, G1UpdateBufferSizeConstraintFunc)         \
                                                       \
   /* G1 GC deviation counter threshold constraints */ \
   f(uint, G1CPUUsageExpandConstraintFunc)             \
   f(uint, G1CPUUsageShrinkConstraintFunc)             \
->>>>>>> 14c79be1
   /* */
 
 G1_GC_CONSTRAINTS(DECLARE_CONSTRAINT)
