/*
 * Copyright (c) 1997, 2025, Oracle and/or its affiliates. All rights reserved.
 * DO NOT ALTER OR REMOVE COPYRIGHT NOTICES OR THIS FILE HEADER.
 *
 * This code is free software; you can redistribute it and/or modify it
 * under the terms of the GNU General Public License version 2 only, as
 * published by the Free Software Foundation.
 *
 * This code is distributed in the hope that it will be useful, but WITHOUT
 * ANY WARRANTY; without even the implied warranty of MERCHANTABILITY or
 * FITNESS FOR A PARTICULAR PURPOSE.  See the GNU General Public License
 * version 2 for more details (a copy is included in the LICENSE file that
 * accompanied this code).
 *
 * You should have received a copy of the GNU General Public License version
 * 2 along with this work; if not, write to the Free Software Foundation,
 * Inc., 51 Franklin St, Fifth Floor, Boston, MA 02110-1301 USA.
 *
 * Please contact Oracle, 500 Oracle Parkway, Redwood Shores, CA 94065 USA
 * or visit www.oracle.com if you need additional information or have any
 * questions.
 *
 */

#include "gc/shared/gc_globals.hpp"
#include "logging/log.hpp"
#include "logging/logStream.hpp"
#include "memory/resourceArea.hpp"
#include "memory/universe.hpp"
#include "runtime/javaThread.hpp"
#include "runtime/mutexLocker.hpp"
#include "runtime/safepoint.hpp"
#include "runtime/vmThread.hpp"
#include "utilities/vmError.hpp"

// Mutexes used in the VM (see comment in mutexLocker.hpp):

Mutex*   NMethodState_lock            = nullptr;
Mutex*   NMethodEntryBarrier_lock     = nullptr;
Monitor* SystemDictionary_lock        = nullptr;
Mutex*   InvokeMethodTypeTable_lock   = nullptr;
Monitor* InvokeMethodIntrinsicTable_lock = nullptr;
Mutex*   SharedDictionary_lock        = nullptr;
Monitor* ClassInitError_lock          = nullptr;
Mutex*   Module_lock                  = nullptr;
Mutex*   CompiledIC_lock              = nullptr;
Mutex*   VMStatistic_lock             = nullptr;
Mutex*   JmethodIdCreation_lock       = nullptr;
Mutex*   JfieldIdCreation_lock        = nullptr;
Monitor* JNICritical_lock             = nullptr;
Mutex*   JvmtiThreadState_lock        = nullptr;
Monitor* EscapeBarrier_lock           = nullptr;
Monitor* JvmtiVTMSTransition_lock     = nullptr;
Mutex*   JvmtiVThreadSuspend_lock     = nullptr;
Monitor* Heap_lock                    = nullptr;
#if INCLUDE_PARALLELGC
Mutex*   PSOldGenExpand_lock      = nullptr;
#endif
Mutex*   AdapterHandlerLibrary_lock   = nullptr;
Mutex*   SignatureHandlerLibrary_lock = nullptr;
Mutex*   VtableStubs_lock             = nullptr;
Mutex*   SymbolArena_lock             = nullptr;
Monitor* StringDedup_lock             = nullptr;
Mutex*   StringDedupIntern_lock       = nullptr;
Monitor* CodeCache_lock               = nullptr;
Mutex*   TouchedMethodLog_lock        = nullptr;
Mutex*   RetData_lock                 = nullptr;
Monitor* VMOperation_lock             = nullptr;
Monitor* ThreadsLockThrottle_lock     = nullptr;
Monitor* Threads_lock                 = nullptr;
Mutex*   NonJavaThreadsList_lock      = nullptr;
Mutex*   NonJavaThreadsListSync_lock  = nullptr;
Monitor* STS_lock                     = nullptr;
<<<<<<< HEAD
Monitor* G1OldGCCount_lock            = nullptr;
Mutex*   G1RareEvent_lock             = nullptr;
Mutex*   G1ReviseYoungLength_lock     = nullptr;
Mutex*   MarkStackFreeList_lock       = nullptr;
Mutex*   MarkStackChunkList_lock      = nullptr;
=======
>>>>>>> bdc1ef20
Mutex*   MonitoringSupport_lock       = nullptr;
Monitor* ConcurrentGCBreakpoints_lock = nullptr;
Mutex*   Compile_lock                 = nullptr;
Monitor* CompileTaskWait_lock         = nullptr;
Monitor* MethodCompileQueue_lock      = nullptr;
Monitor* CompileThread_lock           = nullptr;
Monitor* Compilation_lock             = nullptr;
Mutex*   CompileStatistics_lock       = nullptr;
Mutex*   DirectivesStack_lock         = nullptr;
Monitor* Terminator_lock              = nullptr;
Monitor* InitCompleted_lock           = nullptr;
Monitor* BeforeExit_lock              = nullptr;
Monitor* Notify_lock                  = nullptr;
Mutex*   ExceptionCache_lock          = nullptr;
Mutex*   TrainingData_lock            = nullptr;
Monitor* TrainingReplayQueue_lock     = nullptr;
#ifndef PRODUCT
Mutex*   FullGCALot_lock              = nullptr;
#endif

Mutex*   tty_lock                     = nullptr;

Mutex*   RawMonitor_lock              = nullptr;
Mutex*   PerfDataMemAlloc_lock        = nullptr;
Mutex*   PerfDataManager_lock         = nullptr;

Monitor* G1CGC_lock                   = nullptr;
Mutex*   G1FreeList_lock              = nullptr;
Mutex*   G1OldSets_lock               = nullptr;
Mutex*   G1Uncommit_lock              = nullptr;
Monitor* G1RootRegionScan_lock        = nullptr;
Monitor* G1OldGCCount_lock            = nullptr;
Mutex*   G1RareEvent_lock             = nullptr;
Mutex*   G1DetachedRefinementStats_lock = nullptr;
Mutex*   G1MarkStackFreeList_lock     = nullptr;
Mutex*   G1MarkStackChunkList_lock    = nullptr;

Mutex*   Management_lock              = nullptr;
Monitor* MonitorDeflation_lock        = nullptr;
Monitor* Service_lock                 = nullptr;
Monitor* Notification_lock            = nullptr;
Monitor* PeriodicTask_lock            = nullptr;
Monitor* RedefineClasses_lock         = nullptr;
Mutex*   Verify_lock                  = nullptr;

#if INCLUDE_JFR
Mutex*   JfrStacktrace_lock           = nullptr;
Monitor* JfrMsg_lock                  = nullptr;
Mutex*   JfrBuffer_lock               = nullptr;
#endif

Mutex*   CodeHeapStateAnalytics_lock  = nullptr;

Mutex*   ExternalsRecorder_lock       = nullptr;

Mutex*   AOTCodeCStrings_lock         = nullptr;

Monitor* ContinuationRelativize_lock  = nullptr;

Mutex*   Metaspace_lock               = nullptr;
Monitor* MetaspaceCritical_lock       = nullptr;
Mutex*   ClassLoaderDataGraph_lock    = nullptr;
Monitor* ThreadsSMRDelete_lock        = nullptr;
Mutex*   ThreadIdTableCreate_lock     = nullptr;
Mutex*   SharedDecoder_lock           = nullptr;
Mutex*   DCmdFactory_lock             = nullptr;
Mutex*   NMTQuery_lock                = nullptr;
Mutex*   NMTCompilationCostHistory_lock = nullptr;
Mutex*   NmtVirtualMemory_lock          = nullptr;

#if INCLUDE_CDS
#if INCLUDE_JVMTI
Mutex*   CDSClassFileStream_lock      = nullptr;
#endif
Mutex*   DumpTimeTable_lock           = nullptr;
Mutex*   CDSLambda_lock               = nullptr;
Mutex*   DumpRegion_lock              = nullptr;
Mutex*   ClassListFile_lock           = nullptr;
Mutex*   UnregisteredClassesTable_lock= nullptr;
Mutex*   LambdaFormInvokers_lock      = nullptr;
Mutex*   ScratchObjects_lock          = nullptr;
Mutex*   FinalImageRecipes_lock       = nullptr;
#endif // INCLUDE_CDS
Mutex*   Bootclasspath_lock           = nullptr;

#if INCLUDE_JVMCI
Monitor* JVMCI_lock                   = nullptr;
Monitor* JVMCIRuntime_lock            = nullptr;
#endif

// Only one RecursiveMutex
RecursiveMutex* MultiArray_lock       = nullptr;

#ifdef ASSERT
void assert_locked_or_safepoint(const Mutex* lock) {
  if (DebuggingContext::is_enabled() || VMError::is_error_reported()) return;
  // check if this thread owns the lock (common case)
  assert(lock != nullptr, "Need non-null lock");
  if (lock->owned_by_self()) return;
  if (SafepointSynchronize::is_at_safepoint()) return;
  if (!Universe::is_fully_initialized()) return;
  fatal("must own lock %s", lock->name());
}

// a stronger assertion than the above
void assert_lock_strong(const Mutex* lock) {
  if (DebuggingContext::is_enabled() || VMError::is_error_reported()) return;
  assert(lock != nullptr, "Need non-null lock");
  if (lock->owned_by_self()) return;
  fatal("must own lock %s", lock->name());
}
#endif

#define MUTEX_STORAGE_NAME(name) name##_storage
#define MUTEX_STORAGE(name, type) alignas(type) static uint8_t MUTEX_STORAGE_NAME(name)[sizeof(type)]
#define MUTEX_DEF(name, type, pri, ...) {                                                       \
  assert(name == nullptr, "Mutex/Monitor initialized twice");                                   \
  MUTEX_STORAGE(name, type);                                                                    \
  name = ::new(static_cast<void*>(MUTEX_STORAGE_NAME(name))) type((pri), #name, ##__VA_ARGS__); \
  Mutex::add_mutex(name);                                                                       \
}
#define MUTEX_DEFN(name, type, pri, ...) MUTEX_DEF(name, type, Mutex::pri, ##__VA_ARGS__)

// Specify relative ranked lock
#ifdef ASSERT
#define MUTEX_DEFL(name, type, held_lock, ...) MUTEX_DEF(name, type, (held_lock)->rank() - 1, ##__VA_ARGS__)
#else
#define MUTEX_DEFL(name, type, held_lock, ...) MUTEX_DEFN(name, type, safepoint, ##__VA_ARGS__)
#endif

// Using Padded subclasses to prevent false sharing of these global monitors and mutexes.
void mutex_init() {
  MUTEX_DEFN(tty_lock                        , PaddedMutex  , tty);      // allow to lock in VM

  MUTEX_DEFN(NMethodEntryBarrier_lock        , PaddedMutex  , service-1);

  MUTEX_DEFN(STS_lock                        , PaddedMonitor, nosafepoint);

  if (UseG1GC) {
    MUTEX_DEFN(G1CGC_lock                    , PaddedMonitor, nosafepoint);

<<<<<<< HEAD
    MUTEX_DEFN(FreeList_lock                 , PaddedMutex  , service-1);
    MUTEX_DEFN(OldSets_lock                  , PaddedMutex  , nosafepoint);
    MUTEX_DEFN(Uncommit_lock                 , PaddedMutex  , service-2);
    MUTEX_DEFN(RootRegionScan_lock           , PaddedMonitor, nosafepoint-1);
=======
    MUTEX_DEFN(G1DetachedRefinementStats_lock, PaddedMutex  , nosafepoint-2);

    MUTEX_DEFN(G1FreeList_lock               , PaddedMutex  , service-1);
    MUTEX_DEFN(G1OldSets_lock                , PaddedMutex  , nosafepoint);
    MUTEX_DEFN(G1Uncommit_lock               , PaddedMutex  , service-2);
    MUTEX_DEFN(G1RootRegionScan_lock         , PaddedMonitor, nosafepoint-1);
>>>>>>> bdc1ef20

    MUTEX_DEFN(G1MarkStackFreeList_lock      , PaddedMutex  , nosafepoint);
    MUTEX_DEFN(G1MarkStackChunkList_lock     , PaddedMutex  , nosafepoint);
  }
  MUTEX_DEFN(MonitoringSupport_lock          , PaddedMutex  , service-1);        // used for serviceability monitoring support

  MUTEX_DEFN(StringDedup_lock                , PaddedMonitor, nosafepoint);
  MUTEX_DEFN(StringDedupIntern_lock          , PaddedMutex  , nosafepoint);
  MUTEX_DEFN(RawMonitor_lock                 , PaddedMutex  , nosafepoint-1);

  MUTEX_DEFN(Metaspace_lock                  , PaddedMutex  , nosafepoint-3);
  MUTEX_DEFN(MetaspaceCritical_lock          , PaddedMonitor, nosafepoint-1);

  MUTEX_DEFN(MonitorDeflation_lock           , PaddedMonitor, nosafepoint);      // used for monitor deflation thread operations
  MUTEX_DEFN(Service_lock                    , PaddedMonitor, service);          // used for service thread operations
  MUTEX_DEFN(Notification_lock               , PaddedMonitor, service);          // used for notification thread operations

  MUTEX_DEFN(JmethodIdCreation_lock          , PaddedMutex  , nosafepoint-1);    // used for creating jmethodIDs can also lock HandshakeState_lock
  MUTEX_DEFN(InvokeMethodTypeTable_lock      , PaddedMutex  , safepoint);
  MUTEX_DEFN(InvokeMethodIntrinsicTable_lock , PaddedMonitor, safepoint);
  MUTEX_DEFN(AdapterHandlerLibrary_lock      , PaddedMutex  , safepoint);
  MUTEX_DEFN(SharedDictionary_lock           , PaddedMutex  , safepoint);
  MUTEX_DEFN(VMStatistic_lock                , PaddedMutex  , safepoint);
  MUTEX_DEFN(SignatureHandlerLibrary_lock    , PaddedMutex  , safepoint);
  MUTEX_DEFN(SymbolArena_lock                , PaddedMutex  , nosafepoint);
  MUTEX_DEFN(ExceptionCache_lock             , PaddedMutex  , safepoint);
#ifndef PRODUCT
  MUTEX_DEFN(FullGCALot_lock                 , PaddedMutex  , safepoint); // a lock to make FullGCALot MT safe
#endif
  MUTEX_DEFN(BeforeExit_lock                 , PaddedMonitor, safepoint);

  MUTEX_DEFN(NonJavaThreadsList_lock         , PaddedMutex  , nosafepoint-1);
  MUTEX_DEFN(NonJavaThreadsListSync_lock     , PaddedMutex  , nosafepoint);

  MUTEX_DEFN(RetData_lock                    , PaddedMutex  , safepoint);
  MUTEX_DEFN(Terminator_lock                 , PaddedMonitor, safepoint, true);
  MUTEX_DEFN(InitCompleted_lock              , PaddedMonitor, nosafepoint);
  MUTEX_DEFN(Notify_lock                     , PaddedMonitor, safepoint, true);

  MUTEX_DEFN(JfieldIdCreation_lock           , PaddedMutex  , safepoint);

  MUTEX_DEFN(CompiledIC_lock                 , PaddedMutex  , nosafepoint);  // locks VtableStubs_lock
  MUTEX_DEFN(MethodCompileQueue_lock         , PaddedMonitor, safepoint);
  MUTEX_DEFL(TrainingData_lock               , PaddedMutex  , MethodCompileQueue_lock);
  MUTEX_DEFN(TrainingReplayQueue_lock        , PaddedMonitor, safepoint);
  MUTEX_DEFN(CompileStatistics_lock          , PaddedMutex  , safepoint);
  MUTEX_DEFN(DirectivesStack_lock            , PaddedMutex  , nosafepoint);

  MUTEX_DEFN(JvmtiVTMSTransition_lock        , PaddedMonitor, safepoint);   // used for Virtual Thread Mount State transition management
  MUTEX_DEFN(JvmtiVThreadSuspend_lock        , PaddedMutex,   nosafepoint-1);
  MUTEX_DEFN(EscapeBarrier_lock              , PaddedMonitor, nosafepoint); // Used to synchronize object reallocation/relocking triggered by JVMTI
  MUTEX_DEFN(Management_lock                 , PaddedMutex  , safepoint);   // used for JVM management

  MUTEX_DEFN(ConcurrentGCBreakpoints_lock    , PaddedMonitor, safepoint, true);
  MUTEX_DEFN(TouchedMethodLog_lock           , PaddedMutex  , safepoint);

  MUTEX_DEFN(CompileThread_lock              , PaddedMonitor, safepoint);
  MUTEX_DEFN(PeriodicTask_lock               , PaddedMonitor, safepoint, true);
  MUTEX_DEFN(RedefineClasses_lock            , PaddedMonitor, safepoint);
  MUTEX_DEFN(Verify_lock                     , PaddedMutex  , safepoint);
  MUTEX_DEFN(ClassLoaderDataGraph_lock       , PaddedMutex  , safepoint);

  if (WhiteBoxAPI) {
    MUTEX_DEFN(Compilation_lock              , PaddedMonitor, nosafepoint);
  }

#if INCLUDE_JFR
  MUTEX_DEFN(JfrBuffer_lock                  , PaddedMutex  , event);
  MUTEX_DEFN(JfrMsg_lock                     , PaddedMonitor, event);
  MUTEX_DEFN(JfrStacktrace_lock              , PaddedMutex  , event);
#endif

  MUTEX_DEFN(ContinuationRelativize_lock     , PaddedMonitor, nosafepoint-3);
  MUTEX_DEFN(CodeHeapStateAnalytics_lock     , PaddedMutex  , safepoint);
  MUTEX_DEFN(ThreadsSMRDelete_lock           , PaddedMonitor, service-2); // Holds ConcurrentHashTableResize_lock
  MUTEX_DEFN(ThreadIdTableCreate_lock        , PaddedMutex  , safepoint);
  MUTEX_DEFN(DCmdFactory_lock                , PaddedMutex  , nosafepoint);
  MUTEX_DEFN(NMTQuery_lock                   , PaddedMutex  , safepoint);
  MUTEX_DEFN(NMTCompilationCostHistory_lock  , PaddedMutex  , nosafepoint);
  MUTEX_DEFN(NmtVirtualMemory_lock           , PaddedMutex  , service-4); // Must be lower than G1Mapper_lock used from G1RegionsSmallerThanCommitSizeMapper::commit_regions
#if INCLUDE_CDS
#if INCLUDE_JVMTI
  MUTEX_DEFN(CDSClassFileStream_lock         , PaddedMutex  , safepoint);
#endif
  MUTEX_DEFN(DumpTimeTable_lock              , PaddedMutex  , nosafepoint);
  MUTEX_DEFN(CDSLambda_lock                  , PaddedMutex  , nosafepoint);
  MUTEX_DEFN(DumpRegion_lock                 , PaddedMutex  , nosafepoint);
  MUTEX_DEFN(ClassListFile_lock              , PaddedMutex  , nosafepoint);
  MUTEX_DEFN(UnregisteredClassesTable_lock   , PaddedMutex  , nosafepoint-1);
  MUTEX_DEFN(LambdaFormInvokers_lock         , PaddedMutex  , safepoint);
  MUTEX_DEFN(ScratchObjects_lock             , PaddedMutex  , nosafepoint-1); // Holds DumpTimeTable_lock
  MUTEX_DEFN(FinalImageRecipes_lock          , PaddedMutex  , nosafepoint);
#endif // INCLUDE_CDS
  MUTEX_DEFN(Bootclasspath_lock              , PaddedMutex  , nosafepoint);

#if INCLUDE_JVMCI
  // JVMCIRuntime::_lock must be acquired before JVMCI_lock to avoid deadlock
  MUTEX_DEFN(JVMCIRuntime_lock               , PaddedMonitor, safepoint, true);
#endif

  MUTEX_DEFN(ThreadsLockThrottle_lock        , PaddedMonitor, safepoint);

  // These locks have relative rankings, and inherit safepoint checking attributes from that rank.
  MUTEX_DEFL(VtableStubs_lock               , PaddedMutex  , CompiledIC_lock);  // Also holds DumpTimeTable_lock
  MUTEX_DEFL(CodeCache_lock                 , PaddedMonitor, VtableStubs_lock);
  MUTEX_DEFL(NMethodState_lock              , PaddedMutex  , CodeCache_lock);

  // tty_lock is held when printing nmethod and its relocations which use this lock.
  MUTEX_DEFL(ExternalsRecorder_lock         , PaddedMutex  , tty_lock);

  MUTEX_DEFL(AOTCodeCStrings_lock           , PaddedMutex  , tty_lock);

  MUTEX_DEFL(Threads_lock                   , PaddedMonitor, CompileThread_lock, true);
  MUTEX_DEFL(Compile_lock                   , PaddedMutex  , MethodCompileQueue_lock);
  MUTEX_DEFL(JNICritical_lock               , PaddedMonitor, AdapterHandlerLibrary_lock); // used for JNI critical regions
  MUTEX_DEFL(Heap_lock                      , PaddedMonitor, JNICritical_lock);

  MUTEX_DEFL(PerfDataMemAlloc_lock          , PaddedMutex  , Heap_lock);
  MUTEX_DEFL(PerfDataManager_lock           , PaddedMutex  , Heap_lock);
  MUTEX_DEFL(VMOperation_lock               , PaddedMonitor, Heap_lock, true);
  MUTEX_DEFL(ClassInitError_lock            , PaddedMonitor, Threads_lock);

  if (UseG1GC) {
    MUTEX_DEFL(G1OldGCCount_lock            , PaddedMonitor, Threads_lock, true);
    MUTEX_DEFL(G1RareEvent_lock             , PaddedMutex  , Threads_lock, true);
    MUTEX_DEFL(G1ReviseYoungLength_lock     , PaddedMutex  , Threads_lock, true);
  }

  MUTEX_DEFL(CompileTaskWait_lock           , PaddedMonitor, MethodCompileQueue_lock);

#if INCLUDE_PARALLELGC
  if (UseParallelGC) {
    MUTEX_DEFL(PSOldGenExpand_lock          , PaddedMutex  , Heap_lock, true);
  }
#endif
  MUTEX_DEFL(Module_lock                    , PaddedMutex  ,  ClassLoaderDataGraph_lock);
  MUTEX_DEFL(SystemDictionary_lock          , PaddedMonitor, Module_lock);
#if INCLUDE_JVMCI
  // JVMCIRuntime_lock must be acquired before JVMCI_lock to avoid deadlock
  MUTEX_DEFL(JVMCI_lock                     , PaddedMonitor, JVMCIRuntime_lock);
#endif
  MUTEX_DEFL(JvmtiThreadState_lock          , PaddedMutex  , JvmtiVTMSTransition_lock);   // Used by JvmtiThreadState/JvmtiEventController
  MUTEX_DEFL(SharedDecoder_lock             , PaddedMutex  , NmtVirtualMemory_lock); // Must be lower than NmtVirtualMemory_lock due to MemTracker::print_containing_region

  // Allocate RecursiveMutex
  MultiArray_lock = new RecursiveMutex();
}

#undef MUTEX_DEFL
#undef MUTEX_DEFN
#undef MUTEX_DEF
#undef MUTEX_STORAGE
#undef MUTEX_STORAGE_NAME

void MutexLockerImpl::post_initialize() {
  // Print mutex ranks if requested.
  LogTarget(Info, vmmutex) lt;
  if (lt.is_enabled()) {
    ResourceMark rm;
    LogStream ls(lt);
    Mutex::print_lock_ranks(&ls);
  }
}

GCMutexLocker::GCMutexLocker(Mutex* mutex) {
  if (SafepointSynchronize::is_at_safepoint()) {
    _locked = false;
  } else {
    _mutex = mutex;
    _locked = true;
    _mutex->lock();
  }
}<|MERGE_RESOLUTION|>--- conflicted
+++ resolved
@@ -71,14 +71,6 @@
 Mutex*   NonJavaThreadsList_lock      = nullptr;
 Mutex*   NonJavaThreadsListSync_lock  = nullptr;
 Monitor* STS_lock                     = nullptr;
-<<<<<<< HEAD
-Monitor* G1OldGCCount_lock            = nullptr;
-Mutex*   G1RareEvent_lock             = nullptr;
-Mutex*   G1ReviseYoungLength_lock     = nullptr;
-Mutex*   MarkStackFreeList_lock       = nullptr;
-Mutex*   MarkStackChunkList_lock      = nullptr;
-=======
->>>>>>> bdc1ef20
 Mutex*   MonitoringSupport_lock       = nullptr;
 Monitor* ConcurrentGCBreakpoints_lock = nullptr;
 Mutex*   Compile_lock                 = nullptr;
@@ -106,13 +98,13 @@
 Mutex*   PerfDataManager_lock         = nullptr;
 
 Monitor* G1CGC_lock                   = nullptr;
+Mutex*   G1ReviseYoungLength_lock     = nullptr;
 Mutex*   G1FreeList_lock              = nullptr;
 Mutex*   G1OldSets_lock               = nullptr;
 Mutex*   G1Uncommit_lock              = nullptr;
 Monitor* G1RootRegionScan_lock        = nullptr;
 Monitor* G1OldGCCount_lock            = nullptr;
 Mutex*   G1RareEvent_lock             = nullptr;
-Mutex*   G1DetachedRefinementStats_lock = nullptr;
 Mutex*   G1MarkStackFreeList_lock     = nullptr;
 Mutex*   G1MarkStackChunkList_lock    = nullptr;
 
@@ -220,19 +212,10 @@
   if (UseG1GC) {
     MUTEX_DEFN(G1CGC_lock                    , PaddedMonitor, nosafepoint);
 
-<<<<<<< HEAD
-    MUTEX_DEFN(FreeList_lock                 , PaddedMutex  , service-1);
-    MUTEX_DEFN(OldSets_lock                  , PaddedMutex  , nosafepoint);
-    MUTEX_DEFN(Uncommit_lock                 , PaddedMutex  , service-2);
-    MUTEX_DEFN(RootRegionScan_lock           , PaddedMonitor, nosafepoint-1);
-=======
-    MUTEX_DEFN(G1DetachedRefinementStats_lock, PaddedMutex  , nosafepoint-2);
-
     MUTEX_DEFN(G1FreeList_lock               , PaddedMutex  , service-1);
     MUTEX_DEFN(G1OldSets_lock                , PaddedMutex  , nosafepoint);
     MUTEX_DEFN(G1Uncommit_lock               , PaddedMutex  , service-2);
     MUTEX_DEFN(G1RootRegionScan_lock         , PaddedMonitor, nosafepoint-1);
->>>>>>> bdc1ef20
 
     MUTEX_DEFN(G1MarkStackFreeList_lock      , PaddedMutex  , nosafepoint);
     MUTEX_DEFN(G1MarkStackChunkList_lock     , PaddedMutex  , nosafepoint);
