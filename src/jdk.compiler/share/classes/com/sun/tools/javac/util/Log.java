--- conflicted
+++ resolved
@@ -35,10 +35,6 @@
 import java.util.List;
 import java.util.Map;
 import java.util.Optional;
-<<<<<<< HEAD
-import java.util.Queue;
-=======
->>>>>>> 90f0f1b8
 import java.util.Set;
 import java.util.function.Predicate;
 
@@ -698,6 +694,7 @@
     public void clear() {
         recorded.clear();
         sourceMap.clear();
+        lintWarnings.clear();
         nerrors = 0;
         nwarnings = 0;
         nsuppressederrors = 0;
