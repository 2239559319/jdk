/*
 * Copyright (c) 1996, 2025, Oracle and/or its affiliates. All rights reserved.
 * DO NOT ALTER OR REMOVE COPYRIGHT NOTICES OR THIS FILE HEADER.
 *
 * This code is free software; you can redistribute it and/or modify it
 * under the terms of the GNU General Public License version 2 only, as
 * published by the Free Software Foundation.  Oracle designates this
 * particular file as subject to the "Classpath" exception as provided
 * by Oracle in the LICENSE file that accompanied this code.
 *
 * This code is distributed in the hope that it will be useful, but WITHOUT
 * ANY WARRANTY; without even the implied warranty of MERCHANTABILITY or
 * FITNESS FOR A PARTICULAR PURPOSE.  See the GNU General Public License
 * version 2 for more details (a copy is included in the LICENSE file that
 * accompanied this code).
 *
 * You should have received a copy of the GNU General Public License version
 * 2 along with this work; if not, write to the Free Software Foundation,
 * Inc., 51 Franklin St, Fifth Floor, Boston, MA 02110-1301 USA.
 *
 * Please contact Oracle, 500 Oracle Parkway, Redwood Shores, CA 94065 USA
 * or visit www.oracle.com if you need additional information or have any
 * questions.
 */

/*
 * (C) Copyright Taligent, Inc. 1996, 1997 - All Rights Reserved
 * (C) Copyright IBM Corp. 1996 - 1998 - All Rights Reserved
 *
 *   The original version of this source code and documentation is copyrighted
 * and owned by Taligent, Inc., a wholly-owned subsidiary of IBM. These
 * materials are provided under terms of a License Agreement between Taligent
 * and Sun. This technology is protected by multiple US and International
 * patents. This notice and attribution to Taligent may not be removed.
 *   Taligent is a registered trademark of Taligent, Inc.
 *
 */

package java.text;

import java.io.IOException;
import java.io.InvalidObjectException;
import java.io.ObjectInputStream;
import java.math.BigDecimal;
import java.math.BigInteger;
import java.math.RoundingMode;
import java.text.spi.NumberFormatProvider;
import java.util.ArrayList;
import java.util.Currency;
import java.util.Locale;
import java.util.Objects;
import java.util.concurrent.atomic.AtomicInteger;
import java.util.concurrent.atomic.AtomicLong;
import java.util.regex.Pattern;

import sun.util.locale.provider.LocaleProviderAdapter;
import sun.util.locale.provider.ResourceBundleBasedAdapter;

/**
 * {@code DecimalFormat} is a concrete subclass of
 * {@code NumberFormat} that formats decimal numbers in a localized manner.
 * It has a variety of features designed to make it possible to parse and format
 * numbers in any locale, including support for Western, Arabic, and Indic digits.
 * It also supports different kinds of numbers, including integers (123), fixed-point
 * numbers (123.4), scientific notation (1.23E4), percentages (12%), and
 * currency amounts ($123).
 *
 * <h2>Getting a DecimalFormat</h2>
 *
 * To obtain a standard decimal format for a specific locale, including the default locale,
 * it is recommended to call one of the {@code NumberFormat}
 * {@link NumberFormat##factory_methods factory methods}, such as {@link NumberFormat#getInstance()}.
 * These factory methods may not always return a {@code DecimalFormat}
 * depending on the locale-service provider implementation
 * installed. Thus, to use an instance method defined by {@code DecimalFormat},
 * the {@code NumberFormat} returned by the factory method should be
 * type checked before converted to {@code DecimalFormat}. If the installed locale-sensitive
 * service implementation does not support the given {@code Locale}, the parent
 * locale chain will be looked up, and a {@code Locale} used that is supported.
 *
 * <p>If the factory methods are not desired, use one of the constructors such
 * as {@link #DecimalFormat(String) DecimalFormat(String pattern)}. See the {@link
 * ##patterns Pattern} section for more information on the {@code pattern} parameter.
 *
 * <h2>Using DecimalFormat</h2>
 * The following is an example of formatting and parsing,
 * {@snippet lang=java :
 * NumberFormat nFmt = NumberFormat.getCurrencyInstance(Locale.US);
 * if (nFmt instanceof DecimalFormat dFmt) {
 *     // pattern match to DecimalFormat to use setPositiveSuffix(String)
 *     dFmt.setPositiveSuffix(" dollars");
 *     dFmt.format(100000); // returns "$100,000.00 dollars"
 *     dFmt.parse("$100,000.00 dollars"); // returns 100000
 * }
 * }
 *
 *
 * <h2 id="formatting">Formatting and Parsing</h2>
 * <h3 id="rounding">Rounding</h3>
 *
 * When formatting, {@code DecimalFormat} can adjust its rounding using {@link
 * #setRoundingMode(RoundingMode)}. By default, it uses
 * {@link java.math.RoundingMode#HALF_EVEN RoundingMode.HALF_EVEN}.
 *
 * <h3>Digits</h3>
 *
 * When formatting, {@code DecimalFormat} uses the ten consecutive
 * characters starting with the localized zero digit defined in the
 * {@code DecimalFormatSymbols} object as digits.
 * <p>When parsing, these digits as well as all Unicode decimal digits, as
 * defined by {@link Character#digit Character.digit}, are recognized.
 *
 * <h3 id="digit_limits"> Integer and Fraction Digit Limits </h3>
 * The integer and fraction digit limits are set by either applying a {@link ##patterns
 * pattern} or using one of the appropriate {@code DecimalFormat} setter methods,
 * for example, {@link #setMinimumFractionDigits(int)}. These limits have no impact
 * on parsing behavior.
 *
 * <h3>Special Values</h3>
 * <ul>
 * <li><p><b>Not a Number</b> ({@code NaN}) is formatted as a string,
 * which is typically given as "NaN". This string is determined by {@link
 * DecimalFormatSymbols#getNaN()}. This is the only value for which the prefixes
 * and suffixes are not attached.
 *
 * <li><p><b>Infinity</b> is formatted as a string, which is typically given as
 * "&#8734;" ({@code U+221E}), with the positive or negative prefixes and suffixes
 * attached. This string is determined by {@link DecimalFormatSymbols#getInfinity()}.
 *
 * <li><p><b>Negative zero</b> ({@code "-0"}) parses to
 * <ul>
 * <li>{@code BigDecimal(0)} if {@code isParseBigDecimal()} is
 * true
 * <li>{@code Long(0)} if {@code isParseBigDecimal()} is false
 *     and {@code isParseIntegerOnly()} is true
 * <li>{@code Double(-0.0)} if both {@code isParseBigDecimal()}
 * and {@code isParseIntegerOnly()} are false
 * </ul>
 * </ul>
 *
 * <h2><a id="synchronization">Synchronization</a></h2>
 *
 * <p>
 * Decimal formats are generally not synchronized.
 * It is recommended to create separate format instances for each thread.
 * If multiple threads access a format concurrently, it must be synchronized
 * externally.
 *
 * <h2 id="patterns">DecimalFormat Pattern</h2>
 *
 * A {@code DecimalFormat} comprises a <em>pattern</em> and a set of
 * <em>symbols</em>. The pattern may be set directly using {@code applyPattern()},
 * or indirectly using the various API methods. The symbols are stored in a {@code
 * DecimalFormatSymbols} object. When using the {@code NumberFormat} factory
 * methods, the pattern and symbols are created from the locale-sensitive service
 * implementation installed.
 *
 * <p> {@code DecimalFormat} patterns have the following syntax:
 * <blockquote><pre>
 * <i>Pattern:</i>
 *         <i>PositivePattern</i>
 *         <i>PositivePattern</i> ; <i>NegativePattern</i>
 * <i>PositivePattern:</i>
 *         <i>Prefix<sub>opt</sub></i> <i>Number</i> <i>Suffix<sub>opt</sub></i>
 * <i>NegativePattern:</i>
 *         <i>Prefix<sub>opt</sub></i> <i>Number</i> <i>Suffix<sub>opt</sub></i>
 * <i>Prefix:</i>
 *         Any characters except the {@linkplain ##special_pattern_character
 *         special pattern characters}
 * <i>Suffix:</i>
 *         Any characters except the {@linkplain ##special_pattern_character
 *         special pattern characters}
 * <i>Number:</i>
 *         <i>Integer</i> <i>Exponent<sub>opt</sub></i>
 *         <i>Integer</i> . <i>Fraction</i> <i>Exponent<sub>opt</sub></i>
 * <i>Integer:</i>
 *         <i>MinimumInteger</i>
 *         #
 *         # <i>Integer</i>
 *         # , <i>Integer</i>
 * <i>MinimumInteger:</i>
 *         0
 *         0 <i>MinimumInteger</i>
 *         0 , <i>MinimumInteger</i>
 * <i>Fraction:</i>
 *         <i>MinimumFraction<sub>opt</sub></i> <i>OptionalFraction<sub>opt</sub></i>
 * <i>MinimumFraction:</i>
 *         0 <i>MinimumFraction<sub>opt</sub></i>
 * <i>OptionalFraction:</i>
 *         # <i>OptionalFraction<sub>opt</sub></i>
 * <i>Exponent:</i>
 *         E <i>MinimumExponent</i>
 * <i>MinimumExponent:</i>
 *         0 <i>MinimumExponent<sub>opt</sub></i>
 * </pre></blockquote>
 *
 * <h3><a id="special_pattern_character">Special Pattern Characters</a></h3>
 *
 * <p>The special characters in the table below are interpreted syntactically when
 * used in the DecimalFormat pattern.
 * They must be quoted, unless noted otherwise, if they are to appear in the
 * prefix or suffix as literals.
 *
 * <p> The characters in the {@code Symbol} column are used in non-localized
 * patterns. The corresponding characters in the {@code Localized Symbol} column are used
 * in localized patterns, with the characters in {@code Symbol} losing their
 * syntactical meaning. Two exceptions are the currency sign ({@code U+00A4}) and
 * quote ({@code U+0027}), which are not localized.
 * <p>
 * Non-localized patterns should be used when calling {@link #applyPattern(String)}.
 * Localized patterns should be used when calling {@link #applyLocalizedPattern(String)}.
 *
 * <blockquote>
 * <table class="striped">
 * <caption style="display:none">Chart showing symbol, location, localized, and meaning.</caption>
 * <thead>
 *     <tr>
 *          <th scope="col" style="text-align:left">Symbol
 *          <th scope="col" style="text-align:left">Localized Symbol
 *          <th scope="col" style="text-align:left">Location
 *          <th scope="col" style="text-align:left;width:50%">Meaning
 * </thead>
 * <tbody>
 *     <tr>
 *          <th scope="row">{@code 0}
 *          <td>{@link DecimalFormatSymbols#getZeroDigit()}
 *          <td>Number
 *          <td>Digit
 *     <tr>
 *          <th scope="row">{@code #}
 *          <td>{@link DecimalFormatSymbols#getDigit()}
 *          <td>Number
 *          <td>Digit, zero shows as absent
 *     <tr>
 *          <th scope="row">{@code .}
 *          <td>{@link DecimalFormatSymbols#getDecimalSeparator()}
 *          <td>Number
 *          <td>Decimal separator or monetary decimal separator
 *     <tr>
 *          <th scope="row">{@code - (U+002D)}
 *          <td>{@link DecimalFormatSymbols#getMinusSign()}
 *          <td>Number
 *          <td>Minus sign
 *     <tr>
 *          <th scope="row">{@code ,}
 *          <td>{@link DecimalFormatSymbols#getGroupingSeparator()}
 *          <td>Number
 *          <td>Grouping separator or monetary grouping separator
 *     <tr>
 *          <th scope="row">{@code E}
 *          <td>{@link DecimalFormatSymbols#getExponentSeparator()}
 *          <td>Number
 *          <td>Separates mantissa and exponent in scientific notation. This value
 *              is case sensistive. <em>Need not be quoted in prefix or suffix.</em>
 *     <tr>
 *          <th scope="row">{@code ;}
 *          <td>{@link DecimalFormatSymbols#getPatternSeparator()}
 *          <td>Subpattern boundary
 *          <td>Separates positive and negative subpatterns
 *     <tr>
 *          <th scope="row">{@code %}
 *          <td>{@link DecimalFormatSymbols#getPercent()}
 *          <td>Prefix or suffix
 *          <td>Multiply by 100 and show as percentage
 *     <tr>
 *          <th scope="row">&permil; ({@code U+2030})
 *          <td>{@link DecimalFormatSymbols#getPerMill()}
 *          <td>Prefix or suffix
 *          <td>Multiply by 1000 and show as per mille value
 *     <tr>
 *          <th scope="row">&#164; ({@code U+00A4})
 *          <td> n/a (not localized)
 *          <td>Prefix or suffix
 *          <td>Currency sign, replaced by currency symbol.  If
 *              doubled, replaced by international currency symbol.
 *              If present in a pattern, the monetary decimal/grouping separators
 *              are used instead of the decimal/grouping separators.
 *     <tr>
 *          <th scope="row">{@code ' (U+0027)}
 *          <td> n/a (not localized)
 *          <td>Prefix or suffix
 *          <td>Used to quote special characters in a prefix or suffix,
 *              for example, {@code "'#'#"} formats 123 to
 *              {@code "#123"}.  To create a single quote
 *              itself, use two in a row: {@code "# o''clock"}.
 * </tbody>
 * </table>
 * </blockquote>
 *
 * <h3>Maximum Digits Derivation</h3>
 * For any given {@code DecimalFormat} pattern, if the pattern is not
 * in scientific notation, the maximum number of integer digits will not be
 * derived from the pattern, and instead set to {@link Integer#MAX_VALUE}.
 * Otherwise, if the pattern is in scientific notation, the maximum number of
 * integer digits will be derived from the pattern. This derivation is detailed
 * in the {@link ##scientific_notation Scientific Notation} section. {@link
 * #setMaximumIntegerDigits(int)} can be used to manually adjust the maximum
 * integer digits.
 *
 * <h3>Negative Subpatterns</h3>
 * A {@code DecimalFormat} pattern contains a positive and negative
 * subpattern, for example, {@code "#,##0.00;(#,##0.00)"}.  Each
 * subpattern has a prefix, numeric part, and suffix. The negative subpattern
 * is optional; if absent, then the positive subpattern prefixed with the
 * minus sign {@code '-' (U+002D HYPHEN-MINUS)} is used as the
 * negative subpattern. That is, {@code "0.00"} alone is equivalent to
 * {@code "0.00;-0.00"}.  If there is an explicit negative subpattern, it
 * serves only to specify the negative prefix and suffix; the number of digits,
 * minimal digits, and other characteristics are all the same as the positive
 * pattern. That means that {@code "#,##0.0#;(#)"} produces precisely
 * the same behavior as {@code "#,##0.0#;(#,##0.0#)"}.
 *
 * <p>The prefixes, suffixes, and various symbols used for infinity, digits,
 * grouping separators, decimal separators, etc. may be set to arbitrary
 * values, and they will appear properly during formatting.  However, care must
 * be taken that the symbols and strings do not conflict, or parsing will be
 * unreliable.  For example, either the positive and negative prefixes or the
 * suffixes must be distinct for {@code DecimalFormat.parse()} to be able
 * to distinguish positive from negative values.  (If they are identical, then
 * {@code DecimalFormat} will behave as if no negative subpattern was
 * specified.)  Another example is that the decimal separator and grouping
 * separator should be distinct characters, or parsing will be impossible.
 *
 * <h3>Grouping Separator</h3>
 * <p>The grouping separator is commonly used for thousands, but in some
 * locales it separates ten-thousands. The grouping size is a constant number
 * of digits between the grouping characters, such as 3 for 100,000,000 or 4 for
 * 1,0000,0000. If you supply a pattern with multiple grouping characters, the
 * interval between the last one and the end of the integer is the one that is
 * used. For example, {@code "#,##,###,####"} == {@code "######,####"} ==
 * {@code "##,####,####"}.
 *
 * <h3 id="scientific_notation">Scientific Notation</h3>
 *
 * <p>Numbers in scientific notation are expressed as the product of a mantissa
 * and a power of ten, for example, 1234 can be expressed as 1.234 x 10^3.  The
 * mantissa is often in the range 1.0 &le; x {@literal <} 10.0, but it need not
 * be.
 * {@code DecimalFormat} can be instructed to format and parse scientific
 * notation <em>only via a pattern</em>; there is currently no factory method
 * that creates a scientific notation format.  In a pattern, the exponent
 * character immediately followed by one or more digit characters indicates
 * scientific notation.  Example: {@code "0.###E0"} formats the number
 * 1234 as {@code "1.234E3"}.
 *
 * <ul>
 * <li>The number of digit characters after the exponent character gives the
 * minimum exponent digit count.  There is no maximum.  Negative exponents are
 * formatted using the localized minus sign, <em>not</em> the prefix and suffix
 * from the pattern.  This allows patterns such as {@code "0.###E0 m/s"}.
 *
 * <li>The <em>maximum integer</em> digits is the sum of '0's and '#'s
 * prior to the decimal point. The <em>minimum integer</em> digits is the
 * sum of the '0's prior to the decimal point. The <em>maximum fraction</em>
 * and <em>minimum fraction</em> digits follow the same rules, but apply to the
 * digits after the decimal point but before the exponent. For example, the
 * following pattern: {@code "#00.0####E0"} would have a minimum number of
 * integer digits = 2("00") and a maximum number of integer digits = 3("#00"). It
 * would have a minimum number of fraction digits = 1("0") and a maximum number of fraction
 * digits= 5("0####").
 *
 * <li>The minimum and maximum number of integer digits are interpreted
 * together:
 *
 * <ul>
 * <li>If the maximum number of integer digits is greater than their minimum number
 * and greater than 1, it forces the exponent to be a multiple of the maximum
 * number of integer digits, and the minimum number of integer digits to be
 * interpreted as 1.  The most common use of this is to generate
 * <em>engineering notation</em>, in which the exponent is a multiple of three,
 * e.g., {@code "##0.#####E0"}. Using this pattern, the number 12345
 * formats to {@code "12.345E3"}, and 123456 formats to
 * {@code "123.456E3"}.
 *
 * <li>Otherwise, the minimum number of integer digits is achieved by adjusting the
 * exponent.  Example: 0.00123 formatted with {@code "00.###E0"} yields
 * {@code "12.3E-4"}.
 * </ul>
 *
 * <li>For a given number, the amount of significant digits in
 * the mantissa can be calculated as such
 *
 * <blockquote><pre>
 * <i>Mantissa Digits:</i>
 *         min(max(Minimum Pattern Digits, Original Number Digits), Maximum Pattern Digits)
 * <i>Minimum pattern Digits:</i>
 *         <i>Minimum Integer Digits</i> + <i>Minimum Fraction Digits</i>
 * <i>Maximum pattern Digits:</i>
 *         <i>Maximum Integer Digits</i> + <i>Maximum Fraction Digits</i>
 * <i>Original Number Digits:</i>
 *         The amount of significant digits in the number to be formatted
 * </pre></blockquote>
 *
 * This means that generally, a mantissa will have up to the combined maximum integer
 * and fraction digits, if the original number itself has enough significant digits. However,
 * if there are more minimum pattern digits than significant digits in the original number,
 * the mantissa will have significant digits that equals the combined
 * minimum integer and fraction digits. The number of significant digits
 * does not affect parsing.
 *
 * <p>It should be noted, that the integer portion of the mantissa will give
 * any excess digits to the fraction portion, whether it be for precision or
 * for satisfying the total amount of combined minimum digits.
 *
 * <p>This behavior can be observed in the following example,
 * {@snippet lang=java :
 *     DecimalFormat df = new DecimalFormat("#000.000##E0");
 *     df.format(12); // returns "12.0000E0"
 *     df.format(123456789) // returns "1.23456789E8"
 * }
 *
 * <li>Exponential patterns may not contain grouping separators.
 * </ul>
 *
<<<<<<< HEAD
 * @implNote The default implementation follows the LDML specification
 * to enable loose matching of minus sign patterns when {@link #isStrict()}
 * returns {@code false}.
=======
 * @implSpec
 * When formatting a {@code Number} other than {@code BigInteger} and
 * {@code BigDecimal}, {@code 309} is used as the upper limit for integer digits,
 * and {@code 340} as the upper limit for fraction digits. This occurs, even if
 * one of the {@code DecimalFormat} getter methods, for example, {@link #getMinimumFractionDigits()}
 * returns a numerically greater value.
>>>>>>> 8e921aee
 *
 * @spec         https://www.unicode.org/reports/tr35
 *               Unicode Locale Data Markup Language (LDML)
 * @see          <a href="http://docs.oracle.com/javase/tutorial/i18n/format/decimalFormat.html">Java Tutorial</a>
 * @see          NumberFormat
 * @see          DecimalFormatSymbols
 * @see          ParsePosition
 * @see          Locale
 * @author       Mark Davis
 * @author       Alan Liu
 * @since 1.1
 */
public class DecimalFormat extends NumberFormat {

    /**
     * Creates a DecimalFormat using the default pattern and symbols
     * for the default {@link java.util.Locale.Category#FORMAT FORMAT} locale.
     * This is a convenient way to obtain a
     * DecimalFormat when internationalization is not the main concern.
     *
     * @apiNote To obtain standard formats for a given locale, use the
     * {@code NumberFormat} factory methods such as {@link
     * NumberFormat#getNumberInstance(Locale)}. These factories will return the most
     * appropriate subclass of NumberFormat for a given locale.
     * @see NumberFormat#getInstance(Locale)
     * @see NumberFormat#getNumberInstance(Locale)
     * @see NumberFormat#getCurrencyInstance(Locale)
     * @see NumberFormat#getPercentInstance(Locale)
     */
    @SuppressWarnings("this-escape")
    public DecimalFormat() {
        // Get the pattern for the default locale.
        Locale def = Locale.getDefault(Locale.Category.FORMAT);
        LocaleProviderAdapter adapter = LocaleProviderAdapter.getAdapter(NumberFormatProvider.class, def);
        if (!(adapter instanceof ResourceBundleBasedAdapter)) {
            adapter = LocaleProviderAdapter.getResourceBundleBased();
        }
        String[] all = adapter.getLocaleResources(def).getNumberPatterns();

        // Always applyPattern after the symbols are set
        this.symbols = DecimalFormatSymbols.getInstance(def);
        applyPattern(all[0], false);
    }


    /**
     * Creates a DecimalFormat using the given pattern and the symbols
     * for the default {@link java.util.Locale.Category#FORMAT FORMAT} locale.
     * This is a convenient way to obtain a
     * DecimalFormat when internationalization is not the main concern.
     * The number of maximum integer digits is usually not derived from the pattern.
     * See the note in the {@link ##patterns Patterns} section for more detail.
     *
     * @apiNote To obtain standard formats for a given locale, use the
     * {@code NumberFormat} factory methods such as {@link
     * NumberFormat#getNumberInstance(Locale)}. These factories will return the most
     * appropriate subclass of NumberFormat for a given locale.
     * @param pattern a non-localized pattern string.
     * @throws    NullPointerException if {@code pattern} is null
     * @throws    IllegalArgumentException if the given pattern is invalid.
     * @see NumberFormat#getInstance(Locale)
     * @see NumberFormat#getNumberInstance(Locale)
     * @see NumberFormat#getCurrencyInstance(Locale)
     * @see NumberFormat#getPercentInstance(Locale)
     */
    @SuppressWarnings("this-escape")
    public DecimalFormat(String pattern) {
        // Always applyPattern after the symbols are set
        this.symbols = DecimalFormatSymbols.getInstance(Locale.getDefault(Locale.Category.FORMAT));
        applyPattern(pattern, false);
    }


    /**
     * Creates a DecimalFormat using the given pattern and symbols.
     * Use this constructor when you need to completely customize the
     * behavior of the format.
     * The number of maximum integer digits is usually not derived from the pattern.
     * See the note in the {@link ##patterns Patterns} section for more detail.
     *
     * @apiNote To obtain standard formats for a given locale, use the
     * {@code NumberFormat} factory methods such as {@link
     * NumberFormat#getInstance(Locale)} or {@link NumberFormat#getCurrencyInstance(Locale)}.
     * If you need only minor adjustments to a standard format, you can modify
     * the format returned by a NumberFormat factory method.
     * @param pattern a non-localized pattern string
     * @param symbols the set of symbols to be used
     * @throws    NullPointerException if any of the given arguments is null
     * @throws    IllegalArgumentException if the given pattern is invalid
     * @see NumberFormat#getInstance(Locale)
     * @see NumberFormat#getNumberInstance(Locale)
     * @see NumberFormat#getCurrencyInstance(Locale)
     * @see NumberFormat#getPercentInstance(Locale)
     * @see java.text.DecimalFormatSymbols
     */
    @SuppressWarnings("this-escape")
    public DecimalFormat (String pattern, DecimalFormatSymbols symbols) {
        // Always applyPattern after the symbols are set
        this.symbols = (DecimalFormatSymbols)symbols.clone();
        applyPattern(pattern, false);
    }


    // Overrides
    /**
     * Formats a number and appends the resulting text to the given string
     * buffer.
     * The number can be of any subclass of {@link java.lang.Number}.
     *
     * @implSpec This implementation uses the maximum precision permitted.
     * @param number     the number to format
     * @param toAppendTo the {@code StringBuffer} to which the formatted
     *                   text is to be appended
     * @param pos        keeps track on the position of the field within the
     *                   returned string. For example, for formatting a number
     *                   {@code 1234567.89} in {@code Locale.US} locale,
     *                   if the given {@code fieldPosition} is
     *                   {@link NumberFormat#INTEGER_FIELD}, the begin index
     *                   and end index of {@code fieldPosition} will be set
     *                   to 0 and 9, respectively for the output string
     *                   {@code 1,234,567.89}.
     * @return           the value passed in as {@code toAppendTo}
     * @throws           IllegalArgumentException if {@code number} is
     *                   null or not an instance of {@code Number}.
     * @throws           NullPointerException if {@code toAppendTo} or
     *                   {@code pos} is null
     * @throws           ArithmeticException if rounding is needed with rounding
     *                   mode being set to RoundingMode.UNNECESSARY
     * @see              java.text.FieldPosition
     */
    @Override
    public final StringBuffer format(Object number,
                                     StringBuffer toAppendTo,
                                     FieldPosition pos) {
        return switch (number) {
            case Long l -> format(l.longValue(), toAppendTo, pos);
            case Integer i -> format(i.longValue(), toAppendTo, pos);
            case Short s -> format(s.longValue(), toAppendTo, pos);
            case Byte b -> format(b.longValue(), toAppendTo, pos);
            case AtomicInteger ai -> format(ai.longValue(), toAppendTo, pos);
            case AtomicLong al -> format(al.longValue(), toAppendTo, pos);
            case BigInteger bi when bi.bitLength() < 64 -> format(bi.longValue(), toAppendTo, pos);
            case BigDecimal bd -> format(bd, StringBufFactory.of(toAppendTo), pos).asStringBuffer();
            case BigInteger bi -> format(bi, StringBufFactory.of(toAppendTo), pos).asStringBuffer();
            case Number n -> format(n.doubleValue(), toAppendTo, pos);
            case null, default -> throw new IllegalArgumentException("Cannot format given Object as a Number");
        };
    }

    @Override
    final StringBuf format(Object number,
                           StringBuf toAppendTo,
                           FieldPosition pos) {
        return switch (number) {
            case Long l -> format(l.longValue(), toAppendTo, pos);
            case Integer i -> format(i.longValue(), toAppendTo, pos);
            case Short s -> format(s.longValue(), toAppendTo, pos);
            case Byte b -> format(b.longValue(), toAppendTo, pos);
            case AtomicInteger ai -> format(ai.longValue(), toAppendTo, pos);
            case AtomicLong al -> format(al.longValue(), toAppendTo, pos);
            case BigInteger bi when bi.bitLength() < 64 -> format(bi.longValue(), toAppendTo, pos);
            case BigDecimal bd -> format(bd, toAppendTo, pos);
            case BigInteger bi -> format(bi, toAppendTo, pos);
            case Number n -> format(n.doubleValue(), toAppendTo, pos);
            case null, default -> throw new IllegalArgumentException("Cannot format given Object as a Number");
        };
    }

    /**
     * Formats a double to produce a string.
     * @param number    The double to format
     * @param result    where the text is to be appended
     * @param fieldPosition    keeps track on the position of the field within
     *                         the returned string. For example, for formatting
     *                         a number {@code 1234567.89} in {@code Locale.US}
     *                         locale, if the given {@code fieldPosition} is
     *                         {@link NumberFormat#INTEGER_FIELD}, the begin index
     *                         and end index of {@code fieldPosition} will be set
     *                         to 0 and 9, respectively for the output string
     *                         {@code 1,234,567.89}.
     * @throws    NullPointerException if {@code result} or
     *            {@code fieldPosition} is {@code null}
     * @throws    ArithmeticException if rounding is needed with rounding
     *            mode being set to RoundingMode.UNNECESSARY
     * @return The formatted number string
     * @see java.text.FieldPosition
     */
    @Override
    public StringBuffer format(double number, StringBuffer result,
                               FieldPosition fieldPosition) {
        return format(number, StringBufFactory.of(result), fieldPosition).asStringBuffer();
    }

    @Override
    StringBuf format(double number, StringBuf result,
                     FieldPosition fieldPosition) {
        // If fieldPosition is a DontCareFieldPosition instance we can
        // try to go to fast-path code.
        boolean tryFastPath = false;
        if (fieldPosition == DontCareFieldPosition.INSTANCE)
            tryFastPath = true;
        else {
            fieldPosition.setBeginIndex(0);
            fieldPosition.setEndIndex(0);
        }

        if (tryFastPath) {
            String tempResult = fastFormat(number);
            if (tempResult != null) {
                result.append(tempResult);
                return result;
            }
        }

        // if fast-path could not work, we fallback to standard code.
        return format(number, result, fieldPosition.getFieldDelegate());
    }

    /**
     * Formats a double to produce a string.
     * @param number    The double to format
     * @param result    where the text is to be appended
     * @param delegate notified of locations of sub fields
     * @throws          ArithmeticException if rounding is needed with rounding
     *                  mode being set to RoundingMode.UNNECESSARY
     * @return The formatted number string
     */
    StringBuf format(double number, StringBuf result,
                     FieldDelegate delegate) {

        boolean nanOrInfinity = handleNaN(number, result, delegate);
        if (nanOrInfinity) {
            return result;
        }

        /* Detecting whether a double is negative is easy with the exception of
         * the value -0.0.  This is a double which has a zero mantissa (and
         * exponent), but a negative sign bit.  It is semantically distinct from
         * a zero with a positive sign bit, and this distinction is important
         * to certain kinds of computations.  However, it's a little tricky to
         * detect, since (-0.0 == 0.0) and !(-0.0 < 0.0).  How then, you may
         * ask, does it behave distinctly from +0.0?  Well, 1/(-0.0) ==
         * -Infinity.  Proper detection of -0.0 is needed to deal with the
         * issues raised by bugs 4106658, 4106667, and 4147706.  Liu 7/6/98.
         */
        boolean isNegative = ((number < 0.0) || (number == 0.0 && 1/number < 0.0)) ^ (multiplier < 0);

        if (multiplier != 1) {
            number *= multiplier;
        }

        nanOrInfinity = handleInfinity(number, result, delegate, isNegative);
        if (nanOrInfinity) {
            return result;
        }

        if (isNegative) {
            number = -number;
        }

        // at this point we are guaranteed a nonnegative finite number.
        assert (number >= 0 && !Double.isInfinite(number));
        return doubleSubformat(number, result, delegate, isNegative);
    }

    /**
     * Checks if the given {@code number} is {@code Double.NaN}. if yes;
     * appends the NaN symbol to the result string. The NaN string is
     * determined by the DecimalFormatSymbols object.
     * @param number the double number to format
     * @param result where the text is to be appended
     * @param delegate notified of locations of sub fields
     * @return true, if number is a NaN; false otherwise
     */
    boolean handleNaN(double number, StringBuf result,
            FieldDelegate delegate) {
        if (Double.isNaN(number)
                || (Double.isInfinite(number) && multiplier == 0)) {
            int iFieldStart = result.length();
            result.append(symbols.getNaN());
            delegate.formatted(INTEGER_FIELD, Field.INTEGER, Field.INTEGER,
                    iFieldStart, result.length(), result);
            return true;
        }
        return false;
    }

    /**
     * Checks if the given {@code number} is {@code Double.NEGATIVE_INFINITY}
     * or {@code Double.POSITIVE_INFINITY}. if yes;
     * appends the infinity string to the result string. The infinity string is
     * determined by the DecimalFormatSymbols object.
     * @param number the double number to format
     * @param result where the text is to be appended
     * @param delegate notified of locations of sub fields
     * @param isNegative whether the given {@code number} is negative
     * @return true, if number is a {@code Double.NEGATIVE_INFINITY} or
     *         {@code Double.POSITIVE_INFINITY}; false otherwise
     */
    boolean handleInfinity(double number, StringBuf result,
            FieldDelegate delegate, boolean isNegative) {
        if (Double.isInfinite(number)) {
            if (isNegative) {
                append(result, negativePrefix, delegate,
                       getNegativePrefixFieldPositions(), Field.SIGN);
            } else {
                append(result, positivePrefix, delegate,
                       getPositivePrefixFieldPositions(), Field.SIGN);
            }

            int iFieldStart = result.length();
            result.append(symbols.getInfinity());
            delegate.formatted(INTEGER_FIELD, Field.INTEGER, Field.INTEGER,
                               iFieldStart, result.length(), result);

            if (isNegative) {
                append(result, negativeSuffix, delegate,
                       getNegativeSuffixFieldPositions(), Field.SIGN);
            } else {
                append(result, positiveSuffix, delegate,
                       getPositiveSuffixFieldPositions(), Field.SIGN);
            }

            return true;
        }
        return false;
    }

    StringBuf doubleSubformat(double number, StringBuf result,
            FieldDelegate delegate, boolean isNegative) {
        synchronized (digitList) {
            int maxIntDigits = super.getMaximumIntegerDigits();
            int minIntDigits = super.getMinimumIntegerDigits();
            int maxFraDigits = super.getMaximumFractionDigits();
            int minFraDigits = super.getMinimumFractionDigits();

            digitList.set(isNegative, number, useExponentialNotation
                    ? maxIntDigits + maxFraDigits : maxFraDigits,
                    !useExponentialNotation);
            return subformat(result, delegate, isNegative, false,
                    maxIntDigits, minIntDigits, maxFraDigits, minFraDigits);
        }
    }

    /**
     * Format a long to produce a string.
     * @param number    The long to format
     * @param result    where the text is to be appended
     * @param fieldPosition    keeps track on the position of the field within
     *                         the returned string. For example, for formatting
     *                         a number {@code 123456789} in {@code Locale.US}
     *                         locale, if the given {@code fieldPosition} is
     *                         {@link NumberFormat#INTEGER_FIELD}, the begin index
     *                         and end index of {@code fieldPosition} will be set
     *                         to 0 and 11, respectively for the output string
     *                         {@code 123,456,789}.
     * @throws          NullPointerException if {@code result} or
     *                  {@code fieldPosition} is {@code null}
     * @throws          ArithmeticException if rounding is needed with rounding
     *                  mode being set to RoundingMode.UNNECESSARY
     * @return The formatted number string
     * @see java.text.FieldPosition
     */
    @Override
    public StringBuffer format(long number, StringBuffer result,
                               FieldPosition fieldPosition) {
        fieldPosition.setBeginIndex(0);
        fieldPosition.setEndIndex(0);

        return format(number, StringBufFactory.of(result), fieldPosition.getFieldDelegate()).asStringBuffer();
    }

    StringBuf format(long number, StringBuf result,
                     FieldPosition fieldPosition) {
        fieldPosition.setBeginIndex(0);
        fieldPosition.setEndIndex(0);

        return format(number, result, fieldPosition.getFieldDelegate());
    }

    /**
     * Format a long to produce a string.
     * @param number    The long to format
     * @param result    where the text is to be appended
     * @param delegate notified of locations of sub fields
     * @return The formatted number string
     * @throws           ArithmeticException if rounding is needed with rounding
     *                   mode being set to RoundingMode.UNNECESSARY
     * @see java.text.FieldPosition
     */
    StringBuf format(long number, StringBuf result,
                     FieldDelegate delegate) {
        boolean isNegative = (number < 0);
        if (isNegative) {
            number = -number;
        }

        // In general, long values always represent real finite numbers, so
        // we don't have to check for +/- Infinity or NaN.  However, there
        // is one case we have to be careful of:  The multiplier can push
        // a number near MIN_VALUE or MAX_VALUE outside the legal range.  We
        // check for this before multiplying, and if it happens we use
        // BigInteger instead.
        boolean useBigInteger = false;
        if (number < 0) { // This can only happen if number == Long.MIN_VALUE.
            if (multiplier != 0) {
                useBigInteger = true;
            }
        } else if (multiplier != 1 && multiplier != 0) {
            long cutoff = Long.MAX_VALUE / multiplier;
            if (cutoff < 0) {
                cutoff = -cutoff;
            }
            useBigInteger = (number > cutoff);
        }

        if (useBigInteger) {
            if (isNegative) {
                number = -number;
            }
            BigInteger bigIntegerValue = BigInteger.valueOf(number);
            return format(bigIntegerValue, result, delegate, true);
        }

        number *= multiplier;
        if (number == 0) {
            isNegative = false;
        } else {
            if (multiplier < 0) {
                number = -number;
                isNegative = !isNegative;
            }
        }

        synchronized(digitList) {
            int maxIntDigits = super.getMaximumIntegerDigits();
            int minIntDigits = super.getMinimumIntegerDigits();
            int maxFraDigits = super.getMaximumFractionDigits();
            int minFraDigits = super.getMinimumFractionDigits();

            digitList.set(isNegative, number,
                     useExponentialNotation ? maxIntDigits + maxFraDigits : 0);

            return subformat(result, delegate, isNegative, true,
                       maxIntDigits, minIntDigits, maxFraDigits, minFraDigits);
        }
    }

    /**
     * Formats a BigDecimal to produce a string.
     * @param number    The BigDecimal to format
     * @param result    where the text is to be appended
     * @param fieldPosition    keeps track on the position of the field within
     *                         the returned string. For example, for formatting
     *                         a number {@code 1234567.89} in {@code Locale.US}
     *                         locale, if the given {@code fieldPosition} is
     *                         {@link NumberFormat#INTEGER_FIELD}, the begin index
     *                         and end index of {@code fieldPosition} will be set
     *                         to 0 and 9, respectively for the output string
     *                         {@code 1,234,567.89}.
     * @return The formatted number string
     * @throws           ArithmeticException if rounding is needed with rounding
     *                   mode being set to RoundingMode.UNNECESSARY
     * @see java.text.FieldPosition
     */
    private StringBuf format(BigDecimal number, StringBuf result,
                             FieldPosition fieldPosition) {
        fieldPosition.setBeginIndex(0);
        fieldPosition.setEndIndex(0);
        return format(number, result, fieldPosition.getFieldDelegate());
    }

    /**
     * Formats a BigDecimal to produce a string.
     * @param number    The BigDecimal to format
     * @param result    where the text is to be appended
     * @param delegate notified of locations of sub fields
     * @throws           ArithmeticException if rounding is needed with rounding
     *                   mode being set to RoundingMode.UNNECESSARY
     * @return The formatted number string
     */
    StringBuf format(BigDecimal number, StringBuf result,
                     FieldDelegate delegate) {
        if (multiplier != 1) {
            number = number.multiply(getBigDecimalMultiplier());
        }
        boolean isNegative = number.signum() == -1;
        if (isNegative) {
            number = number.negate();
        }

        synchronized(digitList) {
            int maxIntDigits = getMaximumIntegerDigits();
            int minIntDigits = getMinimumIntegerDigits();
            int maxFraDigits = getMaximumFractionDigits();
            int minFraDigits = getMinimumFractionDigits();
            int maximumDigits = maxIntDigits + maxFraDigits;

            digitList.set(isNegative, number, useExponentialNotation ?
                ((maximumDigits < 0) ? Integer.MAX_VALUE : maximumDigits) :
                maxFraDigits, !useExponentialNotation);

            return subformat(result, delegate, isNegative, false,
                maxIntDigits, minIntDigits, maxFraDigits, minFraDigits);
        }
    }

    /**
     * Format a BigInteger to produce a string.
     * @param number    The BigInteger to format
     * @param result    where the text is to be appended
     * @param fieldPosition    keeps track on the position of the field within
     *                         the returned string. For example, for formatting
     *                         a number {@code 123456789} in {@code Locale.US}
     *                         locale, if the given {@code fieldPosition} is
     *                         {@link NumberFormat#INTEGER_FIELD}, the begin index
     *                         and end index of {@code fieldPosition} will be set
     *                         to 0 and 11, respectively for the output string
     *                         {@code 123,456,789}.
     * @return The formatted number string
     * @throws           ArithmeticException if rounding is needed with rounding
     *                   mode being set to RoundingMode.UNNECESSARY
     * @see java.text.FieldPosition
     */
    private StringBuf format(BigInteger number, StringBuf result,
                             FieldPosition fieldPosition) {
        fieldPosition.setBeginIndex(0);
        fieldPosition.setEndIndex(0);

        return format(number, result, fieldPosition.getFieldDelegate(), false);
    }

    /**
     * Format a BigInteger to produce a string.
     * @param number    The BigInteger to format
     * @param result    where the text is to be appended
     * @param delegate notified of locations of sub fields
     * @return The formatted number string
     * @throws           ArithmeticException if rounding is needed with rounding
     *                   mode being set to RoundingMode.UNNECESSARY
     * @see java.text.FieldPosition
     */
    StringBuf format(BigInteger number, StringBuf result,
                     FieldDelegate delegate, boolean formatLong) {
        if (multiplier != 1) {
            number = number.multiply(getBigIntegerMultiplier());
        }
        boolean isNegative = number.signum() == -1;
        if (isNegative) {
            number = number.negate();
        }

        synchronized(digitList) {
            int maxIntDigits, minIntDigits, maxFraDigits, minFraDigits, maximumDigits;
            if (formatLong) {
                maxIntDigits = super.getMaximumIntegerDigits();
                minIntDigits = super.getMinimumIntegerDigits();
                maxFraDigits = super.getMaximumFractionDigits();
                minFraDigits = super.getMinimumFractionDigits();
                maximumDigits = maxIntDigits + maxFraDigits;
            } else {
                maxIntDigits = getMaximumIntegerDigits();
                minIntDigits = getMinimumIntegerDigits();
                maxFraDigits = getMaximumFractionDigits();
                minFraDigits = getMinimumFractionDigits();
                maximumDigits = maxIntDigits + maxFraDigits;
                if (maximumDigits < 0) {
                    maximumDigits = Integer.MAX_VALUE;
                }
            }

            digitList.set(isNegative, number,
                          useExponentialNotation ? maximumDigits : 0);

            return subformat(result, delegate, isNegative, true,
                maxIntDigits, minIntDigits, maxFraDigits, minFraDigits);
        }
    }

    /**
     * Formats an Object producing an {@code AttributedCharacterIterator}.
     * You can use the returned {@code AttributedCharacterIterator}
     * to build the resulting String, as well as to determine information
     * about the resulting String.
     * <p>
     * Each attribute key of the AttributedCharacterIterator will be of type
     * {@code NumberFormat.Field}, with the attribute value being the
     * same as the attribute key.
     *
     * @throws    NullPointerException if obj is null.
     * @throws    IllegalArgumentException when the Format cannot format the
     *            given object.
     * @throws           ArithmeticException if rounding is needed with rounding
     *                   mode being set to RoundingMode.UNNECESSARY
     * @param obj The object to format
     * @return AttributedCharacterIterator describing the formatted value.
     * @since 1.4
     */
    @Override
    public AttributedCharacterIterator formatToCharacterIterator(Object obj) {
        CharacterIteratorFieldDelegate delegate =
                new CharacterIteratorFieldDelegate();
        StringBuf sb = StringBufFactory.of();
        switch (obj) {
            case Double d -> format(d.doubleValue(), sb, delegate);
            case Float f -> format(f.doubleValue(), sb, delegate);
            case Long l -> format(l.longValue(), sb, delegate);
            case Integer i -> format(i.longValue(), sb, delegate);
            case Short s -> format(s.longValue(), sb, delegate);
            case Byte b -> format(b.longValue(), sb, delegate);
            case AtomicInteger ai -> format(ai.longValue(), sb, delegate);
            case AtomicLong al -> format(al.longValue(), sb, delegate);
            case BigDecimal bd -> format(bd, sb, delegate);
            case BigInteger bi -> format(bi, sb, delegate, false);
            case null -> throw new NullPointerException(
                    "formatToCharacterIterator must be passed non-null object");
            default -> throw new IllegalArgumentException(
                    "Cannot format given Object as a Number");
        }
        return delegate.getIterator(sb.toString());
    }

    // ==== Begin fast-path formatting logic for double =========================

    /* Fast-path formatting will be used for format(double ...) methods iff a
     * number of conditions are met (see checkAndSetFastPathStatus()):
     * - Only if instance properties meet the right predefined conditions.
     * - The abs value of the double to format is <= Integer.MAX_VALUE.
     *
     * The basic approach is to split the binary to decimal conversion of a
     * double value into two phases:
     * * The conversion of the integer portion of the double.
     * * The conversion of the fractional portion of the double
     *   (limited to two or three digits).
     *
     * The isolation and conversion of the integer portion of the double is
     * straightforward. The conversion of the fraction is more subtle and relies
     * on some rounding properties of double to the decimal precisions in
     * question.  Using the terminology of BigDecimal, this fast-path algorithm
     * is applied when a double value has a magnitude less than Integer.MAX_VALUE
     * and rounding is to nearest even and the destination format has two or
     * three digits of *scale* (digits after the decimal point).
     *
     * Under a rounding to nearest even policy, the returned result is a digit
     * string of a number in the (in this case decimal) destination format
     * closest to the exact numerical value of the (in this case binary) input
     * value.  If two destination format numbers are equally distant, the one
     * with the last digit even is returned.  To compute such a correctly rounded
     * value, some information about digits beyond the smallest returned digit
     * position needs to be consulted.
     *
     * In general, a guard digit, a round digit, and a sticky *bit* are needed
     * beyond the returned digit position.  If the discarded portion of the input
     * is sufficiently large, the returned digit string is incremented.  In round
     * to nearest even, this threshold to increment occurs near the half-way
     * point between digits.  The sticky bit records if there are any remaining
     * trailing digits of the exact input value in the new format; the sticky bit
     * is consulted only in close to half-way rounding cases.
     *
     * Given the computation of the digit and bit values, rounding is then
     * reduced to a table lookup problem.  For decimal, the even/odd cases look
     * like this:
     *
     * Last   Round   Sticky
     * 6      5       0      => 6   // exactly halfway, return even digit.
     * 6      5       1      => 7   // a little bit more than halfway, round up.
     * 7      5       0      => 8   // exactly halfway, round up to even.
     * 7      5       1      => 8   // a little bit more than halfway, round up.
     * With analogous entries for other even and odd last-returned digits.
     *
     * However, decimal negative powers of 5 smaller than 0.5 are *not* exactly
     * representable as binary fraction.  In particular, 0.005 (the round limit
     * for a two-digit scale) and 0.0005 (the round limit for a three-digit
     * scale) are not representable. Therefore, for input values near these cases
     * the sticky bit is known to be set which reduces the rounding logic to:
     *
     * Last   Round   Sticky
     * 6      5       1      => 7   // a little bit more than halfway, round up.
     * 7      5       1      => 8   // a little bit more than halfway, round up.
     *
     * In other words, if the round digit is 5, the sticky bit is known to be
     * set.  If the round digit is something other than 5, the sticky bit is not
     * relevant.  Therefore, some of the logic about whether or not to increment
     * the destination *decimal* value can occur based on tests of *binary*
     * computations of the binary input number.
     */

    /**
     * Check validity of using fast-path for this instance. If fast-path is valid
     * for this instance, sets fast-path state as true and initializes fast-path
     * utility fields as needed.
     *
     * This method is supposed to be called rarely, otherwise that will break the
     * fast-path performance. That means avoiding frequent changes of the
     * properties of the instance, since for most properties, each time a change
     * happens, a call to this method is needed at the next format call.
     *
     * FAST-PATH RULES:
     *  Similar to the default DecimalFormat instantiation case.
     *  More precisely:
     *  - HALF_EVEN rounding mode,
     *  - isGroupingUsed() is true,
     *  - groupingSize of 3,
     *  - multiplier is 1,
     *  - Decimal separator not mandatory,
     *  - No use of exponential notation,
     *  - minimumIntegerDigits is exactly 1 and maximumIntegerDigits at least 10
     *  - For number of fractional digits, the exact values found in the default case:
     *     Currency : min = max = 2.
     *     Decimal  : min = 0. max = 3.
     *
     */
    private boolean checkAndSetFastPathStatus() {

        boolean fastPathWasOn = isFastPath;

        if ((roundingMode == RoundingMode.HALF_EVEN) &&
            (isGroupingUsed()) &&
            (groupingSize == 3) &&
            (multiplier == 1) &&
            (!decimalSeparatorAlwaysShown) &&
            (!useExponentialNotation)) {

            // The fast-path algorithm is semi-hardcoded against
            //  minimumIntegerDigits and maximumIntegerDigits.
            isFastPath = ((minimumIntegerDigits == 1) &&
                          (maximumIntegerDigits >= 10));

            // The fast-path algorithm is hardcoded against
            //  minimumFractionDigits and maximumFractionDigits.
            if (isFastPath) {
                if (isCurrencyFormat) {
                    if ((minimumFractionDigits != 2) ||
                        (maximumFractionDigits != 2))
                        isFastPath = false;
                } else if ((minimumFractionDigits != 0) ||
                           (maximumFractionDigits != 3))
                    isFastPath = false;
            }
        } else
            isFastPath = false;

        resetFastPathData(fastPathWasOn);
        fastPathCheckNeeded = false;

        /*
         * Returns true after successfully checking the fast path condition and
         * setting the fast path data. The return value is used by the
         * fastFormat() method to decide whether to call the resetFastPathData
         * method to reinitialize fast path data or is it already initialized
         * in this method.
         */
        return true;
    }

    private void resetFastPathData(boolean fastPathWasOn) {
        // Since some instance properties may have changed while still falling
        // in the fast-path case, we need to reinitialize fastPathData anyway.
        if (isFastPath) {
            // We need to instantiate fastPathData if not already done.
            if (fastPathData == null) {
                fastPathData = new FastPathData();
            }

            // Sets up the locale specific constants used when formatting.
            // '0' is our default representation of zero.
            fastPathData.zeroDelta = symbols.getZeroDigit() - '0';
            fastPathData.groupingChar = isCurrencyFormat ?
                    symbols.getMonetaryGroupingSeparator() :
                    symbols.getGroupingSeparator();

            // Sets up fractional constants related to currency/decimal pattern.
            fastPathData.fractionalMaxIntBound = (isCurrencyFormat)
                    ? 99 : 999;
            fastPathData.fractionalScaleFactor = (isCurrencyFormat)
                    ? 100.0d : 1000.0d;

            // Records the need for adding prefix or suffix
            fastPathData.positiveAffixesRequired
                    = !positivePrefix.isEmpty() || !positiveSuffix.isEmpty();
            fastPathData.negativeAffixesRequired
                    = !negativePrefix.isEmpty() || !negativeSuffix.isEmpty();

            // Creates a cached char container for result, with max possible size.
            int maxNbIntegralDigits = 10;
            int maxNbGroups = 3;
            int containerSize
                    = Math.max(positivePrefix.length(), negativePrefix.length())
                    + maxNbIntegralDigits + maxNbGroups + 1
                    + maximumFractionDigits
                    + Math.max(positiveSuffix.length(), negativeSuffix.length());

            fastPathData.fastPathContainer = new char[containerSize];

            // Sets up prefix and suffix char arrays constants.
            fastPathData.charsPositiveSuffix = positiveSuffix.toCharArray();
            fastPathData.charsNegativeSuffix = negativeSuffix.toCharArray();
            fastPathData.charsPositivePrefix = positivePrefix.toCharArray();
            fastPathData.charsNegativePrefix = negativePrefix.toCharArray();

            // Sets up fixed index positions for integral and fractional digits.
            // Sets up decimal point in cached result container.
            int longestPrefixLength
                    = Math.max(positivePrefix.length(),
                            negativePrefix.length());
            int decimalPointIndex
                    = maxNbIntegralDigits + maxNbGroups + longestPrefixLength;

            fastPathData.integralLastIndex = decimalPointIndex - 1;
            fastPathData.fractionalFirstIndex = decimalPointIndex + 1;
            fastPathData.fastPathContainer[decimalPointIndex]
                    = isCurrencyFormat
                            ? symbols.getMonetaryDecimalSeparator()
                            : symbols.getDecimalSeparator();

        } else if (fastPathWasOn) {
            // Previous state was fast-path and is no more.
            // Resets cached array constants.
            fastPathData.fastPathContainer = null;
            fastPathData.charsPositiveSuffix = null;
            fastPathData.charsNegativeSuffix = null;
            fastPathData.charsPositivePrefix = null;
            fastPathData.charsNegativePrefix = null;
        }
    }

    /**
     * Returns true if rounding-up must be done on {@code scaledFractionalPartAsInt},
     * false otherwise.
     *
     * This is a utility method that takes correct half-even rounding decision on
     * passed fractional value at the scaled decimal point (2 digits for currency
     * case and 3 for decimal case), when the approximated fractional part after
     * scaled decimal point is exactly 0.5d.  This is done by means of exact
     * calculations on the {@code fractionalPart} floating-point value.
     *
     * This method is supposed to be called by private {@code fastDoubleFormat}
     * method only.
     *
     * The algorithms used for the exact calculations are :
     *
     * The <b><i>FastTwoSum</i></b> algorithm, from T.J.Dekker, described in the
     * papers  "<i>A  Floating-Point   Technique  for  Extending  the  Available
     * Precision</i>"  by Dekker, and  in "<i>Adaptive  Precision Floating-Point
     * Arithmetic and Fast Robust Geometric Predicates</i>" from J.Shewchuk.
     *
     * A modified version of <b><i>Sum2S</i></b> cascaded summation described in
     * "<i>Accurate Sum and Dot Product</i>" from Takeshi Ogita and All.  As
     * Ogita says in this paper this is an equivalent of the Kahan-Babuska's
     * summation algorithm because we order the terms by magnitude before summing
     * them. For this reason we can use the <i>FastTwoSum</i> algorithm rather
     * than the more expensive Knuth's <i>TwoSum</i>.
     *
     * We do this to avoid a more expensive exact "<i>TwoProduct</i>" algorithm,
     * like those described in Shewchuk's paper above. See comments in the code
     * below.
     *
     * @param  fractionalPart The  fractional value  on which  we  take rounding
     * decision.
     * @param scaledFractionalPartAsInt The integral part of the scaled
     * fractional value.
     *
     * @return the decision that must be taken regarding half-even rounding.
     */
    private boolean exactRoundUp(double fractionalPart,
                                 int scaledFractionalPartAsInt) {

        /* exactRoundUp() method is called by fastDoubleFormat() only.
         * The precondition expected to be verified by the passed parameters is :
         * scaledFractionalPartAsInt ==
         *     (int) (fractionalPart * fastPathData.fractionalScaleFactor).
         * This is ensured by fastDoubleFormat() code.
         */

        /* We first calculate roundoff error made by fastDoubleFormat() on
         * the scaled fractional part. We do this with exact calculation on the
         * passed fractionalPart. Rounding decision will then be taken from roundoff.
         */

        /* ---- TwoProduct(fractionalPart, scale factor (i.e. 1000.0d or 100.0d)).
         *
         * The below is an optimized exact "TwoProduct" calculation of passed
         * fractional part with scale factor, using Ogita's Sum2S cascaded
         * summation adapted as Kahan-Babuska equivalent by using FastTwoSum
         * (much faster) rather than Knuth's TwoSum.
         *
         * We can do this because we order the summation from smallest to
         * greatest, so that FastTwoSum can be used without any additional error.
         *
         * The "TwoProduct" exact calculation needs 17 flops. We replace this by
         * a cascaded summation of FastTwoSum calculations, each involving an
         * exact multiply by a power of 2.
         *
         * Doing so saves overall 4 multiplications and 1 addition compared to
         * using traditional "TwoProduct".
         *
         * The scale factor is either 100 (currency case) or 1000 (decimal case).
         * - when 1000, we replace it by (1024 - 16 - 8) = 1000.
         * - when 100,  we replace it by (128  - 32 + 4) =  100.
         * Every multiplication by a power of 2 (1024, 128, 32, 16, 8, 4) is exact.
         *
         */
        double approxMax;    // Will always be positive.
        double approxMedium; // Will always be negative.
        double approxMin;

        double fastTwoSumApproximation = 0.0d;
        double fastTwoSumRoundOff = 0.0d;
        double bVirtual = 0.0d;

        if (isCurrencyFormat) {
            // Scale is 100 = 128 - 32 + 4.
            // Multiply by 2**n is a shift. No roundoff. No error.
            approxMax    = fractionalPart * 128.00d;
            approxMedium = - (fractionalPart * 32.00d);
            approxMin    = fractionalPart * 4.00d;
        } else {
            // Scale is 1000 = 1024 - 16 - 8.
            // Multiply by 2**n is a shift. No roundoff. No error.
            approxMax    = fractionalPart * 1024.00d;
            approxMedium = - (fractionalPart * 16.00d);
            approxMin    = - (fractionalPart * 8.00d);
        }

        // Shewchuk/Dekker's FastTwoSum(approxMedium, approxMin).
        assert(-approxMedium >= Math.abs(approxMin));
        fastTwoSumApproximation = approxMedium + approxMin;
        bVirtual = fastTwoSumApproximation - approxMedium;
        fastTwoSumRoundOff = approxMin - bVirtual;
        double approxS1 = fastTwoSumApproximation;
        double roundoffS1 = fastTwoSumRoundOff;

        // Shewchuk/Dekker's FastTwoSum(approxMax, approxS1);
        assert(approxMax >= Math.abs(approxS1));
        fastTwoSumApproximation = approxMax + approxS1;
        bVirtual = fastTwoSumApproximation - approxMax;
        fastTwoSumRoundOff = approxS1 - bVirtual;
        double roundoff1000 = fastTwoSumRoundOff;
        double approx1000 = fastTwoSumApproximation;
        double roundoffTotal = roundoffS1 + roundoff1000;

        // Shewchuk/Dekker's FastTwoSum(approx1000, roundoffTotal);
        assert(approx1000 >= Math.abs(roundoffTotal));
        fastTwoSumApproximation = approx1000 + roundoffTotal;
        bVirtual = fastTwoSumApproximation - approx1000;

        // Now we have got the roundoff for the scaled fractional
        double scaledFractionalRoundoff = roundoffTotal - bVirtual;

        // ---- TwoProduct(fractionalPart, scale (i.e. 1000.0d or 100.0d)) end.

        /* ---- Taking the rounding decision
         *
         * We take rounding decision based on roundoff and half-even rounding
         * rule.
         *
         * The above TwoProduct gives us the exact roundoff on the approximated
         * scaled fractional, and we know that this approximation is exactly
         * 0.5d, since that has already been tested by the caller
         * (fastDoubleFormat).
         *
         * Decision comes first from the sign of the calculated exact roundoff.
         * - Since being exact roundoff, it cannot be positive with a scaled
         *   fractional less than 0.5d, as well as negative with a scaled
         *   fractional greater than 0.5d. That leaves us with following 3 cases.
         * - positive, thus scaled fractional == 0.500....0fff ==> round-up.
         * - negative, thus scaled fractional == 0.499....9fff ==> don't round-up.
         * - is zero,  thus scaled fractioanl == 0.5 ==> half-even rounding applies :
         *    we round-up only if the integral part of the scaled fractional is odd.
         *
         */
        if (scaledFractionalRoundoff > 0.0) {
            return true;
        } else if (scaledFractionalRoundoff < 0.0) {
            return false;
        } else if ((scaledFractionalPartAsInt & 1) != 0) {
            return true;
        }

        return false;

        // ---- Taking the rounding decision end
    }

    /**
     * Collects integral digits from passed {@code number}, while setting
     * grouping chars as needed. Updates {@code firstUsedIndex} accordingly.
     *
     * Loops downward starting from {@code backwardIndex} position (inclusive).
     *
     * @param number  The int value from which we collect digits.
     * @param digitsBuffer The char array container where digits and grouping chars
     *  are stored.
     * @param backwardIndex the position from which we start storing digits in
     *  digitsBuffer.
     *
     */
    private void collectIntegralDigits(int number,
                                       char[] digitsBuffer,
                                       int backwardIndex) {
        int index = backwardIndex;
        int q;
        int r;
        while (number > 999) {
            // Generates 3 digits per iteration.
            q = number / 1000;
            r = number - (q << 10) + (q << 4) + (q << 3); // -1024 +16 +8 = 1000.
            number = q;

            digitsBuffer[index--] = DigitArrays.DigitOnes1000[r];
            digitsBuffer[index--] = DigitArrays.DigitTens1000[r];
            digitsBuffer[index--] = DigitArrays.DigitHundreds1000[r];
            digitsBuffer[index--] = fastPathData.groupingChar;
        }

        // Collects last 3 or less digits.
        digitsBuffer[index] = DigitArrays.DigitOnes1000[number];
        if (number > 9) {
            digitsBuffer[--index]  = DigitArrays.DigitTens1000[number];
            if (number > 99)
                digitsBuffer[--index]   = DigitArrays.DigitHundreds1000[number];
        }

        fastPathData.firstUsedIndex = index;
    }

    /**
     * Collects the 2 (currency) or 3 (decimal) fractional digits from passed
     * {@code number}, starting at {@code startIndex} position
     * inclusive.  There is no punctuation to set here (no grouping chars).
     * Updates {@code fastPathData.lastFreeIndex} accordingly.
     *
     *
     * @param number  The int value from which we collect digits.
     * @param digitsBuffer The char array container where digits are stored.
     * @param startIndex the position from which we start storing digits in
     *  digitsBuffer.
     *
     */
    private void collectFractionalDigits(int number,
                                         char[] digitsBuffer,
                                         int startIndex) {
        int index = startIndex;

        char digitOnes = DigitArrays.DigitOnes1000[number];
        char digitTens = DigitArrays.DigitTens1000[number];

        if (isCurrencyFormat) {
            // Currency case. Always collects fractional digits.
            digitsBuffer[index++] = digitTens;
            digitsBuffer[index++] = digitOnes;
        } else if (number != 0) {
            // Decimal case. Hundreds will always be collected
            digitsBuffer[index++] = DigitArrays.DigitHundreds1000[number];

            // Ending zeros won't be collected.
            if (digitOnes != '0') {
                digitsBuffer[index++] = digitTens;
                digitsBuffer[index++] = digitOnes;
            } else if (digitTens != '0')
                digitsBuffer[index++] = digitTens;

        } else
            // This is decimal pattern and fractional part is zero.
            // We must remove decimal point from result.
            index--;

        fastPathData.lastFreeIndex = index;
    }

    /**
     * Internal utility.
     * Adds the passed {@code prefix} and {@code suffix} to {@code container}.
     *
     * @param container  Char array container which to prepend/append the
     *  prefix/suffix.
     * @param prefix     Char sequence to prepend as a prefix.
     * @param suffix     Char sequence to append as a suffix.
     *
     */
    //    private void addAffixes(boolean isNegative, char[] container) {
    private void addAffixes(char[] container, char[] prefix, char[] suffix) {

        // We add affixes only if needed (affix length > 0).
        int pl = prefix.length;
        int sl = suffix.length;
        if (pl != 0) prependPrefix(prefix, pl, container);
        if (sl != 0) appendSuffix(suffix, sl, container);

    }

    /**
     * Prepends the passed {@code prefix} chars to given result
     * {@code container}.  Updates {@code fastPathData.firstUsedIndex}
     * accordingly.
     *
     * @param prefix The prefix characters to prepend to result.
     * @param len The number of chars to prepend.
     * @param container Char array container which to prepend the prefix
     */
    private void prependPrefix(char[] prefix,
                               int len,
                               char[] container) {

        fastPathData.firstUsedIndex -= len;
        int startIndex = fastPathData.firstUsedIndex;

        // If prefix to prepend is only 1 char long, just assigns this char.
        // If prefix is less or equal 4, we use a dedicated algorithm that
        //  has shown to run faster than System.arraycopy.
        // If more than 4, we use System.arraycopy.
        if (len == 1)
            container[startIndex] = prefix[0];
        else if (len <= 4) {
            int dstLower = startIndex;
            int dstUpper = dstLower + len - 1;
            int srcUpper = len - 1;
            container[dstLower] = prefix[0];
            container[dstUpper] = prefix[srcUpper];

            if (len > 2)
                container[++dstLower] = prefix[1];
            if (len == 4)
                container[--dstUpper] = prefix[2];
        } else
            System.arraycopy(prefix, 0, container, startIndex, len);
    }

    /**
     * Appends the passed {@code suffix} chars to given result
     * {@code container}.  Updates {@code fastPathData.lastFreeIndex}
     * accordingly.
     *
     * @param suffix The suffix characters to append to result.
     * @param len The number of chars to append.
     * @param container Char array container which to append the suffix
     */
    private void appendSuffix(char[] suffix,
                              int len,
                              char[] container) {

        int startIndex = fastPathData.lastFreeIndex;

        // If suffix to append is only 1 char long, just assigns this char.
        // If suffix is less or equal 4, we use a dedicated algorithm that
        //  has shown to run faster than System.arraycopy.
        // If more than 4, we use System.arraycopy.
        if (len == 1)
            container[startIndex] = suffix[0];
        else if (len <= 4) {
            int dstLower = startIndex;
            int dstUpper = dstLower + len - 1;
            int srcUpper = len - 1;
            container[dstLower] = suffix[0];
            container[dstUpper] = suffix[srcUpper];

            if (len > 2)
                container[++dstLower] = suffix[1];
            if (len == 4)
                container[--dstUpper] = suffix[2];
        } else
            System.arraycopy(suffix, 0, container, startIndex, len);

        fastPathData.lastFreeIndex += len;
    }

    /**
     * Converts digit chars from {@code digitsBuffer} to current locale.
     *
     * Must be called before adding affixes since we refer to
     * {@code fastPathData.firstUsedIndex} and {@code fastPathData.lastFreeIndex},
     * and do not support affixes (for speed reason).
     *
     * We loop backward starting from last used index in {@code fastPathData}.
     *
     * @param digitsBuffer The char array container where the digits are stored.
     */
    private void localizeDigits(char[] digitsBuffer) {

        // We will localize only the digits, using the groupingSize,
        // and taking into account fractional part.

        // First take into account fractional part.
        int digitsCounter =
            fastPathData.lastFreeIndex - fastPathData.fractionalFirstIndex;

        // The case when there is no fractional digits.
        if (digitsCounter < 0)
            digitsCounter = groupingSize;

        // Only the digits remains to localize.
        for (int cursor = fastPathData.lastFreeIndex - 1;
             cursor >= fastPathData.firstUsedIndex;
             cursor--) {
            if (digitsCounter != 0) {
                // This is a digit char, we must localize it.
                digitsBuffer[cursor] += (char)fastPathData.zeroDelta;
                digitsCounter--;
            } else {
                // Decimal separator or grouping char. Reinit counter only.
                digitsCounter = groupingSize;
            }
        }
    }

    /**
     * This is the main entry point for the fast-path format algorithm.
     *
     * At this point we are sure to be in the expected conditions to run it.
     * This algorithm builds the formatted result and puts it in the dedicated
     * {@code fastPathData.fastPathContainer}.
     *
     * @param d the double value to be formatted.
     * @param negative Flag precising if {@code d} is negative.
     */
    private void fastDoubleFormat(double d,
                                  boolean negative) {

        char[] container = fastPathData.fastPathContainer;

        /*
         * The principle of the algorithm is to :
         * - Break the passed double into its integral and fractional parts
         *    converted into integers.
         * - Then decide if rounding up must be applied or not by following
         *    the half-even rounding rule, first using approximated scaled
         *    fractional part.
         * - For the difficult cases (approximated scaled fractional part
         *    being exactly 0.5d), we refine the rounding decision by calling
         *    exactRoundUp utility method that both calculates the exact roundoff
         *    on the approximation and takes correct rounding decision.
         * - We round-up the fractional part if needed, possibly propagating the
         *    rounding to integral part if we meet a "all-nine" case for the
         *    scaled fractional part.
         * - We then collect digits from the resulting integral and fractional
         *   parts, also setting the required grouping chars on the fly.
         * - Then we localize the collected digits if needed, and
         * - Finally prepend/append prefix/suffix if any is needed.
         */

        // Exact integral part of d.
        int integralPartAsInt = (int) d;

        // Exact fractional part of d (since we subtract it's integral part).
        double exactFractionalPart = d - (double) integralPartAsInt;

        // Approximated scaled fractional part of d (due to multiplication).
        double scaledFractional =
            exactFractionalPart * fastPathData.fractionalScaleFactor;

        // Exact integral part of scaled fractional above.
        int fractionalPartAsInt = (int) scaledFractional;

        // Exact fractional part of scaled fractional above.
        scaledFractional = scaledFractional - (double) fractionalPartAsInt;

        // Only when scaledFractional is exactly 0.5d do we have to do exact
        // calculations and take fine-grained rounding decision, since
        // approximated results above may lead to incorrect decision.
        // Otherwise comparing against 0.5d (strictly greater or less) is ok.
        boolean roundItUp = false;
        if (scaledFractional >= 0.5d) {
            if (scaledFractional == 0.5d)
                // Rounding need fine-grained decision.
                roundItUp = exactRoundUp(exactFractionalPart, fractionalPartAsInt);
            else
                roundItUp = true;

            if (roundItUp) {
                // Rounds up both fractional part (and also integral if needed).
                if (fractionalPartAsInt < fastPathData.fractionalMaxIntBound) {
                    fractionalPartAsInt++;
                } else {
                    // Propagates rounding to integral part since "all nines" case.
                    fractionalPartAsInt = 0;
                    integralPartAsInt++;
                }
            }
        }

        // Collecting digits.
        collectFractionalDigits(fractionalPartAsInt, container,
                                fastPathData.fractionalFirstIndex);
        collectIntegralDigits(integralPartAsInt, container,
                              fastPathData.integralLastIndex);

        // Localizing digits.
        if (fastPathData.zeroDelta != 0)
            localizeDigits(container);

        // Adding prefix and suffix.
        if (negative) {
            if (fastPathData.negativeAffixesRequired)
                addAffixes(container,
                           fastPathData.charsNegativePrefix,
                           fastPathData.charsNegativeSuffix);
        } else if (fastPathData.positiveAffixesRequired)
            addAffixes(container,
                       fastPathData.charsPositivePrefix,
                       fastPathData.charsPositiveSuffix);
    }

    /**
     * A fast-path shortcut of format(double) to be called by NumberFormat, or by
     * format(double, ...) public methods.
     *
     * If instance can be applied fast-path and passed double is not NaN or
     * Infinity, is in the integer range, we call {@code fastDoubleFormat}
     * after changing {@code d} to its positive value if necessary.
     *
     * Otherwise returns null by convention since fast-path can't be exercized.
     *
     * @param d The double value to be formatted
     *
     * @return the formatted result for {@code d} as a string.
     */
    String fastFormat(double d) {
        boolean isDataSet = false;
        // (Re-)Evaluates fast-path status if needed.
        if (fastPathCheckNeeded) {
            isDataSet = checkAndSetFastPathStatus();
        }

        if (!isFastPath )
            // DecimalFormat instance is not in a fast-path state.
            return null;

        if (!Double.isFinite(d))
            // Should not use fast-path for Infinity and NaN.
            return null;

        // Extracts and records sign of double value, possibly changing it
        // to a positive one, before calling fastDoubleFormat().
        boolean negative = false;
        if (d < 0.0d) {
            negative = true;
            d = -d;
        } else if (d == 0.0d) {
            negative = (Math.copySign(1.0d, d) == -1.0d);
            d = +0.0d;
        }

        if (d > MAX_INT_AS_DOUBLE)
            // Filters out values that are outside expected fast-path range
            return null;
        else {
            if (!isDataSet) {
                /*
                 * If the fast path data is not set through
                 * checkAndSetFastPathStatus() and fulfil the
                 * fast path conditions then reset the data
                 * directly through resetFastPathData()
                 */
                resetFastPathData(isFastPath);
            }
            fastDoubleFormat(d, negative);

        }


        // Returns a new string from updated fastPathContainer.
        return new String(fastPathData.fastPathContainer,
                          fastPathData.firstUsedIndex,
                          fastPathData.lastFreeIndex - fastPathData.firstUsedIndex);

    }

    /**
     * Utility method that sets the {@code DigitList} used by this {@code DecimalFormat}
     * instance.
     *
     * @param number the number to format
     * @param isNegative true, if the number is negative; false otherwise
     * @param maxDigits the max digits
     * @throws AssertionError if provided a Number subclass that is not supported
     *         by {@code DigitList}
     */
    void setDigitList(Number number, boolean isNegative, int maxDigits) {
        switch (number) {
            case Double d -> digitList.set(isNegative, d, maxDigits, true);
            case BigDecimal bd -> digitList.set(isNegative, bd, maxDigits, true);
            case Long l -> digitList.set(isNegative, l, maxDigits);
            case BigInteger bi -> digitList.set(isNegative, bi, maxDigits);
            default -> throw new AssertionError(
                    String.format("DigitList does not support %s", number.getClass().getName()));
        }
    }

    /**
     * {@return the {@code DigitList} used by this {@code DecimalFormat} instance}
     * Declared as package-private, intended for {@code CompactNumberFormat}.
     */
    DigitList getDigitList() {
        return digitList;
    }

    // ======== End fast-path formatting logic for double =========================

    /**
     * Complete the formatting of a finite number.  On entry, the digitList must
     * be filled in with the correct digits.
     */
    private StringBuf subformat(StringBuf result, FieldDelegate delegate,
            boolean isNegative, boolean isInteger,
            int maxIntDigits, int minIntDigits,
            int maxFraDigits, int minFraDigits) {

        // Process prefix
        if (isNegative) {
            append(result, negativePrefix, delegate,
                    getNegativePrefixFieldPositions(), Field.SIGN);
        } else {
            append(result, positivePrefix, delegate,
                    getPositivePrefixFieldPositions(), Field.SIGN);
        }

        // Process number
        subformatNumber(result, delegate, isNegative, isInteger,
                maxIntDigits, minIntDigits, maxFraDigits, minFraDigits);

        // Process suffix
        if (isNegative) {
            append(result, negativeSuffix, delegate,
                    getNegativeSuffixFieldPositions(), Field.SIGN);
        } else {
            append(result, positiveSuffix, delegate,
                    getPositiveSuffixFieldPositions(), Field.SIGN);
        }

        return result;
    }

    /**
     * Subformats number part using the {@code DigitList} of this
     * {@code DecimalFormat} instance.
     * @param result where the text is to be appended
     * @param delegate notified of the location of sub fields
     * @param isNegative true, if the number is negative; false otherwise
     * @param isInteger true, if the number is an integer; false otherwise
     * @param maxIntDigits maximum integer digits
     * @param minIntDigits minimum integer digits
     * @param maxFraDigits maximum fraction digits
     * @param minFraDigits minimum fraction digits
     */
    void subformatNumber(StringBuf result, FieldDelegate delegate,
            boolean isNegative, boolean isInteger,
            int maxIntDigits, int minIntDigits,
            int maxFraDigits, int minFraDigits) {

        char grouping = isCurrencyFormat ?
                symbols.getMonetaryGroupingSeparator() :
                symbols.getGroupingSeparator();
        char zero = symbols.getZeroDigit();
        int zeroDelta = zero - '0'; // '0' is the DigitList representation of zero

        char decimal = isCurrencyFormat ?
                symbols.getMonetaryDecimalSeparator() :
                symbols.getDecimalSeparator();

        /* Per bug 4147706, DecimalFormat must respect the sign of numbers which
         * format as zero.  This allows sensible computations and preserves
         * relations such as signum(1/x) = signum(x), where x is +Infinity or
         * -Infinity.  Prior to this fix, we always formatted zero values as if
         * they were positive.  Liu 7/6/98.
         */
        if (digitList.isZero()) {
            digitList.decimalAt = 0; // Normalize
        }

        if (useExponentialNotation) {
            int iFieldStart = result.length();
            int iFieldEnd = -1;
            int fFieldStart = -1;

            // Minimum integer digits are handled in exponential format by
            // adjusting the exponent.  For example, 0.01234 with 3 minimum
            // integer digits is "123.4E-4".
            // Maximum integer digits are interpreted as indicating the
            // repeating range.  This is useful for engineering notation, in
            // which the exponent is restricted to a multiple of 3.  For
            // example, 0.01234 with 3 maximum integer digits is "12.34e-3".
            // If maximum integer digits are > 1 and are larger than
            // minimum integer digits, then minimum integer digits are
            // ignored.
            int exponent = digitList.decimalAt;
            int repeat = maxIntDigits;
            int minimumIntegerDigits = minIntDigits;
            if (repeat > 1 && repeat > minIntDigits) {
                // A repeating range is defined; adjust to it as follows.
                // If repeat == 3, we have 6,5,4=>3; 3,2,1=>0; 0,-1,-2=>-3;
                // -3,-4,-5=>-6, etc. This takes into account that the
                // exponent we have here is off by one from what we expect;
                // it is for the format 0.MMMMMx10^n.
                if (exponent >= 1) {
                    exponent = ((exponent - 1) / repeat) * repeat;
                } else {
                    // integer division rounds towards 0
                    exponent = ((exponent - repeat) / repeat) * repeat;
                }
                minimumIntegerDigits = 1;
            } else {
                // No repeating range is defined; use minimum integer digits.
                exponent -= minimumIntegerDigits;
            }

            // We now output a minimum number of digits, and more if there
            // are more digits, up to the maximum number of digits.  We
            // place the decimal point after the "integer" digits, which
            // are the first (decimalAt - exponent) digits.
            int minimumDigits = minIntDigits + minFraDigits;
            if (minimumDigits < 0) {    // overflow?
                minimumDigits = Integer.MAX_VALUE;
            }

            // The number of integer digits is handled specially if the number
            // is zero, since then there may be no digits.
            int integerDigits = digitList.isZero() ? minimumIntegerDigits :
                    digitList.decimalAt - exponent;
            if (minimumDigits < integerDigits) {
                minimumDigits = integerDigits;
            }
            int totalDigits = digitList.count;
            if (minimumDigits > totalDigits) {
                totalDigits = minimumDigits;
            }
            boolean addedDecimalSeparator = false;

            for (int i=0; i<totalDigits; ++i) {
                if (i == integerDigits) {
                    // Record field information for caller.
                    iFieldEnd = result.length();

                    result.append(decimal);
                    addedDecimalSeparator = true;

                    // Record field information for caller.
                    fFieldStart = result.length();
                }
                result.append((i < digitList.count) ?
                        (char)(digitList.digits[i] + zeroDelta) :
                        zero);
            }

            if (decimalSeparatorAlwaysShown && totalDigits == integerDigits) {
                // Record field information for caller.
                iFieldEnd = result.length();

                result.append(decimal);
                addedDecimalSeparator = true;

                // Record field information for caller.
                fFieldStart = result.length();
            }

            // Record field information
            if (iFieldEnd == -1) {
                iFieldEnd = result.length();
            }
            delegate.formatted(INTEGER_FIELD, Field.INTEGER, Field.INTEGER,
                    iFieldStart, iFieldEnd, result);
            if (addedDecimalSeparator) {
                delegate.formatted(Field.DECIMAL_SEPARATOR,
                        Field.DECIMAL_SEPARATOR,
                        iFieldEnd, fFieldStart, result);
            }
            if (fFieldStart == -1) {
                fFieldStart = result.length();
            }
            delegate.formatted(FRACTION_FIELD, Field.FRACTION, Field.FRACTION,
                    fFieldStart, result.length(), result);

            // The exponent is output using the pattern-specified minimum
            // exponent digits.  There is no maximum limit to the exponent
            // digits, since truncating the exponent would result in an
            // unacceptable inaccuracy.
            int fieldStart = result.length();

            result.append(symbols.getExponentSeparator());

            delegate.formatted(Field.EXPONENT_SYMBOL, Field.EXPONENT_SYMBOL,
                    fieldStart, result.length(), result);

            // For zero values, we force the exponent to zero.  We
            // must do this here, and not earlier, because the value
            // is used to determine integer digit count above.
            if (digitList.isZero()) {
                exponent = 0;
            }

            boolean negativeExponent = exponent < 0;
            if (negativeExponent) {
                exponent = -exponent;
                fieldStart = result.length();
                result.append(symbols.getMinusSignText());
                delegate.formatted(Field.EXPONENT_SIGN, Field.EXPONENT_SIGN,
                        fieldStart, result.length(), result);
            }
            digitList.set(negativeExponent, exponent);

            int eFieldStart = result.length();

            for (int i=digitList.decimalAt; i<minExponentDigits; ++i) {
                result.append(zero);
            }
            for (int i=0; i<digitList.decimalAt; ++i) {
                result.append((i < digitList.count) ?
                        (char)(digitList.digits[i] + zeroDelta) : zero);
            }
            delegate.formatted(Field.EXPONENT, Field.EXPONENT, eFieldStart,
                    result.length(), result);
        } else {
            int iFieldStart = result.length();

            // Output the integer portion.  Here 'count' is the total
            // number of integer digits we will display, including both
            // leading zeros required to satisfy getMinimumIntegerDigits,
            // and actual digits present in the number.
            int count = minIntDigits;
            int digitIndex = 0; // Index into digitList.fDigits[]
            if (digitList.decimalAt > 0 && count < digitList.decimalAt) {
                count = digitList.decimalAt;
            }

            // Handle the case where getMaximumIntegerDigits() is smaller
            // than the real number of integer digits.  If this is so, we
            // output the least significant max integer digits.  For example,
            // the value 1997 printed with 2 max integer digits is just "97".
            if (count > maxIntDigits) {
                count = maxIntDigits;
                digitIndex = digitList.decimalAt - count;
            }

            int sizeBeforeIntegerPart = result.length();
            for (int i=count-1; i>=0; --i) {
                if (i < digitList.decimalAt && digitIndex < digitList.count) {
                    // Output a real digit
                    result.append((char)(digitList.digits[digitIndex++] + zeroDelta));
                } else {
                    // Output a leading zero
                    result.append(zero);
                }

                // Output grouping separator if necessary.  Don't output a
                // grouping separator if i==0 though; that's at the end of
                // the integer part.
                if (isGroupingUsed() && i>0 && (groupingSize != 0) &&
                        (i % groupingSize == 0)) {
                    int gStart = result.length();
                    result.append(grouping);
                    delegate.formatted(Field.GROUPING_SEPARATOR,
                            Field.GROUPING_SEPARATOR, gStart,
                            result.length(), result);
                }
            }

            // Determine whether or not there are any printable fractional
            // digits.  If we've used up the digits we know there aren't.
            boolean fractionPresent = (minFraDigits > 0) ||
                    (!isInteger && digitIndex < digitList.count);

            // If there is no fraction present, and we haven't printed any
            // integer digits, then print a zero.  Otherwise we won't print
            // _any_ digits, and we won't be able to parse this string.
            if (!fractionPresent && result.length() == sizeBeforeIntegerPart) {
                result.append(zero);
            }

            delegate.formatted(INTEGER_FIELD, Field.INTEGER, Field.INTEGER,
                    iFieldStart, result.length(), result);

            // Output the decimal separator if we always do so.
            int sStart = result.length();
            if (decimalSeparatorAlwaysShown || fractionPresent) {
                result.append(decimal);
            }

            if (sStart != result.length()) {
                delegate.formatted(Field.DECIMAL_SEPARATOR,
                        Field.DECIMAL_SEPARATOR,
                        sStart, result.length(), result);
            }
            int fFieldStart = result.length();

            for (int i=0; i < maxFraDigits; ++i) {
                // Here is where we escape from the loop.  We escape if we've
                // output the maximum fraction digits (specified in the for
                // expression above).
                // We also stop when we've output the minimum digits and either:
                // we have an integer, so there is no fractional stuff to
                // display, or we're out of significant digits.
                if (i >= minFraDigits &&
                        (isInteger || digitIndex >= digitList.count)) {
                    break;
                }

                // Output leading fractional zeros. These are zeros that come
                // after the decimal but before any significant digits. These
                // are only output if abs(number being formatted) < 1.0.
                if (-1-i > (digitList.decimalAt-1)) {
                    result.append(zero);
                    continue;
                }

                // Output a digit, if we have any precision left, or a
                // zero if we don't.  We don't want to output noise digits.
                if (!isInteger && digitIndex < digitList.count) {
                    result.append((char)(digitList.digits[digitIndex++] + zeroDelta));
                } else {
                    result.append(zero);
                }
            }

            // Record field information for caller.
            delegate.formatted(FRACTION_FIELD, Field.FRACTION, Field.FRACTION,
                    fFieldStart, result.length(), result);
        }
    }

    /**
     * Appends the String {@code string} to {@code result}.
     * {@code delegate} is notified of all  the
     * {@code FieldPosition}s in {@code positions}.
     * <p>
     * If one of the {@code FieldPosition}s in {@code positions}
     * identifies a {@code SIGN} attribute, it is mapped to
     * {@code signAttribute}. This is used
     * to map the {@code SIGN} attribute to the {@code EXPONENT}
     * attribute as necessary.
     * <p>
     * This is used by {@code subformat} to add the prefix/suffix.
     */
    private void append(StringBuf result, String string,
                        FieldDelegate delegate,
                        FieldPosition[] positions,
                        Format.Field signAttribute) {
        int start = result.length();

        if (!string.isEmpty()) {
            result.append(string);
            for (int counter = 0, max = positions.length; counter < max;
                 counter++) {
                FieldPosition fp = positions[counter];
                Format.Field attribute = fp.getFieldAttribute();

                if (attribute == Field.SIGN) {
                    attribute = signAttribute;
                }
                delegate.formatted(attribute, attribute,
                                   start + fp.getBeginIndex(),
                                   start + fp.getEndIndex(), result);
            }
        }
    }

    /**
     * {@inheritDoc NumberFormat}
     * <p>
     * Parsing can be done in either a strict or lenient manner, by default it is lenient.
     * <p>
     * Parsing fails when <b>lenient</b>, if the prefix and/or suffix are non-empty
     * and cannot be found due to parsing ending early, or the first character
     * after the prefix cannot be parsed.
     * <p>
     * Parsing fails when <b>strict</b>, if in {@code text},
     * <ul>
     *   <li> The prefix is not found. For example, a {@code Locale.US} currency
     *   format prefix: "{@code $}"
     *   <li> The suffix is not found. For example, a {@code Locale.US} percent
     *   format suffix: "{@code %}"
     *   <li> {@link #isGroupingUsed()} returns {@code true}, and {@link
     *   #getGroupingSize()} is not adhered to
     *   <li> {@link #isGroupingUsed()} returns {@code false}, and the grouping
     *   symbol is found
     *   <li> {@link #isGroupingUsed()} returns {@code true} and the grouping
     *   symbol occurs after the decimal separator
     *   <li> Any other characters are found, that are not the expected symbols,
     *   and are not digits that occur within the numerical portion
     * </ul>
     * <p>
     * The subclass returned depends on the value of {@link #isParseBigDecimal}
     * as well as on the string being parsed.
     * <ul>
     *   <li>If {@code isParseBigDecimal()} is false (the default),
     *       most integer values are returned as {@code Long}
     *       objects, no matter how they are written: {@code "17"} and
     *       {@code "17.000"} both parse to {@code Long(17)}.
     *       Values that cannot fit into a {@code Long} are returned as
     *       {@code Double}s. This includes values with a fractional part,
     *       infinite values, {@code NaN}, and the value -0.0.
     *       {@code DecimalFormat} does <em>not</em> decide whether to
     *       return a {@code Double} or a {@code Long} based on the
     *       presence of a decimal separator in the source string. Doing so
     *       would prevent integers that overflow the mantissa of a double,
     *       such as {@code "-9,223,372,036,854,775,808.00"}, from being
     *       parsed accurately.
     *       <p>
     *       Callers may use the {@code Number} methods
     *       {@code doubleValue}, {@code longValue}, etc., to obtain
     *       the type they want.
     *   <li>If {@code isParseBigDecimal()} is true, values are returned
     *       as {@code BigDecimal} objects. The values are the ones
     *       constructed by {@link java.math.BigDecimal#BigDecimal(String)}
     *       for corresponding strings in locale-independent format. The
     *       special cases negative and positive infinity and NaN are returned
     *       as {@code Double} instances holding the values of the
     *       corresponding {@code Double} constants.
     * </ul>
     * <p>
     * {@code DecimalFormat} parses all Unicode characters that represent
     * decimal digits, as defined by {@code Character.digit()}. In
     * addition, {@code DecimalFormat} also recognizes as digits the ten
     * consecutive characters starting with the localized zero digit defined in
     * the {@code DecimalFormatSymbols} object.
     *
     * @param text the string to be parsed
     * @param pos  A {@code ParsePosition} object with index and error
     *             index information as described above.
     * @return     the parsed value, or {@code null} if the parse fails
     * @throws     NullPointerException if {@code text} or
     *             {@code pos} is null.
     */
    @Override
    public Number parse(String text, ParsePosition pos) {
        // special case NaN
        if (text.regionMatches(pos.index, symbols.getNaN(), 0, symbols.getNaN().length())) {
            pos.index = pos.index + symbols.getNaN().length();
            return Double.valueOf(Double.NaN);
        }

        boolean[] status = new boolean[STATUS_LENGTH];
        if (!subparse(text, pos, positivePrefix, negativePrefix, digitList, false, status)) {
            return null;
        }

        // special case INFINITY
        if (status[STATUS_INFINITE]) {
            if (status[STATUS_POSITIVE] == (multiplier >= 0)) {
                return Double.valueOf(Double.POSITIVE_INFINITY);
            } else {
                return Double.valueOf(Double.NEGATIVE_INFINITY);
            }
        }

        if (multiplier == 0) {
            if (digitList.isZero()) {
                return Double.valueOf(Double.NaN);
            } else if (status[STATUS_POSITIVE]) {
                return Double.valueOf(Double.POSITIVE_INFINITY);
            } else {
                return Double.valueOf(Double.NEGATIVE_INFINITY);
            }
        }

        if (isParseBigDecimal()) {
            BigDecimal bigDecimalResult = digitList.getBigDecimal();

            if (multiplier != 1) {
                try {
                    bigDecimalResult = bigDecimalResult.divide(getBigDecimalMultiplier());
                }
                catch (ArithmeticException e) {  // non-terminating decimal expansion
                    bigDecimalResult = bigDecimalResult.divide(getBigDecimalMultiplier(), roundingMode);
                }
            }

            if (!status[STATUS_POSITIVE]) {
                bigDecimalResult = bigDecimalResult.negate();
            }
            return bigDecimalResult;
        } else {
            boolean gotDouble = true;
            boolean gotLongMinimum = false;
            double  doubleResult = 0.0;
            long    longResult = 0;

            // Finally, have DigitList parse the digits into a value.
            if (digitList.fitsIntoLong(status[STATUS_POSITIVE], isParseIntegerOnly())) {
                gotDouble = false;
                longResult = digitList.getLong();
                if (longResult < 0) {  // got Long.MIN_VALUE
                    gotLongMinimum = true;
                }
            } else {
                doubleResult = digitList.getDouble();
            }

            // Divide by multiplier. We have to be careful here not to do
            // unneeded conversions between double and long.
            if (multiplier != 1) {
                if (gotDouble) {
                    doubleResult /= multiplier;
                } else {
                    // Avoid converting to double if we can
                    if (longResult % multiplier == 0) {
                        longResult /= multiplier;
                    } else {
                        doubleResult = ((double)longResult) / multiplier;
                        gotDouble = true;
                    }
                }
            }

            if (!status[STATUS_POSITIVE] && !gotLongMinimum) {
                doubleResult = -doubleResult;
                longResult = -longResult;
            }

            // At this point, if we divided the result by the multiplier, the
            // result may fit into a long.  We check for this case and return
            // a long if possible.
            // We must do this AFTER applying the negative (if appropriate)
            // in order to handle the case of LONG_MIN; otherwise, if we do
            // this with a positive value -LONG_MIN, the double is > 0, but
            // the long is < 0. We also must retain a double in the case of
            // -0.0, which will compare as == to a long 0 cast to a double
            // (bug 4162852).
            if (multiplier != 1 && gotDouble) {
                longResult = (long)doubleResult;
                gotDouble = ((doubleResult != (double)longResult) ||
                            (doubleResult == 0.0 && 1/doubleResult < 0.0)) &&
                            !isParseIntegerOnly();
            }

            // cast inside of ?: because of binary numeric promotion, JLS 15.25
            return gotDouble ? (Number)doubleResult : (Number)longResult;
        }
    }

    /**
     * Return a BigInteger multiplier.
     */
    private BigInteger getBigIntegerMultiplier() {
        if (bigIntegerMultiplier == null) {
            bigIntegerMultiplier = BigInteger.valueOf(multiplier);
        }
        return bigIntegerMultiplier;
    }
    private transient BigInteger bigIntegerMultiplier;

    /**
     * Return a BigDecimal multiplier.
     */
    private BigDecimal getBigDecimalMultiplier() {
        if (bigDecimalMultiplier == null) {
            bigDecimalMultiplier = new BigDecimal(multiplier);
        }
        return bigDecimalMultiplier;
    }
    private transient BigDecimal bigDecimalMultiplier;

    private static final int STATUS_INFINITE = 0;
    private static final int STATUS_POSITIVE = 1;
    private static final int STATUS_LENGTH   = 2;

    /**
     * Parse the given text into a number.  The text is parsed beginning at
     * parsePosition, until an unparseable character is seen.
     * @param text The string to parse.
     * @param parsePosition The position at which to being parsing.  Upon
     * return, the first unparseable character.
     * @param digits The DigitList to set to the parsed value.
     * @param isExponent If true, parse an exponent.  This means no
     * infinite values and integer only.
     * @param status Upon return contains boolean status flags indicating
     * whether the value was infinite and whether it was positive.
     */
    private final boolean subparse(String text, ParsePosition parsePosition,
                                   String positivePrefix, String negativePrefix,
                                   DigitList digits, boolean isExponent,
                                   boolean[] status) {
        int position = parsePosition.index;
        int oldStart = parsePosition.index;
        boolean gotPositive, gotNegative;

        // check for positivePrefix; take longest
        gotPositive = matchAffix(text, position, positivePrefix);
        gotNegative = matchAffix(text, position, negativePrefix);

        if (gotPositive && gotNegative) {
            if (positivePrefix.length() > negativePrefix.length()) {
                gotNegative = false;
            } else if (positivePrefix.length() < negativePrefix.length()) {
                gotPositive = false;
            }
        }

        if (gotPositive) {
            position += positivePrefix.length();
        } else if (gotNegative) {
            position += negativePrefix.length();
        } else {
            parsePosition.errorIndex = position;
            return false;
        }

        // position will serve as new index when success, otherwise it will
        // serve as errorIndex when failure
        NumericPosition pos = subparseNumber(text, position, digits, true, isExponent, status);
        position = pos.fullPos;

        // First character after the prefix was un-parseable or parsing integer
        // only with no integer portion. Should fail regardless if lenient or strict.
        if (position == -1) {
            parsePosition.index = oldStart;
            parsePosition.errorIndex = oldStart;
            return false;
        }

        // When strict, text should end with the suffix.
        // When lenient, text only needs to contain the suffix.
        if (!isExponent) {
            if (gotPositive) {
                boolean containsPosSuffix = matchAffix(text, position, positiveSuffix);
                boolean endsWithPosSuffix =
                        containsPosSuffix && text.length() == position + positiveSuffix.length();
                gotPositive = parseStrict ? endsWithPosSuffix : containsPosSuffix;
            }
            if (gotNegative) {
                boolean containsNegSuffix = matchAffix(text, position, negativeSuffix);
                boolean endsWithNegSuffix =
                        containsNegSuffix && text.length() == position + negativeSuffix.length();
                gotNegative = parseStrict ? endsWithNegSuffix : containsNegSuffix;
            }

            // If both match, take longest
            if (gotPositive && gotNegative) {
                if (positiveSuffix.length() > negativeSuffix.length()) {
                    gotNegative = false;
                } else if (positiveSuffix.length() < negativeSuffix.length()) {
                    gotPositive = false;
                }
            }

            // Fail if neither or both
            if (gotPositive == gotNegative) {
                parsePosition.errorIndex = position;
                return false;
            }

            // When parsing integer only, index should be int pos
            // If intPos is -1, the entire value was integer and index should be full pos
            if (isParseIntegerOnly() && pos.intPos != -1) {
                parsePosition.index = pos.intPos;
            } else {
                // increment the index by the suffix
                parsePosition.index = position +
                        (gotPositive ? positiveSuffix.length() : negativeSuffix.length());
            }
        } else {
            parsePosition.index = position;
        }

        status[STATUS_POSITIVE] = gotPositive;
        if (parsePosition.index == oldStart) {
            parsePosition.errorIndex = position;
            return false;
        }
        return true;
    }

    /**
     * NumericPosition is a helper record class that stores two indices of interest.
     * {@code fullPos} is either the first unparseable character or -1 in case
     * of no valid number parsed. {@code intPos} reflects the position of
     * a parsed decimal symbol, if one exists. When parsing with {@code isParseIntegerOnly()},
     * {@code fullPos} is used to match the suffix, and reset the {@code ParsePosition}
     * index to {@code intPos}.
     *
     * @param fullPos an index that reflects the full traversal of the numerical String
     * @param intPos an index that reflects the position of a parsed decimal symbol.
     */
    record NumericPosition(int fullPos, int intPos) {}

    /**
     * Parses a number from the given {@code text}. The text is parsed
     * beginning at {@code position}, until an unparseable character is seen.
     *
     * @param text the string to parse
     * @param position the position at which parsing begins
     * @param digits the DigitList to set to the parsed value
     * @param checkExponent whether to check for exponential number
     * @param isExponent if the exponential part is encountered
     * @param status upon return contains boolean status flags indicating
     *               whether the value is infinite and whether it is
     *               positive
     * @return returns a {@code NumericPosition} that stores both a full
     *         traversal index, and an int only index.
     */
    NumericPosition subparseNumber(String text, int position,
                                   DigitList digits, boolean checkExponent,
                                   boolean isExponent, boolean[] status) {
        // process digits or Inf, find decimal position
        status[STATUS_INFINITE] = false;
        int intIndex = -1;
        if (!isExponent && text.regionMatches(position, symbols.getInfinity(), 0,
                symbols.getInfinity().length())) {
            position += symbols.getInfinity().length();
            status[STATUS_INFINITE] = true;
        } else {
            // We now have a string of digits, possibly with grouping symbols,
            // and decimal points.  We want to process these into a DigitList.
            // We don't want to put a bunch of leading zeros into the DigitList
            // though, so we keep track of the location of the decimal point,
            // put only significant digits into the DigitList, and adjust the
            // exponent as needed.

            digits.decimalAt = digits.count = 0;
            char zero = symbols.getZeroDigit();
            char decimal = isCurrencyFormat ?
                    symbols.getMonetaryDecimalSeparator() :
                    symbols.getDecimalSeparator();
            char grouping = isCurrencyFormat ?
                    symbols.getMonetaryGroupingSeparator() :
                    symbols.getGroupingSeparator();
            String exponentString = symbols.getExponentSeparator();
            boolean sawDecimal = false;
            boolean sawDigit = false;
            // Storing as long allows us to maintain accuracy of exponent
            // when the exponent value as well as the decimalAt nears
            // Integer.MAX/MIN value. However, the final expressed value is an int
            long exponent = 0;
            boolean[] expStat = new boolean[STATUS_LENGTH];

            // We have to track digitCount ourselves, because digits.count will
            // pin when the maximum allowable digits is reached.
            int digitCount = 0;
            int prevSeparatorIndex = -groupingSize;
            int startPos = position; // Rely on startPos as index after prefix

            int backup = -1;
            for (; position < text.length(); ++position) {
                char ch = text.charAt(position);

                /* We recognize all digit ranges, not only the Latin digit range
                 * '0'..'9'.  We do so by using the Character.digit() method,
                 * which converts a valid Unicode digit to the range 0..9.
                 *
                 * The character 'ch' may be a digit.  If so, place its value
                 * from 0 to 9 in 'digit'.  First try using the locale digit,
                 * which may or MAY NOT be a standard Unicode digit range.  If
                 * this fails, try using the standard Unicode digit ranges by
                 * calling Character.digit().  If this also fails, digit will
                 * have a value outside the range 0..9.
                 */
                int digit = ch - zero;
                if (digit < 0 || digit > 9) {
                    digit = Character.digit(ch, 10);
                }

                // Enforce the grouping size on the first group
                if (parseStrict && isGroupingUsed() && position == startPos + groupingSize
                        && prevSeparatorIndex == -groupingSize && !sawDecimal
                        && digit >= 0 && digit <= 9) {
                    return new NumericPosition(position, intIndex);
                }

                if (digit == 0) {
                    // Cancel out backup setting (see grouping handler below)
                    backup = -1; // Do this BEFORE continue statement below!!!
                    sawDigit = true;

                    // Handle leading zeros
                    if (digits.count == 0) {
                        // Ignore leading zeros in integer part of number.
                        if (!sawDecimal) {
                            continue;
                        }

                        // If we have seen the decimal, but no significant
                        // digits yet, then we account for leading zeros by
                        // decrementing the digits.decimalAt into negative
                        // values.
                        --digits.decimalAt;
                    } else {
                        ++digitCount;
                        if (!sawDecimal || !isParseIntegerOnly()) {
                            digits.append((char)(digit + '0'));
                        }
                    }
                } else if (digit > 0 && digit <= 9) { // [sic] digit==0 handled above
                    sawDigit = true;
                    ++digitCount;
                    if (!sawDecimal || !isParseIntegerOnly()) {
                        digits.append((char) (digit + '0'));
                    }

                    // Cancel out backup setting (see grouping handler below)
                    backup = -1;
                } else if (!isExponent && ch == decimal) {
                    if (isParseIntegerOnly() && startPos == position) {
                        // Parsing int only with no integer portion, fail
                        return new NumericPosition(-1, intIndex);
                    }
                    // Check grouping size on decimal separator
                    if (parseStrict && isGroupingViolation(position, prevSeparatorIndex)) {
                        return new NumericPosition(
                                groupingViolationIndex(position, prevSeparatorIndex), intIndex);
                    }
                    // If we're only parsing integers, or if we ALREADY saw the
                    // decimal, then don't parse this one.
                    if (sawDecimal) {
                        break;
                    }
                    intIndex = position;
                    digits.decimalAt = digitCount; // Not digits.count!
                    sawDecimal = true;
                } else if (!isExponent && ch == grouping && isGroupingUsed()) {
                    if (parseStrict) {
                        // text should not start with grouping when strict
                        if (position == startPos) {
                            return new NumericPosition(startPos, intIndex);
                        }
                        // when strict, fail if grouping occurs after decimal OR
                        // current group violates grouping size
                        if (sawDecimal || (isGroupingViolation(position, prevSeparatorIndex))) {
                            return new NumericPosition(
                                    groupingViolationIndex(position, prevSeparatorIndex), intIndex);
                        }
                        prevSeparatorIndex = position; // track previous
                    } else {
                        // when lenient, only exit if grouping occurs after decimal
                        // subsequent grouping symbols are allowed when lenient
                        if (sawDecimal) {
                            break;
                        }
                    }
                    // Ignore grouping characters, if we are using them, but
                    // require that they be followed by a digit.  Otherwise
                    // we backup and reprocess them.
                    backup = position;
                } else if (checkExponent && !isExponent
                        && text.regionMatches(position, exponentString, 0, exponentString.length())) {
                    // Process the exponent by recursively calling this method.
                    ParsePosition pos = new ParsePosition(position + exponentString.length());
                    DigitList exponentDigits = new DigitList();

                    if (subparse(text, pos, "", symbols.getMinusSignText(), exponentDigits, true, expStat)) {
                        // We parse the exponent with isExponent == true, thus fitsIntoLong()
                        // only returns false here if the exponent DigitList value exceeds
                        // Long.MAX_VALUE. We do not need to worry about false being
                        // returned for faulty values as they are ignored by DigitList.
                        if (exponentDigits.fitsIntoLong(expStat[STATUS_POSITIVE], true)) {
                            exponent = exponentDigits.getLong();
                            if (!expStat[STATUS_POSITIVE]) {
                                exponent = -exponent;
                            }
                        } else {
                            exponent = expStat[STATUS_POSITIVE] ?
                                    Long.MAX_VALUE : Long.MIN_VALUE;
                        }
                        position = pos.index; // Advance past the exponent
                    }
                    break; // Whether we fail or succeed, we exit this loop
                } else {
                    break;
                }
            }

            // (When strict), within the loop we enforce grouping when encountering
            // decimal/grouping symbols. Once outside loop, we need to check
            // the final grouping, ex: "1,234". Only check the final grouping
            // if we have not seen a decimal separator, to prevent a non needed check,
            // for ex: "1,234.", "1,234.12"
            if (parseStrict) {
                if (!sawDecimal && isGroupingViolation(position, prevSeparatorIndex)) {
                    // -1, since position is incremented by one too many when loop is finished
                    // "1,234%" and "1,234" both end with pos = 5, since '%' breaks
                    // the loop before incrementing position. In both cases, check
                    // should be done at pos = 4
                    return new NumericPosition(
                            groupingViolationIndex(position - 1, prevSeparatorIndex), intIndex);
                }
            }

            // If a grouping symbol is not followed by a digit, it must be
            // backed up to either exit early or fail depending on leniency
            if (backup != -1) {
                position = backup;
            }

            // If there was no decimal point we have an integer
            if (!sawDecimal) {
                digits.decimalAt = digitCount; // Not digits.count!
            }

            // If parsing integer only, adjust exponent if it occurs
            // in integer portion, otherwise ignore it
            if (!sawDecimal || !isParseIntegerOnly()) {
                digits.decimalAt = shiftDecimalAt(digits.decimalAt, exponent);
            }

            // If none of the text string was recognized.  For example, parse
            // "x" with pattern "#0.00" (return index and error index both 0)
            // parse "$" with pattern "$#0.00". (return index 0 and error
            // index 1).
            if (!sawDigit && digitCount == 0) {
                return new NumericPosition(-1, intIndex);
            }
        }
        return new NumericPosition(position, intIndex);
    }

    // Calculate the final decimal position based off the exponent value
    // and the existing decimalAt position. If overflow/underflow, the value
    // should be set as either Integer.MAX/MIN
    private int shiftDecimalAt(int decimalAt, long exponent) {
        try {
            exponent = Math.addExact(decimalAt, exponent);
        } catch (ArithmeticException ex) {
            // If we under/overflow a Long do not bother with the decimalAt
            // As it can only shift up to Integer.MAX/MIN which has no affect
            if (exponent > 0 && decimalAt > 0) {
                return Integer.MAX_VALUE;
            } else {
                return Integer.MIN_VALUE;
            }
        }
        try {
            decimalAt = Math.toIntExact(exponent);
        } catch (ArithmeticException ex) {
            decimalAt = exponent > 0 ? Integer.MAX_VALUE : Integer.MIN_VALUE;
        }
        return decimalAt;
    }

    // Checks to make sure grouping size is not violated. Used when strict.
    private boolean isGroupingViolation(int pos, int prevGroupingPos) {
        assert parseStrict : "Grouping violations should only occur when strict";
        return isGroupingUsed() && // Only violates if using grouping
                // Checks if a previous grouping symbol was seen.
                prevGroupingPos != -groupingSize &&
                // The check itself, - 1 to account for grouping/decimal symbol
                pos - 1 != prevGroupingPos + groupingSize;
    }

    // Calculates the index that violated the grouping size
    // Violation can be over or under the grouping size
    // under - Current group has a grouping size of less than the expected
    // over - Current group has a grouping size of more than the expected
    private int groupingViolationIndex(int pos, int prevGroupingPos) {
        // Both examples assume grouping size of 3 and 0 indexed
        // under ex: "1,23,4". (4) OR "1,,2". (2) When under, violating char is grouping symbol
        // over ex: "1,2345,6. (5) When over, violating char is the excess digit
        // This method is only evaluated when a grouping symbol is found, thus
        // we can take the minimum of either the current pos, or where we expect
        // the current group to have ended
        return Math.min(pos, prevGroupingPos + groupingSize + 1);
    }

    /**
     * Returns a copy of the decimal format symbols, which is generally not
     * changed by the programmer or user.
     * @return a copy of the desired DecimalFormatSymbols
     * @see java.text.DecimalFormatSymbols
     */
    public DecimalFormatSymbols getDecimalFormatSymbols() {
        try {
            // don't allow multiple references
            return (DecimalFormatSymbols) symbols.clone();
        } catch (Exception foo) {
            return null; // should never happen
        }
    }


    /**
     * Sets the decimal format symbols, which is generally not changed
     * by the programmer or user.
     * @param newSymbols desired DecimalFormatSymbols
     * @see java.text.DecimalFormatSymbols
     */
    public void setDecimalFormatSymbols(DecimalFormatSymbols newSymbols) {
        try {
            // don't allow multiple references
            symbols = (DecimalFormatSymbols) newSymbols.clone();
            expandAffixes();
            fastPathCheckNeeded = true;
        } catch (Exception foo) {
            // should never happen
        }
    }

    /**
     * Get the positive prefix.
     * <P>Examples: +123, $123, sFr123
     *
     * @return the positive prefix
     */
    public String getPositivePrefix () {
        return positivePrefix;
    }

    /**
     * Set the positive prefix.
     * <P>Examples: +123, $123, sFr123
     *
     * @param newValue the new positive prefix. Non-null.
     * @throws NullPointerException if {@code newValue} is {@code null}
     */
    public void setPositivePrefix (String newValue) {
        Objects.requireNonNull(newValue, "prefix must not be null");
        positivePrefix = newValue;
        posPrefixPattern = null;
        positivePrefixFieldPositions = null;
        fastPathCheckNeeded = true;
    }

    /**
     * Returns the FieldPositions of the fields in the prefix used for
     * positive numbers. This is not used if the user has explicitly set
     * a positive prefix via {@code setPositivePrefix}. This is
     * lazily created.
     *
     * @return FieldPositions in positive prefix
     */
    private FieldPosition[] getPositivePrefixFieldPositions() {
        if (positivePrefixFieldPositions == null) {
            if (posPrefixPattern != null) {
                positivePrefixFieldPositions = expandAffix(posPrefixPattern);
            } else {
                positivePrefixFieldPositions = EmptyFieldPositionArray;
            }
        }
        return positivePrefixFieldPositions;
    }

    /**
     * Get the negative prefix.
     * <P>Examples: -123, ($123) (with negative suffix), sFr-123
     *
     * @return the negative prefix
     */
    public String getNegativePrefix () {
        return negativePrefix;
    }

    /**
     * Set the negative prefix.
     * <P>Examples: -123, ($123) (with negative suffix), sFr-123
     *
     * @param newValue the new negative prefix. Non-null.
     * @throws NullPointerException if {@code newValue} is {@code null}
     */
    public void setNegativePrefix (String newValue) {
        Objects.requireNonNull(newValue, "prefix must not be null");
        negativePrefix = newValue;
        negPrefixPattern = null;
        fastPathCheckNeeded = true;
    }

    /**
     * Returns the FieldPositions of the fields in the prefix used for
     * negative numbers. This is not used if the user has explicitly set
     * a negative prefix via {@code setNegativePrefix}. This is
     * lazily created.
     *
     * @return FieldPositions in positive prefix
     */
    private FieldPosition[] getNegativePrefixFieldPositions() {
        if (negativePrefixFieldPositions == null) {
            if (negPrefixPattern != null) {
                negativePrefixFieldPositions = expandAffix(negPrefixPattern);
            } else {
                negativePrefixFieldPositions = EmptyFieldPositionArray;
            }
        }
        return negativePrefixFieldPositions;
    }

    /**
     * Get the positive suffix.
     * <P>Example: 123%
     *
     * @return the positive suffix
     */
    public String getPositiveSuffix () {
        return positiveSuffix;
    }

    /**
     * Set the positive suffix.
     * <P>Example: 123%
     *
     * @param newValue the new positive suffix. Non-null.
     * @throws NullPointerException if {@code newValue} is {@code null}
     */
    public void setPositiveSuffix (String newValue) {
        Objects.requireNonNull(newValue, "suffix must not be null");
        positiveSuffix = newValue;
        posSuffixPattern = null;
        fastPathCheckNeeded = true;
    }

    /**
     * Returns the FieldPositions of the fields in the suffix used for
     * positive numbers. This is not used if the user has explicitly set
     * a positive suffix via {@code setPositiveSuffix}. This is
     * lazily created.
     *
     * @return FieldPositions in positive prefix
     */
    private FieldPosition[] getPositiveSuffixFieldPositions() {
        if (positiveSuffixFieldPositions == null) {
            if (posSuffixPattern != null) {
                positiveSuffixFieldPositions = expandAffix(posSuffixPattern);
            } else {
                positiveSuffixFieldPositions = EmptyFieldPositionArray;
            }
        }
        return positiveSuffixFieldPositions;
    }

    /**
     * Get the negative suffix.
     * <P>Examples: -123%, ($123) (with positive suffixes)
     *
     * @return the negative suffix
     */
    public String getNegativeSuffix () {
        return negativeSuffix;
    }

    /**
     * Set the negative suffix.
     * <P>Examples: 123%
     *
     * @param newValue the new negative suffix. Non-null.
     * @throws NullPointerException if {@code newValue} is {@code null}
     */
    public void setNegativeSuffix (String newValue) {
        Objects.requireNonNull(newValue, "suffix must not be null");
        negativeSuffix = newValue;
        negSuffixPattern = null;
        fastPathCheckNeeded = true;
    }

    /**
     * Returns the FieldPositions of the fields in the suffix used for
     * negative numbers. This is not used if the user has explicitly set
     * a negative suffix via {@code setNegativeSuffix}. This is
     * lazily created.
     *
     * @return FieldPositions in positive prefix
     */
    private FieldPosition[] getNegativeSuffixFieldPositions() {
        if (negativeSuffixFieldPositions == null) {
            if (negSuffixPattern != null) {
                negativeSuffixFieldPositions = expandAffix(negSuffixPattern);
            } else {
                negativeSuffixFieldPositions = EmptyFieldPositionArray;
            }
        }
        return negativeSuffixFieldPositions;
    }

    /**
     * Gets the multiplier for use in percent, per mille, and similar
     * formats.
     *
     * @return the multiplier
     * @see #setMultiplier(int)
     */
    public int getMultiplier () {
        return multiplier;
    }

    /**
     * Sets the multiplier for use in percent, per mille, and similar
     * formats.
     * For a percent format, set the multiplier to 100 and the suffixes to
     * have '%' (for Arabic, use the Arabic percent sign).
     * For a per mille format, set the multiplier to 1000 and the suffixes to
     * have '{@code U+2030}'.
     *
     * <P>Example: with multiplier 100, 1.23 is formatted as "123", and
     * "123" is parsed into 1.23. If {@code isParseIntegerOnly()} returns {@code true},
     * "123" is parsed into 1.
     *
     * @param newValue the new multiplier
     * @see #getMultiplier
     */
    public void setMultiplier (int newValue) {
        multiplier = newValue;
        bigDecimalMultiplier = null;
        bigIntegerMultiplier = null;
        fastPathCheckNeeded = true;
    }

    /**
     * {@inheritDoc}
     */
    @Override
    public void setGroupingUsed(boolean newValue) {
        super.setGroupingUsed(newValue);
        fastPathCheckNeeded = true;
    }

    /**
     * Return the grouping size. Grouping size is the number of digits between
     * grouping separators in the integer portion of a number.  For example,
     * in the number "123,456.78", the grouping size is 3. Grouping size of
     * zero designates that grouping is not used, which provides the same
     * formatting as if calling {@link #setGroupingUsed(boolean)
     * setGroupingUsed(false)}.
     *
     * @return the grouping size
     * @see #setGroupingSize
     * @see java.text.NumberFormat#isGroupingUsed
     * @see java.text.DecimalFormatSymbols#getGroupingSeparator
     */
    public int getGroupingSize () {
        return groupingSize;
    }

    /**
     * Set the grouping size. Grouping size is the number of digits between
     * grouping separators in the integer portion of a number.  For example,
     * in the number "123,456.78", the grouping size is 3. Grouping size of
     * zero designates that grouping is not used, which provides the same
     * formatting as if calling {@link #setGroupingUsed(boolean)
     * setGroupingUsed(false)}.
     * <p>
     * The value passed in is converted to a byte, which may lose information.
     * Values that are negative or greater than
     * {@link java.lang.Byte#MAX_VALUE Byte.MAX_VALUE}, will throw an
     * {@code IllegalArgumentException}.
     *
     * @param newValue the new grouping size
     * @see #getGroupingSize
     * @see java.text.NumberFormat#setGroupingUsed
     * @see java.text.DecimalFormatSymbols#setGroupingSeparator
     * @throws IllegalArgumentException if {@code newValue} is negative or
     *          greater than {@link java.lang.Byte#MAX_VALUE Byte.MAX_VALUE}
     */
    public void setGroupingSize (int newValue) {
        if (newValue < 0 || newValue > Byte.MAX_VALUE) {
            throw new IllegalArgumentException(
                "newValue is out of valid range. value: " + newValue);
        }
        groupingSize = (byte)newValue;
        fastPathCheckNeeded = true;
    }

    /**
     * Allows you to get the behavior of the decimal separator with integers.
     * (The decimal separator will always appear with decimals.)
     * <P>Example: Decimal ON: 12345 &rarr; 12345.; OFF: 12345 &rarr; 12345
     *
     * @return {@code true} if the decimal separator is always shown;
     *         {@code false} otherwise
     */
    public boolean isDecimalSeparatorAlwaysShown() {
        return decimalSeparatorAlwaysShown;
    }

    /**
     * Allows you to set the behavior of the decimal separator with integers.
     * (The decimal separator will always appear with decimals.)
     * <P>Example: Decimal ON: 12345 &rarr; 12345.; OFF: 12345 &rarr; 12345
     *
     * @param newValue {@code true} if the decimal separator is always shown;
     *                 {@code false} otherwise
     */
    public void setDecimalSeparatorAlwaysShown(boolean newValue) {
        decimalSeparatorAlwaysShown = newValue;
        fastPathCheckNeeded = true;
    }

    /**
     * {@inheritDoc NumberFormat}
     *
     * @see #setStrict(boolean)
     * @see #parse(String, ParsePosition)
     * @since 23
     */
    @Override
    public boolean isStrict() {
        return parseStrict;
    }

    /**
     * {@inheritDoc NumberFormat}
     *
     * @see #isStrict()
     * @see #parse(String, ParsePosition)
     * @since 23
     */
    @Override
    public void setStrict(boolean strict) {
        parseStrict = strict;
    }

    /**
     * Returns whether the {@link #parse(java.lang.String, java.text.ParsePosition)}
     * method returns {@code BigDecimal}. The default value is false.
     *
     * @return {@code true} if the parse method returns BigDecimal;
     *         {@code false} otherwise
     * @see #setParseBigDecimal
     * @since 1.5
     */
    public boolean isParseBigDecimal() {
        return parseBigDecimal;
    }

    /**
     * Sets whether the {@link #parse(java.lang.String, java.text.ParsePosition)}
     * method returns {@code BigDecimal}.
     *
     * @param newValue {@code true} if the parse method returns BigDecimal;
     *                 {@code false} otherwise
     * @see #isParseBigDecimal
     * @since 1.5
     */
    public void setParseBigDecimal(boolean newValue) {
        parseBigDecimal = newValue;
    }

    /**
     * Standard override; no change in semantics.
     */
    @Override
    public Object clone() {
        DecimalFormat other = (DecimalFormat) super.clone();
        other.symbols = (DecimalFormatSymbols) symbols.clone();
        other.digitList = (DigitList) digitList.clone();

        // Fast-path is almost stateless algorithm. The only logical state is the
        // isFastPath flag. In addition fastPathCheckNeeded is a sentinel flag
        // that forces recalculation of all fast-path fields when set to true.
        //
        // There is thus no need to clone all the fast-path fields.
        // We just only need to set fastPathCheckNeeded to true when cloning,
        // and init fastPathData to null as if it were a truly new instance.
        // Every fast-path field will be recalculated (only once) at next usage of
        // fast-path algorithm.
        other.fastPathCheckNeeded = true;
        other.isFastPath = false;
        other.fastPathData = null;

        return other;
    }

    /**
     * Compares the specified object with this {@code DecimalFormat} for equality.
     * Returns true if the object is also a {@code DecimalFormat} and the
     * two formats would format any value the same.
     *
     * @implSpec This method performs an equality check with a notion of class
     * identity based on {@code getClass()}, rather than {@code instanceof}.
     * Therefore, in the equals methods in subclasses, no instance of this class
     * should compare as equal to an instance of a subclass.
     * @param  obj object to be compared for equality
     * @return {@code true} if the specified object is equal to this {@code DecimalFormat}
     * @see Object#equals(Object)
     */
    @Override
    public boolean equals(Object obj)
    {
        if (this == obj) {
            return true;
        }

        if (!super.equals(obj))
            return false; // super does null and class checks

        DecimalFormat other = (DecimalFormat) obj;
        return ((posPrefixPattern == other.posPrefixPattern &&
                 positivePrefix.equals(other.positivePrefix))
                || (posPrefixPattern != null &&
                    posPrefixPattern.equals(other.posPrefixPattern)))
            && ((posSuffixPattern == other.posSuffixPattern &&
                 positiveSuffix.equals(other.positiveSuffix))
                || (posSuffixPattern != null &&
                    posSuffixPattern.equals(other.posSuffixPattern)))
            && ((negPrefixPattern == other.negPrefixPattern &&
                 negativePrefix.equals(other.negativePrefix))
                || (negPrefixPattern != null &&
                    negPrefixPattern.equals(other.negPrefixPattern)))
            && ((negSuffixPattern == other.negSuffixPattern &&
                 negativeSuffix.equals(other.negativeSuffix))
                || (negSuffixPattern != null &&
                    negSuffixPattern.equals(other.negSuffixPattern)))
            && multiplier == other.multiplier
            && groupingSize == other.groupingSize
            && decimalSeparatorAlwaysShown == other.decimalSeparatorAlwaysShown
            && parseBigDecimal == other.parseBigDecimal
            && useExponentialNotation == other.useExponentialNotation
            && (!useExponentialNotation ||
                minExponentDigits == other.minExponentDigits)
            && maximumIntegerDigits == other.maximumIntegerDigits
            && minimumIntegerDigits == other.minimumIntegerDigits
            && maximumFractionDigits == other.maximumFractionDigits
            && minimumFractionDigits == other.minimumFractionDigits
            && roundingMode == other.roundingMode
            && symbols.equals(other.symbols)
            && parseStrict == other.parseStrict;
    }

    /**
     * {@return the hash code for this {@code DecimalFormat}}
     *
     * @implSpec This method calculates the hash code value using the values returned from
     * {@link #getPositivePrefix()} and {@link NumberFormat#hashCode()}.
     * @see Object#hashCode()
     * @see NumberFormat#hashCode()
     */
    @Override
    public int hashCode() {
        return super.hashCode() * 37 + positivePrefix.hashCode();
        // just enough fields for a reasonable distribution
    }

    /**
     * {@return a string identifying this {@code DecimalFormat}, for debugging}
     */
    @Override
    public String toString() {
        return
            """
            DecimalFormat [locale: "%s", pattern: "%s"]
            """.formatted(symbols.getLocale().getDisplayName(), toPattern());
    }

    /**
     * Synthesizes a pattern string that represents the current state
     * of this Format object.
     *
     * @return a pattern string
     * @see #applyPattern
     */
    public String toPattern() {
        return toPattern( false );
    }

    /**
     * Synthesizes a localized pattern string that represents the current
     * state of this Format object.
     *
     * @return a localized pattern string
     * @see #applyPattern
     */
    public String toLocalizedPattern() {
        return toPattern( true );
    }

    /**
     * Expand the affix pattern strings into the expanded affix strings.  If any
     * affix pattern string is null, do not expand it.  This method should be
     * called any time the symbols or the affix patterns change in order to keep
     * the expanded affix strings up to date.
     */
    private void expandAffixes() {
        // Reuse one StringBuilder for better performance
        StringBuilder buffer = new StringBuilder();
        if (posPrefixPattern != null) {
            positivePrefix = expandAffix(posPrefixPattern, buffer);
            positivePrefixFieldPositions = null;
        }
        if (posSuffixPattern != null) {
            positiveSuffix = expandAffix(posSuffixPattern, buffer);
            positiveSuffixFieldPositions = null;
        }
        if (negPrefixPattern != null) {
            negativePrefix = expandAffix(negPrefixPattern, buffer);
            negativePrefixFieldPositions = null;
        }
        if (negSuffixPattern != null) {
            negativeSuffix = expandAffix(negSuffixPattern, buffer);
            negativeSuffixFieldPositions = null;
        }
    }

    /**
     * Expand an affix pattern into an affix string.  All characters in the
     * pattern are literal unless prefixed by QUOTE.  The following characters
     * after QUOTE are recognized: PATTERN_PERCENT, PATTERN_PER_MILLE,
     * PATTERN_MINUS, and CURRENCY_SIGN.  If CURRENCY_SIGN is doubled (QUOTE +
     * CURRENCY_SIGN + CURRENCY_SIGN), it is interpreted as an ISO 4217
     * currency code.  Any other character after a QUOTE represents itself.
     * QUOTE must be followed by another character; QUOTE may not occur by
     * itself at the end of the pattern.
     *
     * @param pattern the non-null, possibly empty pattern
     * @param buffer a scratch StringBuilder; its contents will be lost
     * @return the expanded equivalent of pattern
     */
    private String expandAffix(String pattern, StringBuilder buffer) {
        buffer.setLength(0);
        for (int i=0; i<pattern.length(); ) {
            char c = pattern.charAt(i++);
            if (c == QUOTE) {
                c = pattern.charAt(i++);
                switch (c) {
                case CURRENCY_SIGN:
                    if (i<pattern.length() &&
                        pattern.charAt(i) == CURRENCY_SIGN) {
                        ++i;
                        buffer.append(symbols.getInternationalCurrencySymbol());
                    } else {
                        buffer.append(symbols.getCurrencySymbol());
                    }
                    continue;
                case PATTERN_PERCENT:
                    buffer.append(symbols.getPercentText());
                    continue;
                case PATTERN_PER_MILLE:
                    buffer.append(symbols.getPerMillText());
                    continue;
                case PATTERN_MINUS:
                    buffer.append(symbols.getMinusSignText());
                    continue;
                }
            }
            buffer.append(c);
        }
        return buffer.toString();
    }

    /**
     * Expand an affix pattern into an array of FieldPositions describing
     * how the pattern would be expanded.
     * All characters in the
     * pattern are literal unless prefixed by QUOTE.  The following characters
     * after QUOTE are recognized: PATTERN_PERCENT, PATTERN_PER_MILLE,
     * PATTERN_MINUS, and CURRENCY_SIGN.  If CURRENCY_SIGN is doubled (QUOTE +
     * CURRENCY_SIGN + CURRENCY_SIGN), it is interpreted as an ISO 4217
     * currency code.  Any other character after a QUOTE represents itself.
     * QUOTE must be followed by another character; QUOTE may not occur by
     * itself at the end of the pattern.
     *
     * @param pattern the non-null, possibly empty pattern
     * @return FieldPosition array of the resulting fields.
     */
    private FieldPosition[] expandAffix(String pattern) {
        ArrayList<FieldPosition> positions = null;
        int stringIndex = 0;
        for (int i=0; i<pattern.length(); ) {
            char c = pattern.charAt(i++);
            if (c == QUOTE) {
                Format.Field fieldID = null;
                String string = null;
                c = pattern.charAt(i++);
                switch (c) {
                case CURRENCY_SIGN:
                    if (i<pattern.length() &&
                        pattern.charAt(i) == CURRENCY_SIGN) {
                        ++i;
                        string = symbols.getInternationalCurrencySymbol();
                    } else {
                        string = symbols.getCurrencySymbol();
                    }
                    fieldID = Field.CURRENCY;
                    break;
                case PATTERN_PERCENT:
                    string = symbols.getPercentText();
                    fieldID = Field.PERCENT;
                    break;
                case PATTERN_PER_MILLE:
                    string = symbols.getPerMillText();
                    fieldID = Field.PERMILLE;
                    break;
                case PATTERN_MINUS:
                    string = symbols.getMinusSignText();
                    fieldID = Field.SIGN;
                    break;
                }

                if (fieldID != null && !string.isEmpty()) {
                    if (positions == null) {
                        positions = new ArrayList<>(2);
                    }
                    FieldPosition fp = new FieldPosition(fieldID);
                    fp.setBeginIndex(stringIndex);
                    fp.setEndIndex(stringIndex + string.length());
                    positions.add(fp);
                    stringIndex += string.length();
                    continue;
                }
            }
            stringIndex++;
        }
        if (positions != null) {
            return positions.toArray(EmptyFieldPositionArray);
        }
        return EmptyFieldPositionArray;
    }

    /**
     * Appends an affix pattern to the given StringBuilder, quoting special
     * characters as needed.  Uses the internal affix pattern, if that exists,
     * or the literal affix, if the internal affix pattern is null.  The
     * appended string will generate the same affix pattern (or literal affix)
     * when passed to toPattern().
     *
     * @param buffer the affix string is appended to this
     * @param affixPattern a pattern such as posPrefixPattern; may be null
     * @param expAffix a corresponding expanded affix, such as positivePrefix.
     * Ignored unless affixPattern is null.  If affixPattern is null, then
     * expAffix is appended as a literal affix.
     * @param localized true if the appended pattern should contain localized
     * pattern characters; otherwise, non-localized pattern chars are appended
     */
    private void appendAffix(StringBuilder buffer, String affixPattern,
                             String expAffix, boolean localized) {
        if (affixPattern == null) {
            appendAffix(buffer, expAffix, localized);
        } else {
            int i;
            for (int pos=0; pos<affixPattern.length(); pos=i) {
                i = affixPattern.indexOf(QUOTE, pos);
                if (i < 0) {
                    appendAffix(buffer, affixPattern.substring(pos), localized);
                    break;
                }
                if (i > pos) {
                    appendAffix(buffer, affixPattern.substring(pos, i), localized);
                }
                char c = affixPattern.charAt(++i);
                ++i;
                if (c == QUOTE) {
                    buffer.append(c);
                    // Fall through and append another QUOTE below
                } else if (c == CURRENCY_SIGN &&
                           i<affixPattern.length() &&
                           affixPattern.charAt(i) == CURRENCY_SIGN) {
                    ++i;
                    buffer.append(c);
                    // Fall through and append another CURRENCY_SIGN below
                } else if (localized) {
                    switch (c) {
                    case PATTERN_PERCENT:
                        buffer.append(symbols.getPercentText());
                        continue;
                    case PATTERN_PER_MILLE:
                        buffer.append(symbols.getPerMillText());
                        continue;
                    case PATTERN_MINUS:
                        buffer.append(symbols.getMinusSignText());
                        continue;
                    }
                }
                buffer.append(c);
            }
        }
    }

    /**
     * Append an affix to the given StringBuilder, using quotes if
     * there are special characters.  Single quotes themselves must be
     * escaped in either case.
     */
    private void appendAffix(StringBuilder buffer, String affix, boolean localized) {
        boolean needQuote;
        if (localized) {
            needQuote = affix.indexOf(symbols.getZeroDigit()) >= 0
                || affix.indexOf(symbols.getGroupingSeparator()) >= 0
                || affix.indexOf(symbols.getDecimalSeparator()) >= 0
                || affix.indexOf(symbols.getPercentText()) >= 0
                || affix.indexOf(symbols.getPerMillText()) >= 0
                || affix.indexOf(symbols.getDigit()) >= 0
                || affix.indexOf(symbols.getPatternSeparator()) >= 0
                || affix.indexOf(symbols.getMinusSignText()) >= 0
                || affix.indexOf(CURRENCY_SIGN) >= 0;
        } else {
            needQuote = affix.indexOf(PATTERN_ZERO_DIGIT) >= 0
                || affix.indexOf(PATTERN_GROUPING_SEPARATOR) >= 0
                || affix.indexOf(PATTERN_DECIMAL_SEPARATOR) >= 0
                || affix.indexOf(PATTERN_PERCENT) >= 0
                || affix.indexOf(PATTERN_PER_MILLE) >= 0
                || affix.indexOf(PATTERN_DIGIT) >= 0
                || affix.indexOf(PATTERN_SEPARATOR) >= 0
                || affix.indexOf(PATTERN_MINUS) >= 0
                || affix.indexOf(CURRENCY_SIGN) >= 0;
        }
        if (needQuote) buffer.append('\'');
        if (affix.indexOf('\'') < 0) buffer.append(affix);
        else {
            for (int j=0; j<affix.length(); ++j) {
                char c = affix.charAt(j);
                buffer.append(c);
                if (c == '\'') buffer.append(c);
            }
        }
        if (needQuote) buffer.append('\'');
    }

    /**
     * {@return if the text matches the affix} In lenient mode, lenient
     * minus signs also match the hyphen-minus (U+002D).
     * Package-private access, as it is being called from CompactNumberFormat.
     */
    boolean matchAffix(String text, int position, String affix) {
        var alen = affix.length();
        var tlen = text.length();

        if (alen == 0) {
            return true;
        }
        if (position >= tlen) {
            return false;
        }
        if (parseStrict) {
            return text.regionMatches(position, affix, 0, alen);
        }

        var lms = symbols.getLenientMinusSign();
        if (alen == 1) {
            var a = affix.codePointAt(0);
            var c = text.codePointAt(position);
            if (lms.indexOf(a) >= 0) {
                return lms.indexOf(c) >= 0;
            } else {
                return a == c;
            }
        } else {
            // slow path. normalize lenient minus to "-" and compare
            var lmsp = Pattern.compile("[" + lms + "]", Pattern.CANON_EQ);
            var a = lmsp.matcher(affix).replaceAll("-");
            var t = lmsp.matcher(text.substring(position, Math.min(tlen, position + alen)))
                .replaceAll("-");
            return t.equals(a);
        }
    }

    /**
     * Implementation of producing a pattern. This method returns a positive and
     * negative (if needed), pattern string in the form of : Prefix (optional)
     * Number Suffix (optional). A NegativePattern is only produced if the
     * prefix or suffix patterns differs.
     */
    private String toPattern(boolean localized) {
        // Determine symbol values; use DFS if localized
        char zeroSymbol = localized ? symbols.getZeroDigit() : PATTERN_ZERO_DIGIT;
        char digitSymbol = localized ? symbols.getDigit() : PATTERN_DIGIT;
        char groupingSymbol = localized ?
                (isCurrencyFormat ? symbols.getMonetaryGroupingSeparator() : symbols.getGroupingSeparator()) :
                PATTERN_GROUPING_SEPARATOR;
        char decimalSymbol = localized ?
                (isCurrencyFormat ? symbols.getMonetaryDecimalSeparator() : symbols.getDecimalSeparator()) :
                PATTERN_DECIMAL_SEPARATOR;
        String exponentSymbol = localized ? symbols.getExponentSeparator() : PATTERN_EXPONENT;
        char patternSeparator = localized ? symbols.getPatternSeparator() : PATTERN_SEPARATOR;

        StringBuilder result = new StringBuilder();
        // j == 1 denotes PositivePattern, j == 0 denotes NegativePattern
        for (int j = 1; j >= 0; --j) {
            if (j == 1) {
                // Append positive and negative (if needed) prefix pattern
                appendAffix(result, posPrefixPattern, positivePrefix, localized);
            } else {
                appendAffix(result, negPrefixPattern, negativePrefix, localized);
            }
            // Append integer digits
            int digitCount = useExponentialNotation ? getMaximumIntegerDigits() :
                    Math.max(groupingSize, getMinimumIntegerDigits()) + 1;
            for (int i = digitCount; i > 0; --i) {
                if (i != digitCount && isGroupingUsed() && groupingSize != 0 &&
                        i % groupingSize == 0) {
                    result.append(groupingSymbol);
                }
                result.append(i <= getMinimumIntegerDigits() ? zeroSymbol : digitSymbol);
            }
            // Append decimal symbol
            if (getMaximumFractionDigits() > 0 || decimalSeparatorAlwaysShown) {
                result.append(decimalSymbol);
            }
            // Append fraction digits
            result.repeat(zeroSymbol, getMinimumFractionDigits());
            result.repeat(digitSymbol, getMaximumFractionDigits() - getMinimumFractionDigits());
            // Append exponent symbol and digits
            if (useExponentialNotation) {
                result.append(exponentSymbol);
                result.repeat(zeroSymbol, minExponentDigits);
            }
            if (j == 1) {
                // Append positive suffix pattern
                appendAffix(result, posSuffixPattern, positiveSuffix, localized);
                if (posEqualsNegPattern()) {
                    // Negative pattern not needed if suffix/prefix are equivalent
                    break;
                }
                result.append(patternSeparator);
            } else {
                appendAffix(result, negSuffixPattern, negativeSuffix, localized);
            }
        }
        return result.toString();
    }

    /**
     * This method returns true if the positive and negative prefix/suffix
     * values are equivalent. This is used to determine if an explicit NegativePattern
     * is required.
     */
    private boolean posEqualsNegPattern() {
        // Check suffix
        return ((negSuffixPattern == posSuffixPattern && // n == p == null
                negativeSuffix.equals(positiveSuffix))
                || (negSuffixPattern != null &&
                negSuffixPattern.equals(posSuffixPattern)))
                && // Check prefix
                ((negPrefixPattern != null && posPrefixPattern != null &&
                negPrefixPattern.equals("'-" + posPrefixPattern)) ||
                (negPrefixPattern == posPrefixPattern && // n == p == null
                negativePrefix.equals(symbols.getMinusSignText() + positivePrefix)));
    }

    /**
     * Apply the given pattern to this Format object.  A pattern is a
     * short-hand specification for the various formatting properties.
     * These properties can also be changed individually through the
     * various setter methods.
     * <p>
     * The number of maximum integer digits is usually not derived from the pattern.
     * See the note in the {@link ##patterns Patterns} section for more detail.
     * For negative numbers, use a second pattern, separated by a semicolon
     * <P>Example {@code "#,#00.0#"} &rarr; 1,234.56
     * <P>This means a minimum of 2 integer digits, 1 fraction digit, and
     * a maximum of 2 fraction digits.
     * <p>Example: {@code "#,#00.0#;(#,#00.0#)"} for negatives in
     * parentheses.
     * <p>In negative patterns, the minimum and maximum counts are ignored;
     * these are presumed to be set in the positive pattern.
     *
     * @param pattern a new pattern
     * @throws    NullPointerException if {@code pattern} is null
     * @throws    IllegalArgumentException if the given pattern is invalid.
     */
    public void applyPattern(String pattern) {
        applyPattern(pattern, false);
    }

    /**
     * Apply the given pattern to this Format object.  The pattern
     * is assumed to be in a localized notation. A pattern is a
     * short-hand specification for the various formatting properties.
     * These properties can also be changed individually through the
     * various setter methods.
     * <p>
     * The number of maximum integer digits is usually not derived from the pattern.
     * See the note in the {@link ##patterns Patterns} section for more detail.
     * For negative numbers, use a second pattern, separated by a semicolon
     * <P>Example {@code "#,#00.0#"} &rarr; 1,234.56
     * <P>This means a minimum of 2 integer digits, 1 fraction digit, and
     * a maximum of 2 fraction digits.
     * <p>Example: {@code "#,#00.0#;(#,#00.0#)"} for negatives in
     * parentheses.
     * <p>In negative patterns, the minimum and maximum counts are ignored;
     * these are presumed to be set in the positive pattern.
     *
     * @param pattern a new pattern
     * @throws    NullPointerException if {@code pattern} is null
     * @throws    IllegalArgumentException if the given pattern is invalid.
     */
    public void applyLocalizedPattern(String pattern) {
        applyPattern(pattern, true);
    }

    /**
     * Does the real work of applying a pattern.
     */
    private void applyPattern(String pattern, boolean localized) {
        char zeroDigit         = PATTERN_ZERO_DIGIT;
        char groupingSeparator = PATTERN_GROUPING_SEPARATOR;
        char decimalSeparator  = PATTERN_DECIMAL_SEPARATOR;
        char percent           = PATTERN_PERCENT;
        char perMill           = PATTERN_PER_MILLE;
        char digit             = PATTERN_DIGIT;
        char separator         = PATTERN_SEPARATOR;
        String exponent        = PATTERN_EXPONENT;
        char minus             = PATTERN_MINUS;
        if (localized) {
            zeroDigit         = symbols.getZeroDigit();
            groupingSeparator = symbols.getGroupingSeparator();
            decimalSeparator  = symbols.getDecimalSeparator();
            percent           = symbols.getPercent();
            perMill           = symbols.getPerMill();
            digit             = symbols.getDigit();
            separator         = symbols.getPatternSeparator();
            exponent          = symbols.getExponentSeparator();
            minus             = symbols.getMinusSign();
        }
        boolean gotNegative = false;
        decimalSeparatorAlwaysShown = false;
        isCurrencyFormat = false;
        useExponentialNotation = false;

        int start = 0;
        for (int j = 1; j >= 0 && start < pattern.length(); --j) {
            boolean inQuote = false;
            StringBuilder prefix = new StringBuilder();
            StringBuilder suffix = new StringBuilder();
            int decimalPos = -1;
            int multiplier = 1;
            int digitLeftCount = 0, zeroDigitCount = 0, digitRightCount = 0;
            byte groupingCount = -1;

            // The phase ranges from 0 to 2.  Phase 0 is the prefix.  Phase 1 is
            // the section of the pattern with digits, decimal separator,
            // grouping characters.  Phase 2 is the suffix.  In phases 0 and 2,
            // percent, per mille, and currency symbols are recognized and
            // translated.  The separation of the characters into phases is
            // strictly enforced; if phase 1 characters are to appear in the
            // suffix, for example, they must be quoted.
            int phase = 0;

            // The affix is either the prefix or the suffix.
            StringBuilder affix = prefix;

            for (int pos = start; pos < pattern.length(); ++pos) {
                char ch = pattern.charAt(pos);
                switch (phase) {
                case 0:
                case 2:
                    // Process the prefix / suffix characters
                    if (inQuote) {
                        // A quote within quotes indicates either the closing
                        // quote or two quotes, which is a quote literal. That
                        // is, we have the second quote in 'do' or 'don''t'.
                        if (ch == QUOTE) {
                            if ((pos+1) < pattern.length() &&
                                pattern.charAt(pos+1) == QUOTE) {
                                ++pos;
                                affix.append("''"); // 'don''t'
                            } else {
                                inQuote = false; // 'do'
                            }
                            continue;
                        }
                    } else {
                        // Process unquoted characters seen in prefix or suffix
                        // phase.
                        if (ch == digit ||
                            ch == zeroDigit ||
                            ch == groupingSeparator ||
                            ch == decimalSeparator) {
                            phase = 1;
                            --pos; // Reprocess this character
                            continue;
                        } else if (ch == CURRENCY_SIGN) {
                            // Use lookahead to determine if the currency sign
                            // is doubled or not.
                            boolean doubled = (pos + 1) < pattern.length() &&
                                pattern.charAt(pos + 1) == CURRENCY_SIGN;
                            if (doubled) { // Skip over the doubled character
                             ++pos;
                            }
                            isCurrencyFormat = true;
                            affix.append(doubled ? "'\u00A4\u00A4" : "'\u00A4");
                            continue;
                        } else if (ch == QUOTE) {
                            // A quote outside quotes indicates either the
                            // opening quote or two quotes, which is a quote
                            // literal. That is, we have the first quote in 'do'
                            // or o''clock.
                            if ((pos+1) < pattern.length() &&
                                pattern.charAt(pos+1) == QUOTE) {
                                ++pos;
                                affix.append("''"); // o''clock
                            } else {
                                inQuote = true; // 'do'
                            }
                            continue;
                        } else if (ch == separator) {
                            // Don't allow separators before we see digit
                            // characters of phase 1, and don't allow separators
                            // in the second pattern (j == 0).
                            if (phase == 0 || j == 0) {
                                throw new IllegalArgumentException("Unquoted special character '" +
                                    ch + "' in pattern \"" + pattern + '"');
                            }
                            start = pos + 1;
                            pos = pattern.length();
                            continue;
                        }

                        // Next handle characters which are appended directly.
                        else if (ch == percent) {
                            if (multiplier != 1) {
                                throw new IllegalArgumentException("Too many percent/per mille characters in pattern \"" +
                                    pattern + '"');
                            }
                            multiplier = 100;
                            affix.append("'%");
                            continue;
                        } else if (ch == perMill) {
                            if (multiplier != 1) {
                                throw new IllegalArgumentException("Too many percent/per mille characters in pattern \"" +
                                    pattern + '"');
                            }
                            multiplier = 1000;
                            affix.append("'\u2030");
                            continue;
                        } else if (ch == minus) {
                            affix.append("'-");
                            continue;
                        }
                    }
                    // Note that if we are within quotes, or if this is an
                    // unquoted, non-special character, then we usually fall
                    // through to here.
                    affix.append(ch);
                    break;

                case 1:
                    // The negative subpattern (j = 0) serves only to specify the
                    // negative prefix and suffix, so all the phase 1 characters
                    // e.g. digits, zeroDigit, groupingSeparator,
                    // decimalSeparator, exponent are ignored
                    if (j == 0) {
                        while (pos < pattern.length()) {
                            char negPatternChar = pattern.charAt(pos);
                            if (negPatternChar == digit
                                    || negPatternChar == zeroDigit
                                    || negPatternChar == groupingSeparator
                                    || negPatternChar == decimalSeparator) {
                                ++pos;
                            } else if (pattern.regionMatches(pos, exponent,
                                    0, exponent.length())) {
                                pos = pos + exponent.length();
                            } else {
                                // Not a phase 1 character, consider it as
                                // suffix and parse it in phase 2
                                --pos; //process it again in outer loop
                                phase = 2;
                                affix = suffix;
                                break;
                            }
                        }
                        continue;
                    }

                    // Process the digits, decimal, and grouping characters. We
                    // record five pieces of information. We expect the digits
                    // to occur in the pattern ####0000.####, and we record the
                    // number of left digits, zero (central) digits, and right
                    // digits. The position of the last grouping character is
                    // recorded (should be somewhere within the first two blocks
                    // of characters), as is the position of the decimal point,
                    // if any (should be in the zero digits). If there is no
                    // decimal point, then there should be no right digits.
                    if (ch == digit) {
                        if (zeroDigitCount > 0) {
                            ++digitRightCount;
                        } else {
                            ++digitLeftCount;
                        }
                        if (groupingCount >= 0 && decimalPos < 0) {
                            ++groupingCount;
                        }
                    } else if (ch == zeroDigit) {
                        if (digitRightCount > 0) {
                            throw new IllegalArgumentException("Unexpected '0' in pattern \"" +
                                pattern + '"');
                        }
                        ++zeroDigitCount;
                        if (groupingCount >= 0 && decimalPos < 0) {
                            ++groupingCount;
                        }
                    } else if (ch == groupingSeparator) {
                        groupingCount = 0;
                    } else if (ch == decimalSeparator) {
                        if (decimalPos >= 0) {
                            throw new IllegalArgumentException("Multiple decimal separators in pattern \"" +
                                pattern + '"');
                        }
                        decimalPos = digitLeftCount + zeroDigitCount + digitRightCount;
                    } else if (pattern.regionMatches(pos, exponent, 0, exponent.length())){
                        if (useExponentialNotation) {
                            throw new IllegalArgumentException("Multiple exponential " +
                                "symbols in pattern \"" + pattern + '"');
                        }
                        useExponentialNotation = true;
                        minExponentDigits = 0;

                        // Use lookahead to parse out the exponential part
                        // of the pattern, then jump into phase 2.
                        pos = pos+exponent.length();
                         while (pos < pattern.length() &&
                               pattern.charAt(pos) == zeroDigit) {
                            ++minExponentDigits;
                            ++pos;
                        }

                        if ((digitLeftCount + zeroDigitCount) < 1 ||
                            minExponentDigits < 1) {
                            throw new IllegalArgumentException("Malformed exponential " +
                                "pattern \"" + pattern + '"');
                        }

                        // Transition to phase 2
                        phase = 2;
                        affix = suffix;
                        --pos;
                        continue;
                    } else {
                        phase = 2;
                        affix = suffix;
                        --pos;
                        continue;
                    }
                    break;
                }
            }

            // Handle patterns with no '0' pattern character. These patterns
            // are legal, but must be interpreted.  "##.###" -> "#0.###".
            // ".###" -> ".0##".
            /* We allow patterns of the form "####" to produce a zeroDigitCount
             * of zero (got that?); although this seems like it might make it
             * possible for format() to produce empty strings, format() checks
             * for this condition and outputs a zero digit in this situation.
             * Having a zeroDigitCount of zero yields a minimum integer digits
             * of zero, which allows proper round-trip patterns.  That is, we
             * don't want "#" to become "#0" when toPattern() is called (even
             * though that's what it really is, semantically).
             */
            if (zeroDigitCount == 0 && digitLeftCount > 0 && decimalPos >= 0) {
                // Handle "###.###" and "###." and ".###"
                int n = decimalPos;
                if (n == 0) { // Handle ".###"
                    ++n;
                }
                digitRightCount = digitLeftCount - n;
                digitLeftCount = n - 1;
                zeroDigitCount = 1;
            }

            // Do syntax checking on the digits.
            if ((decimalPos < 0 && digitRightCount > 0) ||
                (decimalPos >= 0 && (decimalPos < digitLeftCount ||
                 decimalPos > (digitLeftCount + zeroDigitCount))) ||
                 groupingCount == 0 || inQuote) {
                throw new IllegalArgumentException("Malformed pattern \"" +
                    pattern + '"');
            }

            if (j == 1) {
                posPrefixPattern = prefix.toString();
                posSuffixPattern = suffix.toString();
                negPrefixPattern = posPrefixPattern;   // assume these for now
                negSuffixPattern = posSuffixPattern;
                int digitTotalCount = digitLeftCount + zeroDigitCount + digitRightCount;
                /* The effectiveDecimalPos is the position the decimal is at or
                 * would be at if there is no decimal. Note that if decimalPos<0,
                 * then digitTotalCount == digitLeftCount + zeroDigitCount.
                 */
                int effectiveDecimalPos = decimalPos >= 0 ?
                    decimalPos : digitTotalCount;
                setMinimumIntegerDigits(effectiveDecimalPos - digitLeftCount);
                setMaximumIntegerDigits(useExponentialNotation ?
                    digitLeftCount + getMinimumIntegerDigits() :
                    MAXIMUM_INTEGER_DIGITS);
                setMaximumFractionDigits(decimalPos >= 0 ?
                    (digitTotalCount - decimalPos) : 0);
                setMinimumFractionDigits(decimalPos >= 0 ?
                    (digitLeftCount + zeroDigitCount - decimalPos) : 0);
                setGroupingUsed(groupingCount > 0);
                this.groupingSize = (groupingCount > 0) ? groupingCount : 0;
                this.multiplier = multiplier;
                setDecimalSeparatorAlwaysShown(decimalPos == 0 ||
                    decimalPos == digitTotalCount);
            } else {
                negPrefixPattern = prefix.toString();
                negSuffixPattern = suffix.toString();
                gotNegative = true;
            }
        }

        if (pattern.isEmpty()) {
            posPrefixPattern = posSuffixPattern = "";
            setMinimumIntegerDigits(0);
            setMaximumIntegerDigits(MAXIMUM_INTEGER_DIGITS);
            setMinimumFractionDigits(0);
            // As maxFracDigits are fully displayed unlike maxIntDigits
            // Prevent OOME by setting to a much more reasonable value.
            setMaximumFractionDigits(DOUBLE_FRACTION_DIGITS);
        }

        // If there was no negative pattern, or if the negative pattern is
        // identical to the positive pattern, then prepend the minus sign to
        // the positive pattern to form the negative pattern.
        if (!gotNegative ||
            (negPrefixPattern.equals(posPrefixPattern)
             && negSuffixPattern.equals(posSuffixPattern))) {
            negSuffixPattern = posSuffixPattern;
            negPrefixPattern = "'-" + posPrefixPattern;
        }

        expandAffixes();
    }

    /**
     * {@inheritDoc NumberFormat}
     * @param newValue the maximum number of integer digits to be shown.
     * @see #getMaximumIntegerDigits()
     * @see ##digit_limits Integer and Fraction Digit Limits
     */
    @Override
    public void setMaximumIntegerDigits(int newValue) {
        maximumIntegerDigits = Math.clamp(newValue, 0, MAXIMUM_INTEGER_DIGITS);
        super.setMaximumIntegerDigits(Math.min(maximumIntegerDigits, DOUBLE_INTEGER_DIGITS));
        if (minimumIntegerDigits > maximumIntegerDigits) {
            minimumIntegerDigits = maximumIntegerDigits;
            super.setMinimumIntegerDigits(Math.min(minimumIntegerDigits, DOUBLE_INTEGER_DIGITS));
        }
        fastPathCheckNeeded = true;
    }

    /**
     * {@inheritDoc NumberFormat}
     * @param newValue the minimum number of integer digits to be shown.
     * @see #getMinimumIntegerDigits()
     * @see ##digit_limits Integer and Fraction Digit Limits
     */
    @Override
    public void setMinimumIntegerDigits(int newValue) {
        minimumIntegerDigits = Math.clamp(newValue, 0, MAXIMUM_INTEGER_DIGITS);
        super.setMinimumIntegerDigits(Math.min(minimumIntegerDigits, DOUBLE_INTEGER_DIGITS));
        if (minimumIntegerDigits > maximumIntegerDigits) {
            maximumIntegerDigits = minimumIntegerDigits;
            super.setMaximumIntegerDigits(Math.min(maximumIntegerDigits, DOUBLE_INTEGER_DIGITS));
        }
        fastPathCheckNeeded = true;
    }

    /**
     * {@inheritDoc NumberFormat}
     * @param newValue the maximum number of fraction digits to be shown.
     * @see #getMaximumFractionDigits()
     * @see ##digit_limits Integer and Fraction Digit Limits
     */
    @Override
    public void setMaximumFractionDigits(int newValue) {
        maximumFractionDigits = Math.clamp(newValue, 0, MAXIMUM_FRACTION_DIGITS);
        super.setMaximumFractionDigits(Math.min(maximumFractionDigits, DOUBLE_FRACTION_DIGITS));
        if (minimumFractionDigits > maximumFractionDigits) {
            minimumFractionDigits = maximumFractionDigits;
            super.setMinimumFractionDigits(Math.min(minimumFractionDigits, DOUBLE_FRACTION_DIGITS));
        }
        fastPathCheckNeeded = true;
    }

    /**
     * {@inheritDoc NumberFormat}
     * @param newValue the minimum number of fraction digits to be shown.
     * @see #getMinimumFractionDigits()
     * @see ##digit_limits Integer and Fraction Digit Limits
     */
    @Override
    public void setMinimumFractionDigits(int newValue) {
        minimumFractionDigits = Math.clamp(newValue, 0, MAXIMUM_FRACTION_DIGITS);
        super.setMinimumFractionDigits(Math.min(minimumFractionDigits, DOUBLE_FRACTION_DIGITS));
        if (minimumFractionDigits > maximumFractionDigits) {
            maximumFractionDigits = minimumFractionDigits;
            super.setMaximumFractionDigits(Math.min(maximumFractionDigits, DOUBLE_FRACTION_DIGITS));
        }
        fastPathCheckNeeded = true;
    }

    /**
     * {@inheritDoc NumberFormat}
     * <p>Unlike the other digit limits, {@code maximumIntegerDigits} is not
     * updated by {@code DecimalFormats} created or updated with a string pattern.
     * @see #setMaximumIntegerDigits
     * @see ##patterns Pattern Section
     * @see ##digit_limits Integer and Fraction Digit Limits
     */
    @Override
    public int getMaximumIntegerDigits() {
        return maximumIntegerDigits;
    }

    /**
     * {@inheritDoc NumberFormat}
     * @see #setMinimumIntegerDigits
     * @see ##digit_limits Integer and Fraction Digit Limits
     */
    @Override
    public int getMinimumIntegerDigits() {
        return minimumIntegerDigits;
    }

    /**
     * {@inheritDoc NumberFormat}
     * @see #setMaximumFractionDigits
     * @see ##digit_limits Integer and Fraction Digit Limits
     */
    @Override
    public int getMaximumFractionDigits() {
        return maximumFractionDigits;
    }

    /**
     * {@inheritDoc NumberFormat}
     * @see #setMinimumFractionDigits
     * @see ##digit_limits Integer and Fraction Digit Limits
     */
    @Override
    public int getMinimumFractionDigits() {
        return minimumFractionDigits;
    }

    /**
     * Gets the currency used by this decimal format when formatting
     * currency values.
     * The currency is obtained by calling
     * {@link DecimalFormatSymbols#getCurrency DecimalFormatSymbols.getCurrency}
     * on this number format's symbols.
     *
     * @return the currency used by this decimal format, or {@code null}
     * @since 1.4
     */
    @Override
    public Currency getCurrency() {
        return symbols.getCurrency();
    }

    /**
     * Sets the currency used by this number format when formatting
     * currency values. This does not update the minimum or maximum
     * number of fraction digits used by the number format.
     * The currency is set by calling
     * {@link DecimalFormatSymbols#setCurrency DecimalFormatSymbols.setCurrency}
     * on this number format's symbols.
     *
     * @param currency the new currency to be used by this decimal format
     * @throws    NullPointerException if {@code currency} is null
     * @since 1.4
     */
    @Override
    public void setCurrency(Currency currency) {
        if (currency != symbols.getCurrency()) {
            symbols.setCurrency(currency);
            if (isCurrencyFormat) {
                expandAffixes();
            }
        }
        fastPathCheckNeeded = true;
    }

    /**
     * Gets the {@link java.math.RoundingMode} used in this DecimalFormat.
     *
     * @return The {@code RoundingMode} used for this DecimalFormat.
     * @see #setRoundingMode(RoundingMode)
     * @since 1.6
     */
    @Override
    public RoundingMode getRoundingMode() {
        return roundingMode;
    }

    /**
     * Sets the {@link java.math.RoundingMode} used in this DecimalFormat.
     *
     * @param roundingMode The {@code RoundingMode} to be used
     * @see #getRoundingMode()
     * @throws    NullPointerException if {@code roundingMode} is null.
     * @since 1.6
     */
    @Override
    public void setRoundingMode(RoundingMode roundingMode) {
        if (roundingMode == null) {
            throw new NullPointerException();
        }

        this.roundingMode = roundingMode;
        digitList.setRoundingMode(roundingMode);
        fastPathCheckNeeded = true;
    }

    /**
     * Reads the default serializable fields from the stream and performs
     * validations and adjustments for older serialized versions. The
     * validations and adjustments are:
     * <ol>
     * <li>
     * Verify that the superclass's digit count fields correctly reflect
     * the limits imposed on formatting numbers other than
     * {@code BigInteger} and {@code BigDecimal} objects. These
     * limits are stored in the superclass for serialization compatibility
     * with older versions, while the limits for {@code BigInteger} and
     * {@code BigDecimal} objects are kept in this class.
     * If, in the superclass, the minimum or maximum integer digit count is
     * larger than {@code DOUBLE_INTEGER_DIGITS} or if the minimum or
     * maximum fraction digit count is larger than
     * {@code DOUBLE_FRACTION_DIGITS}, then the stream data is invalid
     * and this method throws an {@code InvalidObjectException}.
     * <li>
     * If {@code serialVersionOnStream} is less than 4, initialize
     * {@code roundingMode} to {@link java.math.RoundingMode#HALF_EVEN
     * RoundingMode.HALF_EVEN}.  This field is new with version 4.
     * <li>
     * If {@code serialVersionOnStream} is less than 3, then call
     * the setters for the minimum and maximum integer and fraction digits with
     * the values of the corresponding superclass getters to initialize the
     * fields in this class. The fields in this class are new with version 3.
     * <li>
     * If {@code serialVersionOnStream} is less than 1, indicating that
     * the stream was written by JDK 1.1, initialize
     * {@code useExponentialNotation}
     * to false, since it was not present in JDK 1.1.
     * <li>
     * Set {@code serialVersionOnStream} to the maximum allowed value so
     * that default serialization will work properly if this object is streamed
     * out again.
     * </ol>
     *
     * <p>Stream versions older than 2 will not have the affix pattern variables
     * {@code posPrefixPattern} etc.  As a result, they will be initialized
     * to {@code null}, which means the affix strings will be taken as
     * literal values.  This is exactly what we want, since that corresponds to
     * the pre-version-2 behavior.
     */
    @java.io.Serial
    private void readObject(ObjectInputStream stream)
         throws IOException, ClassNotFoundException
    {
        stream.defaultReadObject();
        digitList = new DigitList();

        // We force complete fast-path reinitialization when the instance is
        // deserialized. See clone() comment on fastPathCheckNeeded.
        fastPathCheckNeeded = true;
        isFastPath = false;
        fastPathData = null;

        if (serialVersionOnStream < 4) {
            setRoundingMode(RoundingMode.HALF_EVEN);
        } else {
            setRoundingMode(getRoundingMode());
        }

        // We only need to check the maximum counts because NumberFormat
        // .readObject has already ensured that the maximum is greater than the
        // minimum count.
        if (super.getMaximumIntegerDigits() > DOUBLE_INTEGER_DIGITS ||
            super.getMaximumFractionDigits() > DOUBLE_FRACTION_DIGITS) {
            throw new InvalidObjectException("Digit count out of range");
        }
        if (serialVersionOnStream < 3) {
            setMaximumIntegerDigits(super.getMaximumIntegerDigits());
            setMinimumIntegerDigits(super.getMinimumIntegerDigits());
            setMaximumFractionDigits(super.getMaximumFractionDigits());
            setMinimumFractionDigits(super.getMinimumFractionDigits());
        }
        if (serialVersionOnStream < 1) {
            // Didn't have exponential fields
            useExponentialNotation = false;
        }

        // Restore the invariant value if groupingSize is invalid.
        if (groupingSize < 0) {
            groupingSize = 3;
        }

        serialVersionOnStream = currentSerialVersion;
    }

    //----------------------------------------------------------------------
    // INSTANCE VARIABLES
    //----------------------------------------------------------------------

    private transient DigitList digitList = new DigitList();

    /**
     * The symbol used as a prefix when formatting positive numbers, e.g. "+".
     *
     * @serial
     * @see #getPositivePrefix
     */
    private String  positivePrefix = "";

    /**
     * The symbol used as a suffix when formatting positive numbers.
     * This is often an empty string.
     *
     * @serial
     * @see #getPositiveSuffix
     */
    private String  positiveSuffix = "";

    /**
     * The symbol used as a prefix when formatting negative numbers, e.g. "-".
     *
     * @serial
     * @see #getNegativePrefix
     */
    private String  negativePrefix = "-";

    /**
     * The symbol used as a suffix when formatting negative numbers.
     * This is often an empty string.
     *
     * @serial
     * @see #getNegativeSuffix
     */
    private String  negativeSuffix = "";

    /**
     * The prefix pattern for non-negative numbers.  This variable corresponds
     * to {@code positivePrefix}.
     *
     * <p>This pattern is expanded by the method {@code expandAffix()} to
     * {@code positivePrefix} to update the latter to reflect changes in
     * {@code symbols}.  If this variable is {@code null} then
     * {@code positivePrefix} is taken as a literal value that does not
     * change when {@code symbols} changes.  This variable is always
     * {@code null} for {@code DecimalFormat} objects older than
     * stream version 2 restored from stream.
     *
     * @serial
     * @since 1.3
     */
    private String posPrefixPattern;

    /**
     * The suffix pattern for non-negative numbers.  This variable corresponds
     * to {@code positiveSuffix}.  This variable is analogous to
     * {@code posPrefixPattern}; see that variable for further
     * documentation.
     *
     * @serial
     * @since 1.3
     */
    private String posSuffixPattern;

    /**
     * The prefix pattern for negative numbers.  This variable corresponds
     * to {@code negativePrefix}.  This variable is analogous to
     * {@code posPrefixPattern}; see that variable for further
     * documentation.
     *
     * @serial
     * @since 1.3
     */
    private String negPrefixPattern;

    /**
     * The suffix pattern for negative numbers.  This variable corresponds
     * to {@code negativeSuffix}.  This variable is analogous to
     * {@code posPrefixPattern}; see that variable for further
     * documentation.
     *
     * @serial
     * @since 1.3
     */
    private String negSuffixPattern;

    /**
     * The multiplier for use in percent, per mille, etc.
     *
     * @serial
     * @see #getMultiplier
     */
    private int     multiplier = 1;

    /**
     * The number of digits between grouping separators in the integer
     * portion of a number.  Must be non-negative and less than or equal to
     * {@link java.lang.Byte#MAX_VALUE Byte.MAX_VALUE} if
     * {@code NumberFormat.groupingUsed} is true.
     *
     * @serial
     * @see #getGroupingSize
     * @see java.text.NumberFormat#isGroupingUsed
     */
    private byte    groupingSize = 3;  // invariant, 0 - 127, if groupingUsed

    /**
     * If true, forces the decimal separator to always appear in a formatted
     * number, even if the fractional part of the number is zero.
     *
     * @serial
     * @see #isDecimalSeparatorAlwaysShown
     */
    private boolean decimalSeparatorAlwaysShown = false;

    /**
     * If true, parse returns BigDecimal wherever possible.
     *
     * @serial
     * @see #isParseBigDecimal
     * @since 1.5
     */
    private boolean parseBigDecimal = false;


    /**
     * True if this object represents a currency format.  This determines
     * whether the monetary decimal/grouping separators are used instead of the normal ones.
     */
    private transient boolean isCurrencyFormat = false;

    /**
     * The {@code DecimalFormatSymbols} object used by this format.
     * It contains the symbols used to format numbers, e.g. the grouping separator,
     * decimal separator, and so on.
     *
     * @serial
     * @see #setDecimalFormatSymbols
     * @see java.text.DecimalFormatSymbols
     */
    private DecimalFormatSymbols symbols = null; // LIU new DecimalFormatSymbols();

    /**
     * True to force the use of exponential (i.e. scientific) notation when formatting
     * numbers.
     *
     * @serial
     * @since 1.2
     */
    private boolean useExponentialNotation;  // Newly persistent in the Java 2 platform v.1.2

    /**
     * True if this {@code DecimalFormat} will parse numbers with strict
     * leniency.
     *
     * @serial
     * @since 23
     */
    private boolean parseStrict = false;

    /**
     * FieldPositions describing the positive prefix String. This is
     * lazily created. Use {@code getPositivePrefixFieldPositions}
     * when needed.
     */
    private transient FieldPosition[] positivePrefixFieldPositions;

    /**
     * FieldPositions describing the positive suffix String. This is
     * lazily created. Use {@code getPositiveSuffixFieldPositions}
     * when needed.
     */
    private transient FieldPosition[] positiveSuffixFieldPositions;

    /**
     * FieldPositions describing the negative prefix String. This is
     * lazily created. Use {@code getNegativePrefixFieldPositions}
     * when needed.
     */
    private transient FieldPosition[] negativePrefixFieldPositions;

    /**
     * FieldPositions describing the negative suffix String. This is
     * lazily created. Use {@code getNegativeSuffixFieldPositions}
     * when needed.
     */
    private transient FieldPosition[] negativeSuffixFieldPositions;

    /**
     * The minimum number of digits used to display the exponent when a number is
     * formatted in exponential notation.  This field is ignored if
     * {@code useExponentialNotation} is not true.
     *
     * @serial
     * @since 1.2
     */
    private byte    minExponentDigits;       // Newly persistent in the Java 2 platform v.1.2

    /**
     * The maximum number of digits allowed in the integer portion of a
     * {@code BigInteger} or {@code BigDecimal} number.
     * {@code maximumIntegerDigits} must be greater than or equal to
     * {@code minimumIntegerDigits}.
     *
     * @serial
     * @see #getMaximumIntegerDigits
     * @since 1.5
     */
    @SuppressWarnings("this-escape")
    private int    maximumIntegerDigits = super.getMaximumIntegerDigits();

    /**
     * The minimum number of digits allowed in the integer portion of a
     * {@code BigInteger} or {@code BigDecimal} number.
     * {@code minimumIntegerDigits} must be less than or equal to
     * {@code maximumIntegerDigits}.
     *
     * @serial
     * @see #getMinimumIntegerDigits
     * @since 1.5
     */
    @SuppressWarnings("this-escape")
    private int    minimumIntegerDigits = super.getMinimumIntegerDigits();

    /**
     * The maximum number of digits allowed in the fractional portion of a
     * {@code BigInteger} or {@code BigDecimal} number.
     * {@code maximumFractionDigits} must be greater than or equal to
     * {@code minimumFractionDigits}.
     *
     * @serial
     * @see #getMaximumFractionDigits
     * @since 1.5
     */
    @SuppressWarnings("this-escape")
    private int    maximumFractionDigits = super.getMaximumFractionDigits();

    /**
     * The minimum number of digits allowed in the fractional portion of a
     * {@code BigInteger} or {@code BigDecimal} number.
     * {@code minimumFractionDigits} must be less than or equal to
     * {@code maximumFractionDigits}.
     *
     * @serial
     * @see #getMinimumFractionDigits
     * @since 1.5
     */
    @SuppressWarnings("this-escape")
    private int    minimumFractionDigits = super.getMinimumFractionDigits();

    /**
     * The {@link java.math.RoundingMode} used in this DecimalFormat.
     *
     * @serial
     * @since 1.6
     */
    private RoundingMode roundingMode = RoundingMode.HALF_EVEN;

    // ------ DecimalFormat fields for fast-path for double algorithm  ------

    /**
     * Helper inner utility class for storing the data used in the fast-path
     * algorithm. Almost all fields related to fast-path are encapsulated in
     * this class.
     *
     * Any {@code DecimalFormat} instance has a {@code fastPathData}
     * reference field that is null unless both the properties of the instance
     * are such that the instance is in the "fast-path" state, and a format call
     * has been done at least once while in this state.
     *
     * Almost all fields are related to the "fast-path" state only and don't
     * change until one of the instance properties is changed.
     *
     * {@code firstUsedIndex} and {@code lastFreeIndex} are the only
     * two fields that are used and modified while inside a call to
     * {@code fastDoubleFormat}.
     *
     */
    private static class FastPathData {
        // --- Temporary fields used in fast-path, shared by several methods.

        /** The first unused index at the end of the formatted result. */
        int lastFreeIndex;

        /** The first used index at the beginning of the formatted result */
        int firstUsedIndex;

        // --- State fields related to fast-path status. Changes due to a
        //     property change only. Set by checkAndSetFastPathStatus() only.

        /** Difference between locale zero and default zero representation. */
        int  zeroDelta;

        /** Locale char for grouping separator. */
        char groupingChar;

        /**  Fixed index position of last integral digit of formatted result */
        int integralLastIndex;

        /**  Fixed index position of first fractional digit of formatted result */
        int fractionalFirstIndex;

        /** Fractional constants depending on decimal|currency state */
        double fractionalScaleFactor;
        int fractionalMaxIntBound;


        /** The char array buffer that will contain the formatted result */
        char[] fastPathContainer;

        /** Suffixes recorded as char array for efficiency. */
        char[] charsPositivePrefix;
        char[] charsNegativePrefix;
        char[] charsPositiveSuffix;
        char[] charsNegativeSuffix;
        boolean positiveAffixesRequired = true;
        boolean negativeAffixesRequired = true;
    }

    /** The format fast-path status of the instance. Logical state. */
    private transient boolean isFastPath = false;

    /** Flag stating need of check and reinit fast-path status on next format call. */
    private transient boolean fastPathCheckNeeded = true;

    /** DecimalFormat reference to its FastPathData */
    private transient FastPathData fastPathData;


    //----------------------------------------------------------------------

    static final int currentSerialVersion = 4;

    /**
     * The internal serial version which says which version was written.
     * Possible values are:
     * <ul>
     * <li><b>0</b> (default): versions before the Java 2 platform v1.2
     * <li><b>1</b>: version for 1.2, which includes the two new fields
     *      {@code useExponentialNotation} and
     *      {@code minExponentDigits}.
     * <li><b>2</b>: version for 1.3 and later, which adds four new fields:
     *      {@code posPrefixPattern}, {@code posSuffixPattern},
     *      {@code negPrefixPattern}, and {@code negSuffixPattern}.
     * <li><b>3</b>: version for 1.5 and later, which adds five new fields:
     *      {@code maximumIntegerDigits},
     *      {@code minimumIntegerDigits},
     *      {@code maximumFractionDigits},
     *      {@code minimumFractionDigits}, and
     *      {@code parseBigDecimal}.
     * <li><b>4</b>: version for 1.6 and later, which adds one new field:
     *      {@code roundingMode}.
     * </ul>
     * @since 1.2
     * @serial
     */
    private int serialVersionOnStream = currentSerialVersion;

    //----------------------------------------------------------------------
    // CONSTANTS
    //----------------------------------------------------------------------

    // ------ Fast-Path for double Constants ------

    /** Maximum valid integer value for applying fast-path algorithm */
    private static final double MAX_INT_AS_DOUBLE = (double) Integer.MAX_VALUE;

    /**
     * The digit arrays used in the fast-path methods for collecting digits.
     * Using 3 constants arrays of chars ensures a very fast collection of digits
     */
    private static class DigitArrays {
        static final char[] DigitOnes1000 = new char[1000];
        static final char[] DigitTens1000 = new char[1000];
        static final char[] DigitHundreds1000 = new char[1000];

        // initialize on demand holder class idiom for arrays of digits
        static {
            int tenIndex = 0;
            int hundredIndex = 0;
            char digitOne = '0';
            char digitTen = '0';
            char digitHundred = '0';
            for (int i = 0;  i < 1000; i++ ) {

                DigitOnes1000[i] = digitOne;
                if (digitOne == '9')
                    digitOne = '0';
                else
                    digitOne++;

                DigitTens1000[i] = digitTen;
                if (i == (tenIndex + 9)) {
                    tenIndex += 10;
                    if (digitTen == '9')
                        digitTen = '0';
                    else
                        digitTen++;
                }

                DigitHundreds1000[i] = digitHundred;
                if (i == (hundredIndex + 99)) {
                    digitHundred++;
                    hundredIndex += 100;
                }
            }
        }
    }
    // ------ Fast-Path for double Constants end ------

    // Constants for characters used in programmatic (unlocalized) patterns.
    private static final char       PATTERN_ZERO_DIGIT         = '0';
    private static final char       PATTERN_GROUPING_SEPARATOR = ',';
    private static final char       PATTERN_DECIMAL_SEPARATOR  = '.';
    private static final char       PATTERN_PER_MILLE          = '\u2030';
    private static final char       PATTERN_PERCENT            = '%';
    private static final char       PATTERN_DIGIT              = '#';
    private static final char       PATTERN_SEPARATOR          = ';';
    private static final String     PATTERN_EXPONENT           = "E";
    private static final char       PATTERN_MINUS              = '-';

    /**
     * The CURRENCY_SIGN is the standard Unicode symbol for currency.  It
     * is used in patterns and substituted with either the currency symbol,
     * or if it is doubled, with the international currency symbol.  If the
     * CURRENCY_SIGN is seen in a pattern, then the decimal/grouping separators
     * are replaced with the monetary decimal/grouping separators.
     *
     * The CURRENCY_SIGN is not localized.
     */
    private static final char       CURRENCY_SIGN = '\u00A4';

    private static final char       QUOTE = '\'';

    private static FieldPosition[] EmptyFieldPositionArray = new FieldPosition[0];

    // Upper limit on integer and fraction digits for a Java double
    static final int DOUBLE_INTEGER_DIGITS  = 309;
    static final int DOUBLE_FRACTION_DIGITS = 340;

    // Upper limit on integer and fraction digits for BigDecimal and BigInteger
    static final int MAXIMUM_INTEGER_DIGITS  = Integer.MAX_VALUE;
    static final int MAXIMUM_FRACTION_DIGITS = Integer.MAX_VALUE;

    // Proclaim JDK 1.1 serial compatibility.
    @java.io.Serial
    static final long serialVersionUID = 864413376551465018L;
}<|MERGE_RESOLUTION|>--- conflicted
+++ resolved
@@ -411,19 +411,16 @@
  *
  * <li>Exponential patterns may not contain grouping separators.
  * </ul>
- *
-<<<<<<< HEAD
- * @implNote The default implementation follows the LDML specification
- * to enable loose matching of minus sign patterns when {@link #isStrict()}
- * returns {@code false}.
-=======
  * @implSpec
  * When formatting a {@code Number} other than {@code BigInteger} and
  * {@code BigDecimal}, {@code 309} is used as the upper limit for integer digits,
  * and {@code 340} as the upper limit for fraction digits. This occurs, even if
  * one of the {@code DecimalFormat} getter methods, for example, {@link #getMinimumFractionDigits()}
  * returns a numerically greater value.
->>>>>>> 8e921aee
+ *
+ * @implNote The default implementation follows the LDML specification
+ * to enable loose matching of minus sign patterns when {@link #isStrict()}
+ * returns {@code false}.
  *
  * @spec         https://www.unicode.org/reports/tr35
  *               Unicode Locale Data Markup Language (LDML)
