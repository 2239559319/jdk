/*
 * Copyright (c) 1999, 2025, Oracle and/or its affiliates. All rights reserved.
 * DO NOT ALTER OR REMOVE COPYRIGHT NOTICES OR THIS FILE HEADER.
 *
 * This code is free software; you can redistribute it and/or modify it
 * under the terms of the GNU General Public License version 2 only, as
 * published by the Free Software Foundation.  Oracle designates this
 * particular file as subject to the "Classpath" exception as provided
 * by Oracle in the LICENSE file that accompanied this code.
 *
 * This code is distributed in the hope that it will be useful, but WITHOUT
 * ANY WARRANTY; without even the implied warranty of MERCHANTABILITY or
 * FITNESS FOR A PARTICULAR PURPOSE.  See the GNU General Public License
 * version 2 for more details (a copy is included in the LICENSE file that
 * accompanied this code).
 *
 * You should have received a copy of the GNU General Public License version
 * 2 along with this work; if not, write to the Free Software Foundation,
 * Inc., 51 Franklin St, Fifth Floor, Boston, MA 02110-1301 USA.
 *
 * Please contact Oracle, 500 Oracle Parkway, Redwood Shores, CA 94065 USA
 * or visit www.oracle.com if you need additional information or have any
 * questions.
 */

package com.sun.tools.javac.main;

import java.io.*;
import java.nio.file.FileSystemNotFoundException;
import java.nio.file.InvalidPathException;
import java.nio.file.ReadOnlyFileSystemException;
import java.util.Collection;
import java.util.Comparator;
import java.util.EnumSet;
import java.util.HashMap;
import java.util.HashSet;
import java.util.LinkedHashMap;
import java.util.LinkedHashSet;
import java.util.Map;
import java.util.MissingResourceException;
import java.util.Queue;
import java.util.ResourceBundle;
import java.util.Set;
import java.util.function.Function;
import java.util.function.ToIntFunction;

import javax.annotation.processing.Processor;
import javax.lang.model.SourceVersion;
import javax.lang.model.element.ElementVisitor;
import javax.tools.DiagnosticListener;
import javax.tools.JavaFileManager;
import javax.tools.JavaFileObject;
import javax.tools.JavaFileObject.Kind;
import javax.tools.StandardLocation;

import com.sun.source.util.TaskEvent;
import com.sun.tools.javac.api.MultiTaskListener;
import com.sun.tools.javac.code.*;
import com.sun.tools.javac.code.Lint.LintCategory;
import com.sun.tools.javac.code.Source.Feature;
import com.sun.tools.javac.code.Symbol.ClassSymbol;
import com.sun.tools.javac.code.Symbol.CompletionFailure;
import com.sun.tools.javac.code.Symbol.PackageSymbol;
import com.sun.tools.javac.comp.*;
import com.sun.tools.javac.comp.CompileStates.CompileState;
import com.sun.tools.javac.file.JavacFileManager;
import com.sun.tools.javac.jvm.*;
import com.sun.tools.javac.parser.*;
import com.sun.tools.javac.platform.PlatformDescription;
import com.sun.tools.javac.processing.*;
import com.sun.tools.javac.tree.*;
import com.sun.tools.javac.tree.JCTree.JCClassDecl;
import com.sun.tools.javac.tree.JCTree.JCCompilationUnit;
import com.sun.tools.javac.tree.JCTree.JCExpression;
import com.sun.tools.javac.tree.JCTree.JCLambda;
import com.sun.tools.javac.tree.JCTree.JCMemberReference;
import com.sun.tools.javac.tree.JCTree.JCMethodDecl;
import com.sun.tools.javac.tree.JCTree.JCVariableDecl;
import com.sun.tools.javac.util.*;
import com.sun.tools.javac.util.Context.Key;
import com.sun.tools.javac.util.DefinedBy.Api;
import com.sun.tools.javac.util.JCDiagnostic.Factory;
import com.sun.tools.javac.util.Log.DiagnosticHandler;
import com.sun.tools.javac.util.Log.DiscardDiagnosticHandler;
import com.sun.tools.javac.util.Log.WriterKind;

import static com.sun.tools.javac.code.Kinds.Kind.*;

import com.sun.tools.javac.code.Lint;
import com.sun.tools.javac.code.Lint.LintCategory;
import com.sun.tools.javac.code.Symbol.ModuleSymbol;

import com.sun.tools.javac.resources.CompilerProperties.Errors;
import com.sun.tools.javac.resources.CompilerProperties.Fragments;
import com.sun.tools.javac.resources.CompilerProperties.Notes;
import com.sun.tools.javac.resources.CompilerProperties.Warnings;

import static com.sun.tools.javac.code.TypeTag.CLASS;
import static com.sun.tools.javac.main.Option.*;
import com.sun.tools.javac.tree.JCTree.JCBindingPattern;
import com.sun.tools.javac.tree.JCTree.JCInstanceOf;
import static com.sun.tools.javac.util.JCDiagnostic.DiagnosticFlag.*;

import static javax.tools.StandardLocation.CLASS_OUTPUT;
import static javax.tools.StandardLocation.ANNOTATION_PROCESSOR_PATH;

import com.sun.tools.javac.tree.JCTree.JCModuleDecl;
import com.sun.tools.javac.tree.JCTree.JCRecordPattern;
import com.sun.tools.javac.tree.JCTree.JCSwitch;
import com.sun.tools.javac.tree.JCTree.JCSwitchExpression;

/** This class could be the main entry point for GJC when GJC is used as a
 *  component in a larger software system. It provides operations to
 *  construct a new compiler, and to run a new compiler on a set of source
 *  files.
 *
 *  <p><b>This is NOT part of any supported API.
 *  If you write code that depends on this, you do so at your own risk.
 *  This code and its internal interfaces are subject to change or
 *  deletion without notice.</b>
 */
public class JavaCompiler {
    /** The context key for the compiler. */
    public static final Context.Key<JavaCompiler> compilerKey = new Context.Key<>();

    /** Get the JavaCompiler instance for this context. */
    public static JavaCompiler instance(Context context) {
        JavaCompiler instance = context.get(compilerKey);
        if (instance == null)
            instance = new JavaCompiler(context);
        return instance;
    }

    /** The current version number as a string.
     */
    public static String version() {
        return version("release");  // mm.nn.oo[-milestone]
    }

    /** The current full version number as a string.
     */
    public static String fullVersion() {
        return version("full"); // mm.mm.oo[-milestone]-build
    }

    private static final String versionRBName = "com.sun.tools.javac.resources.version";
    private static ResourceBundle versionRB;

    private static String version(String key) {
        if (versionRB == null) {
            try {
                versionRB = ResourceBundle.getBundle(versionRBName);
            } catch (MissingResourceException e) {
                return Log.getLocalizedString("version.not.available");
            }
        }
        try {
            return versionRB.getString(key);
        }
        catch (MissingResourceException e) {
            return Log.getLocalizedString("version.not.available");
        }
    }

    /**
     * Control how the compiler's latter phases (attr, flow, desugar, generate)
     * are connected. Each individual file is processed by each phase in turn,
     * but with different compile policies, you can control the order in which
     * each class is processed through its next phase.
     *
     * <p>Generally speaking, the compiler will "fail fast" in the face of
     * errors, although not aggressively so. flow, desugar, etc become no-ops
     * once any errors have occurred. No attempt is currently made to determine
     * if it might be safe to process a class through its next phase because
     * it does not depend on any unrelated errors that might have occurred.
     */
    protected static enum CompilePolicy {
        /**
         * Attribute everything, then do flow analysis for everything,
         * then desugar everything, and only then generate output.
         * This means no output will be generated if there are any
         * errors in any classes.
         */
        SIMPLE,

        /**
         * Groups the classes for each source file together, then process
         * each group in a manner equivalent to the {@code SIMPLE} policy.
         * This means no output will be generated if there are any
         * errors in any of the classes in a source file.
         */
        BY_FILE,

        /**
         * Completely process each entry on the todo list in turn.
         * -- this is the same for 1.5.
         * Means output might be generated for some classes in a compilation unit
         * and not others.
         */
        BY_TODO;

        static CompilePolicy decode(String option) {
            if (option == null)
                return DEFAULT_COMPILE_POLICY;
            else if (option.equals("simple"))
                return SIMPLE;
            else if (option.equals("byfile"))
                return BY_FILE;
            else if (option.equals("bytodo"))
                return BY_TODO;
            else
                return DEFAULT_COMPILE_POLICY;
        }
    }

    private static final CompilePolicy DEFAULT_COMPILE_POLICY = CompilePolicy.BY_TODO;

    protected static enum ImplicitSourcePolicy {
        /** Don't generate or process implicitly read source files. */
        NONE,
        /** Generate classes for implicitly read source files. */
        CLASS,
        /** Like CLASS, but generate warnings if annotation processing occurs */
        UNSET;

        static ImplicitSourcePolicy decode(String option) {
            if (option == null)
                return UNSET;
            else if (option.equals("none"))
                return NONE;
            else if (option.equals("class"))
                return CLASS;
            else
                return UNSET;
        }
    }

    /** The log to be used for error reporting.
     */
    public Log log;

    /** Factory for creating diagnostic objects
     */
    JCDiagnostic.Factory diagFactory;

    /** The tree factory module.
     */
    protected TreeMaker make;

    /** The class finder.
     */
    protected ClassFinder finder;

    /** The class reader.
     */
    protected ClassReader reader;

    /** The class writer.
     */
    protected ClassWriter writer;

    /** The native header writer.
     */
    protected JNIWriter jniWriter;

    /** The module for the symbol table entry phases.
     */
    protected Enter enter;

    /** The symbol table.
     */
    protected Symtab syms;

    /** The language version.
     */
    protected Source source;

    /** The preview language version.
     */
    protected Preview preview;

    /** The module for code generation.
     */
    protected Gen gen;

    /** The name table.
     */
    protected Names names;

    /** The attributor.
     */
    protected Attr attr;

    /** The analyzer
     */
    protected Analyzer analyzer;

    /** The attributor.
     */
    protected Check chk;

    /** The flow analyzer.
     */
    protected Flow flow;

    /** The warning analyzer.
     */
    protected WarningAnalyzer warningAnalyzer;

    /** The modules visitor
     */
    protected Modules modules;

    /** The module finder
     */
    protected ModuleFinder moduleFinder;

    /** The diagnostics factory
     */
    protected JCDiagnostic.Factory diags;

    protected DeferredCompletionFailureHandler dcfh;

    /** The type eraser.
     */
    protected TransTypes transTypes;

    /** The syntactic sugar desweetener.
     */
    protected Lower lower;

    /** The annotation annotator.
     */
    protected Annotate annotate;

    /** Force a completion failure on this name
     */
    protected final Name completionFailureName;

    /** Type utilities.
     */
    protected Types types;

    /** Access to file objects.
     */
    protected JavaFileManager fileManager;

    /** Factory for parsers.
     */
    protected ParserFactory parserFactory;

    /** Broadcasting listener for progress events
     */
    protected MultiTaskListener taskListener;

    /**
     * SourceCompleter that delegates to the readSourceFile method of this class.
     */
    protected final Symbol.Completer sourceCompleter =
            sym -> readSourceFile((ClassSymbol) sym);

    /**
     * Command line options.
     */
    protected Options options;

    protected Context context;

    /**
     * Flag set if any annotation processing occurred.
     **/
    protected boolean annotationProcessingOccurred;

    /**
     * Flag set if any implicit source files read.
     **/
    protected boolean implicitSourceFilesRead;

    private boolean enterDone;

    protected CompileStates compileStates;

    /** Construct a new compiler using a shared context.
     */
    @SuppressWarnings("this-escape")
    public JavaCompiler(Context context) {
        this.context = context;
        context.put(compilerKey, this);

        // if fileManager not already set, register the JavacFileManager to be used
        if (context.get(JavaFileManager.class) == null)
            JavacFileManager.preRegister(context);

        names = Names.instance(context);
        log = Log.instance(context);
        diagFactory = JCDiagnostic.Factory.instance(context);
        finder = ClassFinder.instance(context);
        reader = ClassReader.instance(context);
        make = TreeMaker.instance(context);
        writer = ClassWriter.instance(context);
        jniWriter = JNIWriter.instance(context);
        enter = Enter.instance(context);
        todo = Todo.instance(context);

        fileManager = context.get(JavaFileManager.class);
        parserFactory = ParserFactory.instance(context);
        compileStates = CompileStates.instance(context);

        try {
            // catch completion problems with predefineds
            syms = Symtab.instance(context);
        } catch (CompletionFailure ex) {
            // inlined Check.completionError as it is not initialized yet
            log.error(Errors.CantAccess(ex.sym, ex.getDetailValue()));
        }
        source = Source.instance(context);
        preview = Preview.instance(context);
        attr = Attr.instance(context);
        analyzer = Analyzer.instance(context);
        chk = Check.instance(context);
        gen = Gen.instance(context);
        flow = Flow.instance(context);
        warningAnalyzer = WarningAnalyzer.instance(context);
        transTypes = TransTypes.instance(context);
        lower = Lower.instance(context);
        annotate = Annotate.instance(context);
        types = Types.instance(context);
        taskListener = MultiTaskListener.instance(context);
        modules = Modules.instance(context);
        moduleFinder = ModuleFinder.instance(context);
        diags = Factory.instance(context);
        dcfh = DeferredCompletionFailureHandler.instance(context);

        finder.sourceCompleter = sourceCompleter;
        modules.findPackageInFile = this::findPackageInFile;
        moduleFinder.moduleNameFromSourceReader = this::readModuleName;

        options = Options.instance(context);
<<<<<<< HEAD
        // See if lint options checking was explicitly disabled by the
        // user; this is distinct from the options check being
        // enabled/disabled.
        optionsCheckingInitiallyDisabled = options.isExplicitlyDisabled(Option.XLINT, LintCategory.OPTIONS);
=======
>>>>>>> 90f0f1b8

        verbose       = options.isSet(VERBOSE);
        sourceOutput  = options.isSet(PRINTSOURCE); // used to be -s
        lineDebugInfo = options.isUnset(G_CUSTOM) ||
                        options.isSet(G_CUSTOM, "lines");
        genEndPos     = options.isSet(XJCOV) ||
                        context.get(DiagnosticListener.class) != null;
        devVerbose    = options.isSet("dev");
        processPcks   = options.isSet("process.packages");
        werrorAny     = options.isSet(WERROR) || options.isSet(WERROR_CUSTOM, Option.LINT_CUSTOM_ALL);
        werrorLint    = options.getLintCategories(WERROR, null);

        verboseCompilePolicy = options.isSet("verboseCompilePolicy");

        compilePolicy = CompilePolicy.decode(options.get("compilePolicy"));

        implicitSourcePolicy = ImplicitSourcePolicy.decode(options.get("-implicit"));

        completionFailureName =
            options.isSet("failcomplete")
            ? names.fromString(options.get("failcomplete"))
            : null;

        shouldStopPolicyIfError =
            options.isSet("should-stop.at") // backwards compatible
            ? CompileState.valueOf(options.get("should-stop.at"))
            : options.isSet("should-stop.ifError")
            ? CompileState.valueOf(options.get("should-stop.ifError"))
            : CompileState.INIT;
        shouldStopPolicyIfNoError =
            options.isSet("should-stop.ifNoError")
            ? CompileState.valueOf(options.get("should-stop.ifNoError"))
            : CompileState.GENERATE;

        if (options.isUnset("diags.legacy"))
            log.setDiagnosticFormatter(RichDiagnosticFormatter.instance(context));

        PlatformDescription platformProvider = context.get(PlatformDescription.class);

        if (platformProvider != null)
            closeables = closeables.prepend(platformProvider);

        silentFail = new Symbol(ABSENT_TYP, 0, names.empty, Type.noType, syms.rootPackage) {
            @DefinedBy(Api.LANGUAGE_MODEL)
            public <R, P> R accept(ElementVisitor<R, P> v, P p) {
                return v.visitUnknown(this, p);
            }
            @Override
            public boolean exists() {
                return false;
            }
        };

    }

    /* Switches:
     */

    /** Verbose output.
     */
    public boolean verbose;

    /** Emit plain Java source files rather than class files.
     */
    public boolean sourceOutput;


    /** Generate code with the LineNumberTable attribute for debugging
     */
    public boolean lineDebugInfo;

    /** Switch: should we store the ending positions?
     */
    public boolean genEndPos;

    /** Switch: should we debug ignored exceptions
     */
    protected boolean devVerbose;

    /** Switch: should we (annotation) process packages as well
     */
    protected boolean processPcks;

    /** Switch: treat any kind of warning (including non-lint warnings) as an error.
     */
    protected boolean werrorAny;

    /** Switch: treat lint warnings in the specified {@link LintCategory}s as errors.
     */
    protected EnumSet<LintCategory> werrorLint;

    /** Switch: is annotation processing requested explicitly via
     * CompilationTask.setProcessors?
     */
    protected boolean explicitAnnotationProcessingRequested = false;

    /**
     * The policy for the order in which to perform the compilation
     */
    protected CompilePolicy compilePolicy;

    /**
     * The policy for what to do with implicitly read source files
     */
    protected ImplicitSourcePolicy implicitSourcePolicy;

    /**
     * Report activity related to compilePolicy
     */
    public boolean verboseCompilePolicy;

    /**
     * Policy of how far to continue compilation after errors have occurred.
     * Set this to minimum CompileState (INIT) to stop as soon as possible
     * after errors.
     */
    public CompileState shouldStopPolicyIfError;

    /**
     * Policy of how far to continue compilation when no errors have occurred.
     * Set this to maximum CompileState (GENERATE) to perform full compilation.
     * Set this lower to perform partial compilation, such as -proc:only.
     */
    public CompileState shouldStopPolicyIfNoError;

    /** A queue of all as yet unattributed classes.
     */
    public Todo todo;

    /** A list of items to be closed when the compilation is complete.
     */
    public List<Closeable> closeables = List.nil();

    /** The set of currently compiled inputfiles, needed to ensure
     *  we don't accidentally overwrite an input file when -s is set.
     *  initialized by `compile'.
     */
    protected Set<JavaFileObject> inputFiles = new HashSet<>();

    /** Used by the resolveBinaryNameOrIdent to say that the given type cannot be found, and that
     *  an error has already been produced about that.
     */
    private final Symbol silentFail;

    protected boolean shouldStop(CompileState cs) {
        CompileState shouldStopPolicy = (errorCount() > 0 || unrecoverableError())
            ? shouldStopPolicyIfError
            : shouldStopPolicyIfNoError;
        return cs.isAfter(shouldStopPolicy);
    }

    /** The number of errors reported so far.
     */
    public int errorCount() {
        if (log.nerrors == 0 && log.nwarnings > 0 &&
                (werrorAny || werrorLint.clone().removeAll(log.lintWarnings))) {
            log.error(Errors.WarningsAndWerror);
        }
        return log.nerrors;
    }

    protected final <T> Queue<T> stopIfError(CompileState cs, Queue<T> queue) {
        return shouldStop(cs) ? new ListBuffer<T>() : queue;
    }

    protected final <T> List<T> stopIfError(CompileState cs, List<T> list) {
        return shouldStop(cs) ? List.nil() : list;
    }

    /** The number of warnings reported so far.
     */
    public int warningCount() {
        return log.nwarnings;
    }

    /** Try to open input stream with given name.
     *  Report an error if this fails.
     *  @param filename   The file name of the input stream to be opened.
     */
    public CharSequence readSource(JavaFileObject filename) {
        try {
            inputFiles.add(filename);
            return filename.getCharContent(false);
        } catch (IOException e) {
            log.error(Errors.ErrorReadingFile(filename, JavacFileManager.getMessage(e)));
            return null;
        }
    }

    /** Parse contents of input stream.
     *  @param filename     The name of the file from which input stream comes.
     *  @param content      The characters to be parsed.
     */
    protected JCCompilationUnit parse(JavaFileObject filename, CharSequence content) {
        return parse(filename, content, false);
    }

    /** Parse contents of input stream.
     *  @param filename     The name of the file from which input stream comes.
     *  @param content      The characters to be parsed.
     *  @param silent       true if TaskListeners should not be notified
     */
    private JCCompilationUnit parse(JavaFileObject filename, CharSequence content, boolean silent) {
        long msec = now();
        JCCompilationUnit tree = make.TopLevel(List.nil());
        if (content != null) {
            if (verbose) {
                log.printVerbose("parsing.started", filename);
            }
            if (!taskListener.isEmpty() && !silent) {
                TaskEvent e = new TaskEvent(TaskEvent.Kind.PARSE, filename);
                taskListener.started(e);
                keepComments = true;
                genEndPos = true;
            }
            Parser parser = parserFactory.newParser(content, keepComments(), genEndPos,
                                lineDebugInfo, filename.isNameCompatible("module-info", Kind.SOURCE));
            tree = parser.parseCompilationUnit();
            if (verbose) {
                log.printVerbose("parsing.done", Long.toString(elapsed(msec)));
            }
        }

        tree.sourcefile = filename;

        if (content != null && !taskListener.isEmpty() && !silent) {
            TaskEvent e = new TaskEvent(TaskEvent.Kind.PARSE, tree);
            taskListener.finished(e);
        }

        return tree;
    }
    // where
        public boolean keepComments = false;
        protected boolean keepComments() {
            return keepComments || sourceOutput;
        }


    /** Parse contents of file.
     *  @param filename     The name of the file to be parsed.
     */
    @Deprecated
    public JCTree.JCCompilationUnit parse(String filename) {
        JavacFileManager fm = (JavacFileManager)fileManager;
        return parse(fm.getJavaFileObjectsFromStrings(List.of(filename)).iterator().next());
    }

    /** Parse contents of file.
     *  @param filename     The name of the file to be parsed.
     */
    public JCTree.JCCompilationUnit parse(JavaFileObject filename) {
        JavaFileObject prev = log.useSource(filename);
        try {
            JCTree.JCCompilationUnit t = parse(filename, readSource(filename));
            if (t.endPositions != null)
                log.setEndPosTable(filename, t.endPositions);
            return t;
        } finally {
            log.useSource(prev);
        }
    }

    /** Resolve an identifier which may be the binary name of a class or
     * the Java name of a class or package.
     * @param name      The name to resolve
     */
    public Symbol resolveBinaryNameOrIdent(String name) {
        ModuleSymbol msym;
        String typeName;
        int sep = name.indexOf('/');
        if (sep == -1) {
            msym = modules.getDefaultModule();
            typeName = name;
        } else if (Feature.MODULES.allowedInSource(source)) {
            Name modName = names.fromString(name.substring(0, sep));

            msym = moduleFinder.findModule(modName);
            typeName = name.substring(sep + 1);
        } else {
            log.error(Errors.InvalidModuleSpecifier(name));
            return silentFail;
        }

        return resolveBinaryNameOrIdent(msym, typeName);
    }

    /** Resolve an identifier which may be the binary name of a class or
     * the Java name of a class or package.
     * @param msym      The module in which the search should be performed
     * @param name      The name to resolve
     */
    public Symbol resolveBinaryNameOrIdent(ModuleSymbol msym, String name) {
        try {
            Name flatname = names.fromString(name.replace("/", "."));
            return finder.loadClass(msym, flatname);
        } catch (CompletionFailure ignore) {
            return resolveIdent(msym, name);
        }
    }

    /** Resolve an identifier.
     * @param msym      The module in which the search should be performed
     * @param name      The identifier to resolve
     */
    public Symbol resolveIdent(ModuleSymbol msym, String name) {
        if (name.equals(""))
            return syms.errSymbol;
        JavaFileObject prev = log.useSource(null);
        try {
            JCExpression tree = null;
            for (String s : name.split("\\.", -1)) {
                if (!SourceVersion.isIdentifier(s)) // TODO: check for keywords
                    return syms.errSymbol;
                tree = (tree == null) ? make.Ident(names.fromString(s))
                                      : make.Select(tree, names.fromString(s));
            }
            JCCompilationUnit toplevel =
                make.TopLevel(List.nil());
            toplevel.modle = msym;
            toplevel.packge = msym.unnamedPackage;
            return attr.attribIdent(tree, toplevel);
        } finally {
            log.useSource(prev);
        }
    }

    /** Generate code and emit a class file for a given class
     *  @param env    The attribution environment of the outermost class
     *                containing this class.
     *  @param cdef   The class definition from which code is generated.
     */
    JavaFileObject genCode(Env<AttrContext> env, JCClassDecl cdef) throws IOException {
        try {
            if (gen.genClass(env, cdef) && (errorCount() == 0))
                return writer.writeClass(cdef.sym);
        } catch (ClassWriter.PoolOverflow ex) {
            log.error(cdef.pos(), Errors.LimitPool);
        } catch (ClassWriter.StringOverflow ex) {
            log.error(cdef.pos(),
                      Errors.LimitStringOverflow(ex.value.substring(0, 20)));
        } catch (CompletionFailure ex) {
            chk.completionError(cdef.pos(), ex);
        }
        return null;
    }

    /** Emit plain Java source for a class.
     *  @param env    The attribution environment of the outermost class
     *                containing this class.
     *  @param cdef   The class definition to be printed.
     */
    JavaFileObject printSource(Env<AttrContext> env, JCClassDecl cdef) throws IOException {
        JavaFileObject outFile
           = fileManager.getJavaFileForOutput(CLASS_OUTPUT,
                                               cdef.sym.flatname.toString(),
                                               JavaFileObject.Kind.SOURCE,
                                               null);
        if (inputFiles.contains(outFile)) {
            log.error(cdef.pos(), Errors.SourceCantOverwriteInputFile(outFile));
            return null;
        } else {
            try (BufferedWriter out = new BufferedWriter(outFile.openWriter())) {
                new Pretty(out, true).printUnit(env.toplevel, cdef);
                if (verbose)
                    log.printVerbose("wrote.file", outFile.getName());
            }
            return outFile;
        }
    }

    /** Compile a source file that has been accessed by the class finder.
     *  @param c          The class the source file of which needs to be compiled.
     */
    private void readSourceFile(ClassSymbol c) throws CompletionFailure {
        readSourceFile(null, c);
    }

    /** Compile a ClassSymbol from source, optionally using the given compilation unit as
     *  the source tree.
     *  @param tree the compilation unit in which the given ClassSymbol resides,
     *              or null if should be parsed from source
     *  @param c    the ClassSymbol to complete
     */
    public void readSourceFile(JCCompilationUnit tree, ClassSymbol c) throws CompletionFailure {
        if (completionFailureName == c.fullname) {
            throw new CompletionFailure(
                c, () -> diagFactory.fragment(Fragments.UserSelectedCompletionFailure), dcfh);
        }
        JavaFileObject filename = c.classfile;
        JavaFileObject prev = log.useSource(filename);

        if (tree == null) {
            try {
                tree = parse(filename, filename.getCharContent(false));
            } catch (IOException e) {
                log.error(Errors.ErrorReadingFile(filename, JavacFileManager.getMessage(e)));
                tree = make.TopLevel(List.<JCTree>nil());
            } finally {
                log.useSource(prev);
            }
        }

        if (!taskListener.isEmpty()) {
            TaskEvent e = new TaskEvent(TaskEvent.Kind.ENTER, tree);
            taskListener.started(e);
        }

        // Process module declarations.
        // If module resolution fails, ignore trees, and if trying to
        // complete a specific symbol, throw CompletionFailure.
        // Note that if module resolution failed, we may not even
        // have enough modules available to access java.lang, and
        // so risk getting FatalError("no.java.lang") from MemberEnter.
        if (!modules.enter(List.of(tree), c)) {
            throw new CompletionFailure(c, () -> diags.fragment(Fragments.CantResolveModules), dcfh);
        }

        enter.complete(List.of(tree), c);

        if (!taskListener.isEmpty()) {
            TaskEvent e = new TaskEvent(TaskEvent.Kind.ENTER, tree);
            taskListener.finished(e);
        }

        if (enter.getEnv(c) == null) {
            boolean isPkgInfo =
                tree.sourcefile.isNameCompatible("package-info",
                                                 JavaFileObject.Kind.SOURCE);
            boolean isModuleInfo =
                tree.sourcefile.isNameCompatible("module-info",
                                                 JavaFileObject.Kind.SOURCE);
            if (isModuleInfo) {
                if (enter.getEnv(tree.modle) == null) {
                    JCDiagnostic diag =
                        diagFactory.fragment(Fragments.FileDoesNotContainModule);
                    throw new ClassFinder.BadClassFile(c, filename, diag, diagFactory, dcfh);
                }
            } else if (isPkgInfo) {
                if (enter.getEnv(tree.packge) == null) {
                    JCDiagnostic diag =
                        diagFactory.fragment(Fragments.FileDoesNotContainPackage(c.location()));
                    throw new ClassFinder.BadClassFile(c, filename, diag, diagFactory, dcfh);
                }
            } else {
                JCDiagnostic diag =
                        diagFactory.fragment(Fragments.FileDoesntContainClass(c.getQualifiedName()));
                throw new ClassFinder.BadClassFile(c, filename, diag, diagFactory, dcfh);
            }
        }

        implicitSourceFilesRead = true;
    }

    /** Track when the JavaCompiler has been used to compile something. */
    private boolean hasBeenUsed = false;
    private long start_msec = 0;
    public long elapsed_msec = 0;

    public void compile(List<JavaFileObject> sourceFileObject)
        throws Throwable {
        compile(sourceFileObject, List.nil(), null, List.nil());
    }

    /**
     * Main method: compile a list of files, return all compiled classes
     *
     * @param sourceFileObjects file objects to be compiled
     * @param classnames class names to process for annotations
     * @param processors user provided annotation processors to bypass
     * discovery, {@code null} means that no processors were provided
     * @param addModules additional root modules to be used during
     * module resolution.
     */
    public void compile(Collection<JavaFileObject> sourceFileObjects,
                        Collection<String> classnames,
                        Iterable<? extends Processor> processors,
                        Collection<String> addModules)
    {
        if (!taskListener.isEmpty()) {
            taskListener.started(new TaskEvent(TaskEvent.Kind.COMPILATION));
        }

        // as a JavaCompiler can only be used once, throw an exception if
        // it has been used before.
        if (hasBeenUsed)
            checkReusable();
        hasBeenUsed = true;

        start_msec = now();

        try {
            initProcessAnnotations(processors, sourceFileObjects, classnames);

            for (String className : classnames) {
                int sep = className.indexOf('/');
                if (sep != -1) {
                    modules.addExtraAddModules(className.substring(0, sep));
                }
            }

            for (String moduleName : addModules) {
                modules.addExtraAddModules(moduleName);
            }

            // These method calls must be chained to avoid memory leaks
            processAnnotations(
                enterTrees(
                        stopIfError(CompileState.ENTER,
                                initModules(stopIfError(CompileState.ENTER, parseFiles(sourceFileObjects))))
                ),
                classnames
            );

            // If it's safe to do so, skip attr / flow / gen for implicit classes
            if (taskListener.isEmpty() &&
                    implicitSourcePolicy == ImplicitSourcePolicy.NONE) {
                todo.retainFiles(inputFiles);
            }

            if (!CompileState.ATTR.isAfter(shouldStopPolicyIfNoError)) {
                switch (compilePolicy) {
                case SIMPLE:
                    generate(desugar(warn(flow(attribute(todo)))));
                    break;

                case BY_FILE: {
                        Queue<Queue<Env<AttrContext>>> q = todo.groupByFile();
                        while (!q.isEmpty() && !shouldStop(CompileState.ATTR)) {
                            generate(desugar(warn(flow(attribute(q.remove())))));
                        }
                    }
                    break;

                case BY_TODO:
                    while (!todo.isEmpty())
                        generate(desugar(warn(flow(attribute(todo.remove())))));
                    break;

                default:
                    Assert.error("unknown compile policy");
                }
            }
        } catch (Abort ex) {
            if (devVerbose)
                ex.printStackTrace(System.err);

            // In case an Abort was thrown before processAnnotations could be called,
            // we could have deferred diagnostics that haven't been reported.
            reportDeferredDiagnosticAndClearHandler();
        } finally {
            if (verbose) {
                elapsed_msec = elapsed(start_msec);
                log.printVerbose("total", Long.toString(elapsed_msec));
            }

            reportDeferredDiagnostics();

            if (!log.hasDiagnosticListener()) {
                printCount("error", errorCount());
                printCount("warn", warningCount());
                printSuppressedCount(errorCount(), log.nsuppressederrors, "count.error.recompile");
                printSuppressedCount(warningCount(), log.nsuppressedwarns, "count.warn.recompile");
            }
            if (!taskListener.isEmpty()) {
                taskListener.finished(new TaskEvent(TaskEvent.Kind.COMPILATION));
            }
            close();
            if (procEnvImpl != null)
                procEnvImpl.close();
        }
    }

    protected void checkReusable() {
        throw new AssertionError("attempt to reuse JavaCompiler");
    }

    /**
     * The list of classes explicitly supplied on the command line for compilation.
     * Not always populated.
     */
    private List<JCClassDecl> rootClasses;

    /**
     * Parses a list of files.
     */
   public List<JCCompilationUnit> parseFiles(Iterable<JavaFileObject> fileObjects) {
       return InitialFileParser.instance(context).parse(fileObjects);
   }

   public List<JCCompilationUnit> parseFiles(Iterable<JavaFileObject> fileObjects, boolean force) {
       if (!force && shouldStop(CompileState.PARSE))
           return List.nil();

        //parse all files
        ListBuffer<JCCompilationUnit> trees = new ListBuffer<>();
        Set<JavaFileObject> filesSoFar = new HashSet<>();
        for (JavaFileObject fileObject : fileObjects) {
            if (!filesSoFar.contains(fileObject)) {
                filesSoFar.add(fileObject);
                trees.append(parse(fileObject));
            }
        }
        return trees.toList();
    }

   /**
    * Returns true iff the compilation will continue after annotation processing
    * is done.
    */
    public boolean continueAfterProcessAnnotations() {
        return !shouldStop(CompileState.ATTR);
    }

    public List<JCCompilationUnit> initModules(List<JCCompilationUnit> roots) {
        modules.initModules(roots);
        if (roots.isEmpty()) {
            enterDone();
        }
        return roots;
    }

    /**
     * Enter the symbols found in a list of parse trees.
     * As a side-effect, this puts elements on the "todo" list.
     * Also stores a list of all top level classes in rootClasses.
     */
    public List<JCCompilationUnit> enterTrees(List<JCCompilationUnit> roots) {
        //enter symbols for all files
        if (!taskListener.isEmpty()) {
            for (JCCompilationUnit unit: roots) {
                TaskEvent e = new TaskEvent(TaskEvent.Kind.ENTER, unit);
                taskListener.started(e);
            }
        }

        enter.main(roots);

        enterDone();

        if (!taskListener.isEmpty()) {
            for (JCCompilationUnit unit: roots) {
                TaskEvent e = new TaskEvent(TaskEvent.Kind.ENTER, unit);
                taskListener.finished(e);
            }
        }

        // If generating source, or if tracking public apis,
        // then remember the classes declared in
        // the original compilation units listed on the command line.
        if (sourceOutput) {
            ListBuffer<JCClassDecl> cdefs = new ListBuffer<>();
            for (JCCompilationUnit unit : roots) {
                for (List<JCTree> defs = unit.defs;
                     defs.nonEmpty();
                     defs = defs.tail) {
                    if (defs.head instanceof JCClassDecl classDecl)
                        cdefs.append(classDecl);
                }
            }
            rootClasses = cdefs.toList();
        }

        // Ensure the input files have been recorded. Although this is normally
        // done by readSource, it may not have been done if the trees were read
        // in a prior round of annotation processing, and the trees have been
        // cleaned and are being reused.
        for (JCCompilationUnit unit : roots) {
            inputFiles.add(unit.sourcefile);
        }

        return roots;
    }

    /**
     * Set to true to enable skeleton annotation processing code.
     * Currently, we assume this variable will be replaced more
     * advanced logic to figure out if annotation processing is
     * needed.
     */
    boolean processAnnotations = false;

    Log.DeferredDiagnosticHandler deferredDiagnosticHandler;

    /**
     * Object to handle annotation processing.
     */
    private JavacProcessingEnvironment procEnvImpl = null;

    /**
     * Check if we should process annotations.
     * If so, and if no scanner is yet registered, then set up the DocCommentScanner
     * to catch doc comments, and set keepComments so the parser records them in
     * the compilation unit.
     *
     * @param processors user provided annotation processors to bypass
     * discovery, {@code null} means that no processors were provided
     */
    public void initProcessAnnotations(Iterable<? extends Processor> processors,
                                       Collection<? extends JavaFileObject> initialFiles,
                                       Collection<String> initialClassNames) {
        if (processors != null && processors.iterator().hasNext())
            explicitAnnotationProcessingRequested = true;

        if (options.isSet(PROC, "none")) {
            processAnnotations = false;
        } else if (procEnvImpl == null) {
            procEnvImpl = JavacProcessingEnvironment.instance(context);
            procEnvImpl.setProcessors(processors);

            // Process annotations if processing is requested and there
            // is at least one Processor available.
            processAnnotations = procEnvImpl.atLeastOneProcessor() &&
                explicitAnnotationProcessingRequested();

            if (processAnnotations) {
                options.put("parameters", "parameters");
                reader.saveParameterNames = true;
                keepComments = true;
                genEndPos = true;
                if (!taskListener.isEmpty())
                    taskListener.started(new TaskEvent(TaskEvent.Kind.ANNOTATION_PROCESSING));
                deferredDiagnosticHandler = log.new DeferredDiagnosticHandler();
                procEnvImpl.getFiler().setInitialState(initialFiles, initialClassNames);
            }
        } else { // free resources
            procEnvImpl.close();
        }
    }

    // TODO: called by JavacTaskImpl
    public void processAnnotations(List<JCCompilationUnit> roots) {
        processAnnotations(roots, List.nil());
    }

    /**
     * Process any annotations found in the specified compilation units.
     * @param roots a list of compilation units
     */
    // Implementation note: when this method is called, log.deferredDiagnostics
    // will have been set true by initProcessAnnotations, meaning that any diagnostics
    // that are reported will go into the log.deferredDiagnostics queue.
    // By the time this method exits, log.deferDiagnostics must be set back to false,
    // and all deferredDiagnostics must have been handled: i.e. either reported
    // or determined to be transient, and therefore suppressed.
    public void processAnnotations(List<JCCompilationUnit> roots,
                                   Collection<String> classnames) {
        if (shouldStop(CompileState.PROCESS)) {
            // Errors were encountered.
            // Unless all the errors are resolve errors, the errors were parse errors
            // or other errors during enter which cannot be fixed by running
            // any annotation processors.
            if (processAnnotations) {
                reportDeferredDiagnosticAndClearHandler();
                return ;
            }
        }

        // ASSERT: processAnnotations and procEnvImpl should have been set up by
        // by initProcessAnnotations

        // NOTE: The !classnames.isEmpty() checks should be refactored to Main.

        if (!processAnnotations) {
            // If there are no annotation processors present, and
            // annotation processing is to occur with compilation,
            // emit a warning.
            if (options.isSet(PROC, "only")) {
                log.warning(Warnings.ProcProcOnlyRequestedNoProcs);
                todo.clear();
            }
            // If not processing annotations, classnames must be empty
            if (!classnames.isEmpty()) {
                log.error(Errors.ProcNoExplicitAnnotationProcessingRequested(classnames));
            }
            Assert.checkNull(deferredDiagnosticHandler);
            return ; // continue regular compilation
        }

        Assert.checkNonNull(deferredDiagnosticHandler);

        try {
            List<ClassSymbol> classSymbols = List.nil();
            List<PackageSymbol> pckSymbols = List.nil();
            if (!classnames.isEmpty()) {
                 // Check for explicit request for annotation
                 // processing
                if (!explicitAnnotationProcessingRequested()) {
                    log.error(Errors.ProcNoExplicitAnnotationProcessingRequested(classnames));
                    reportDeferredDiagnosticAndClearHandler();
                    return ; // TODO: Will this halt compilation?
                } else {
                    boolean errors = false;
                    for (String nameStr : classnames) {
                        Symbol sym = resolveBinaryNameOrIdent(nameStr);
                        if (sym == null ||
                            (sym.kind == PCK && !processPcks) ||
                            sym.kind == ABSENT_TYP) {
                            if (sym != silentFail)
                                log.error(Errors.ProcCantFindClass(nameStr));
                            errors = true;
                            continue;
                        }
                        try {
                            if (sym.kind == PCK)
                                sym.complete();
                            if (sym.exists()) {
                                if (sym.kind == PCK)
                                    pckSymbols = pckSymbols.prepend((PackageSymbol)sym);
                                else
                                    classSymbols = classSymbols.prepend((ClassSymbol)sym);
                                continue;
                            }
                            Assert.check(sym.kind == PCK);
                            log.warning(Warnings.ProcPackageDoesNotExist(nameStr));
                            pckSymbols = pckSymbols.prepend((PackageSymbol)sym);
                        } catch (CompletionFailure e) {
                            log.error(Errors.ProcCantFindClass(nameStr));
                            errors = true;
                            continue;
                        }
                    }
                    if (errors) {
                        reportDeferredDiagnosticAndClearHandler();
                        return ;
                    }
                }
            }
            try {
                annotationProcessingOccurred =
                        procEnvImpl.doProcessing(roots,
                                                 classSymbols,
                                                 pckSymbols,
                                                 deferredDiagnosticHandler);
                // doProcessing will have handled deferred diagnostics
            } finally {
                procEnvImpl.close();
            }
        } catch (CompletionFailure ex) {
            log.error(Errors.CantAccess(ex.sym, ex.getDetailValue()));
            reportDeferredDiagnosticAndClearHandler();
        }
    }

    private boolean unrecoverableError() {
        if (deferredDiagnosticHandler != null) {
            for (JCDiagnostic d: deferredDiagnosticHandler.getDiagnostics()) {
                if (d.getKind() == JCDiagnostic.Kind.ERROR && !d.isFlagSet(RECOVERABLE))
                    return true;
            }
        }
        return false;
    }

    boolean explicitAnnotationProcessingRequested() {
        return
            explicitAnnotationProcessingRequested ||
            explicitAnnotationProcessingRequested(options, fileManager);
    }

    static boolean explicitAnnotationProcessingRequested(Options options, JavaFileManager fileManager) {
        return
            options.isSet(PROCESSOR) ||
            options.isSet(PROCESSOR_PATH) ||
            options.isSet(PROCESSOR_MODULE_PATH) ||
            options.isSet(PROC, "only") ||
            options.isSet(PROC, "full") ||
            options.isSet(A) ||
            options.isSet(XPRINT) ||
            fileManager.hasLocation(ANNOTATION_PROCESSOR_PATH);
        // Skipping -XprintRounds and -XprintProcessorInfo
    }

    public void setDeferredDiagnosticHandler(Log.DeferredDiagnosticHandler deferredDiagnosticHandler) {
        this.deferredDiagnosticHandler = deferredDiagnosticHandler;
    }

    /**
     * Attribute a list of parse trees, such as found on the "todo" list.
     * Note that attributing classes may cause additional files to be
     * parsed and entered via the SourceCompleter.
     * Attribution of the entries in the list does not stop if any errors occur.
     * @return a list of environments for attribute classes.
     */
    public Queue<Env<AttrContext>> attribute(Queue<Env<AttrContext>> envs) {
        ListBuffer<Env<AttrContext>> results = new ListBuffer<>();
        while (!envs.isEmpty())
            results.append(attribute(envs.remove()));
        return stopIfError(CompileState.ATTR, results);
    }

    /**
     * Attribute a parse tree.
     * @return the attributed parse tree
     */
    public Env<AttrContext> attribute(Env<AttrContext> env) {
        if (compileStates.isDone(env, CompileState.ATTR))
            return env;

        if (verboseCompilePolicy)
            printNote("[attribute " + env.enclClass.sym + "]");
        if (verbose)
            log.printVerbose("checking.attribution", env.enclClass.sym);

        if (!taskListener.isEmpty()) {
            TaskEvent e = newAnalyzeTaskEvent(env);
            taskListener.started(e);
        }

        JavaFileObject prev = log.useSource(
                                  env.enclClass.sym.sourcefile != null ?
                                  env.enclClass.sym.sourcefile :
                                  env.toplevel.sourcefile);
        try {
            attr.attrib(env);
            if (errorCount() > 0 && !shouldStop(CompileState.ATTR)) {
                //if in fail-over mode, ensure that AST expression nodes
                //are correctly initialized (e.g. they have a type/symbol)
                attr.postAttr(env.tree);
            }
            compileStates.put(env, CompileState.ATTR);
        }
        finally {
            log.useSource(prev);
        }

        return env;
    }

    /**
     * Perform dataflow checks on attributed parse trees.
     * These include checks for definite assignment and unreachable statements.
     * If any errors occur, an empty list will be returned.
     * @return the list of attributed parse trees
     */
    public Queue<Env<AttrContext>> flow(Queue<Env<AttrContext>> envs) {
        ListBuffer<Env<AttrContext>> results = new ListBuffer<>();
        for (Env<AttrContext> env: envs) {
            flow(env, results);
        }
        return stopIfError(CompileState.FLOW, results);
    }

    /**
     * Perform dataflow checks on an attributed parse tree.
     */
    public Queue<Env<AttrContext>> flow(Env<AttrContext> env) {
        ListBuffer<Env<AttrContext>> results = new ListBuffer<>();
        flow(env, results);
        return stopIfError(CompileState.FLOW, results);
    }

    /**
     * Perform dataflow checks on an attributed parse tree.
     */
    protected void flow(Env<AttrContext> env, Queue<Env<AttrContext>> results) {
        if (compileStates.isDone(env, CompileState.FLOW)) {
            results.add(env);
            return;
        }

        try {
            if (shouldStop(CompileState.FLOW))
                return;

            if (verboseCompilePolicy)
                printNote("[flow " + env.enclClass.sym + "]");
            JavaFileObject prev = log.useSource(
                                                env.enclClass.sym.sourcefile != null ?
                                                env.enclClass.sym.sourcefile :
                                                env.toplevel.sourcefile);
            try {
                make.at(Position.FIRSTPOS);
                TreeMaker localMake = make.forToplevel(env.toplevel);
                flow.analyzeTree(env, localMake);
                compileStates.put(env, CompileState.FLOW);

                if (shouldStop(CompileState.FLOW))
                    return;

                analyzer.flush(env);

                results.add(env);
            }
            finally {
                log.useSource(prev);
            }
        }
        finally {
            if (!taskListener.isEmpty()) {
                TaskEvent e = newAnalyzeTaskEvent(env);
                taskListener.finished(e);
            }
        }
    }

    /**
     * Check for various things to warn about.
     *
     * @return the list of attributed parse trees
     */
    public Queue<Env<AttrContext>> warn(Queue<Env<AttrContext>> envs) {
        ListBuffer<Env<AttrContext>> results = new ListBuffer<>();
        for (Env<AttrContext> env: envs) {
            warn(env, results);
        }
        return stopIfError(CompileState.WARN, results);
    }

    /**
     * Check for various things to warn about in an attributed parse tree.
     */
    public Queue<Env<AttrContext>> warn(Env<AttrContext> env) {
        ListBuffer<Env<AttrContext>> results = new ListBuffer<>();
        warn(env, results);
        return stopIfError(CompileState.WARN, results);
    }

    /**
     * Check for various things to warn about in an attributed parse tree.
     */
    protected void warn(Env<AttrContext> env, Queue<Env<AttrContext>> results) {
        if (compileStates.isDone(env, CompileState.WARN)) {
            results.add(env);
            return;
        }

        if (shouldStop(CompileState.WARN))
            return;

        if (verboseCompilePolicy)
            printNote("[warn " + env.enclClass.sym + "]");
        JavaFileObject prev = log.useSource(
                                            env.enclClass.sym.sourcefile != null ?
                                            env.enclClass.sym.sourcefile :
                                            env.toplevel.sourcefile);
        try {
            warningAnalyzer.analyzeTree(env);
            compileStates.put(env, CompileState.WARN);
            results.add(env);
        }
        finally {
            log.useSource(prev);
        }
    }

    private TaskEvent newAnalyzeTaskEvent(Env<AttrContext> env) {
        JCCompilationUnit toplevel = env.toplevel;
        ClassSymbol sym;
        if (env.enclClass.sym == syms.predefClass) {
            if (TreeInfo.isModuleInfo(toplevel)) {
                sym = toplevel.modle.module_info;
            } else if (TreeInfo.isPackageInfo(toplevel)) {
                sym = toplevel.packge.package_info;
            } else {
                throw new IllegalStateException("unknown env.toplevel");
            }
        } else {
            sym = env.enclClass.sym;
        }

        return new TaskEvent(TaskEvent.Kind.ANALYZE, toplevel, sym);
    }

    /**
     * Prepare attributed parse trees, in conjunction with their attribution contexts,
     * for source or code generation.
     * If any errors occur, an empty list will be returned.
     * @return a list containing the classes to be generated
     */
    public Queue<Pair<Env<AttrContext>, JCClassDecl>> desugar(Queue<Env<AttrContext>> envs) {
        ListBuffer<Pair<Env<AttrContext>, JCClassDecl>> results = new ListBuffer<>();
        for (Env<AttrContext> env: envs)
            desugar(env, results);
        return stopIfError(CompileState.FLOW, results);
    }

    HashMap<Env<AttrContext>, Queue<Pair<Env<AttrContext>, JCClassDecl>>> desugaredEnvs = new HashMap<>();

    /**
     * Prepare attributed parse trees, in conjunction with their attribution contexts,
     * for source or code generation. If the file was not listed on the command line,
     * the current implicitSourcePolicy is taken into account.
     * The preparation stops as soon as an error is found.
     */
    protected void desugar(final Env<AttrContext> env, Queue<Pair<Env<AttrContext>, JCClassDecl>> results) {
        if (shouldStop(CompileState.TRANSTYPES))
            return;

        if (implicitSourcePolicy == ImplicitSourcePolicy.NONE
                && !inputFiles.contains(env.toplevel.sourcefile)) {
            return;
        }

        if (!modules.multiModuleMode && env.toplevel.modle != modules.getDefaultModule()) {
            //can only generate classfiles for a single module:
            return;
        }

        if (compileStates.isDone(env, CompileState.LOWER)) {
            results.addAll(desugaredEnvs.get(env));
            return;
        }

        // Ensure the file has reached the WARN state
        if (!compileStates.isDone(env, CompileState.WARN))
            warn(env);

        /**
         * Ensure that superclasses of C are desugared before C itself. This is
         * required for two reasons: (i) as erasure (TransTypes) destroys
         * information needed in flow analysis and (ii) as some checks carried
         * out during lowering require that all synthetic fields/methods have
         * already been added to C and its superclasses.
         */
        class ScanNested extends TreeScanner {
            Set<Env<AttrContext>> dependencies = new LinkedHashSet<>();
            protected boolean hasLambdas;
            protected boolean hasPatterns;
            @Override
            public void visitClassDef(JCClassDecl node) {
                Type st = types.supertype(node.sym.type);
                boolean envForSuperTypeFound = false;
                while (!envForSuperTypeFound && st.hasTag(CLASS)) {
                    ClassSymbol c = st.tsym.outermostClass();
                    Env<AttrContext> stEnv = enter.getEnv(c);
                    if (stEnv != null && env != stEnv) {
                        if (dependencies.add(stEnv)) {
                            boolean prevHasLambdas = hasLambdas;
                            boolean prevHasPatterns = hasPatterns;
                            try {
                                scan(stEnv.tree);
                            } finally {
                                /*
                                 * ignore any updates to hasLambdas and hasPatterns
                                 * made during the nested scan, this ensures an
                                 * initialized LambdaToMethod or TransPatterns is
                                 * available only to those classes that contain
                                 * lambdas or patterns, respectivelly
                                 */
                                hasLambdas = prevHasLambdas;
                                hasPatterns = prevHasPatterns;
                            }
                        }
                        envForSuperTypeFound = true;
                    }
                    st = types.supertype(st);
                }
                super.visitClassDef(node);
            }
            @Override
            public void visitLambda(JCLambda tree) {
                hasLambdas = true;
                super.visitLambda(tree);
            }
            @Override
            public void visitReference(JCMemberReference tree) {
                hasLambdas = true;
                super.visitReference(tree);
            }
            @Override
            public void visitBindingPattern(JCBindingPattern tree) {
                hasPatterns = true;
                super.visitBindingPattern(tree);
            }
            @Override
            public void visitTypeTest(JCInstanceOf tree) {
                if (tree.pattern.type.isPrimitive()) {
                    hasPatterns = true;
                }
                super.visitTypeTest(tree);
            }
            @Override
            public void visitRecordPattern(JCRecordPattern that) {
                hasPatterns = true;
                super.visitRecordPattern(that);
            }
            @Override
            public void visitSwitch(JCSwitch tree) {
                hasPatterns |= tree.patternSwitch;
                super.visitSwitch(tree);
            }
            @Override
            public void visitSwitchExpression(JCSwitchExpression tree) {
                hasPatterns |= tree.patternSwitch;
                super.visitSwitchExpression(tree);
            }
        }
        ScanNested scanner = new ScanNested();
        scanner.scan(env.tree);
        for (Env<AttrContext> dep: scanner.dependencies) {
        if (!compileStates.isDone(dep, CompileState.WARN))
            desugaredEnvs.put(dep, desugar(warn(flow(attribute(dep)))));
        }

        //We need to check for error another time as more classes might
        //have been attributed and analyzed at this stage
        if (shouldStop(CompileState.TRANSTYPES))
            return;

        if (verboseCompilePolicy)
            printNote("[desugar " + env.enclClass.sym + "]");

        JavaFileObject prev = log.useSource(env.enclClass.sym.sourcefile != null ?
                                  env.enclClass.sym.sourcefile :
                                  env.toplevel.sourcefile);
        try {
            //save tree prior to rewriting
            JCTree untranslated = env.tree;

            make.at(Position.FIRSTPOS);
            TreeMaker localMake = make.forToplevel(env.toplevel);

            if (env.tree.hasTag(JCTree.Tag.PACKAGEDEF) || env.tree.hasTag(JCTree.Tag.MODULEDEF)) {
                if (!(sourceOutput)) {
                    if (shouldStop(CompileState.LOWER))
                        return;
                    List<JCTree> def = lower.translateTopLevelClass(env, env.tree, localMake);
                    if (def.head != null) {
                        Assert.check(def.tail.isEmpty());
                        results.add(new Pair<>(env, (JCClassDecl)def.head));
                    }
                }
                return;
            }

            if (shouldStop(CompileState.TRANSTYPES))
                return;

            env.tree = transTypes.translateTopLevelClass(env.tree, localMake);
            compileStates.put(env, CompileState.TRANSTYPES);

            if (shouldStop(CompileState.TRANSPATTERNS))
                return;

            if (scanner.hasPatterns) {
                env.tree = TransPatterns.instance(context).translateTopLevelClass(env, env.tree, localMake);
            }

            compileStates.put(env, CompileState.TRANSPATTERNS);

            if (shouldStop(CompileState.LOWER))
                return;

            if (sourceOutput) {
                //emit standard Java source file, only for compilation
                //units enumerated explicitly on the command line
                JCClassDecl cdef = (JCClassDecl)env.tree;
                if (untranslated instanceof JCClassDecl classDecl &&
                    rootClasses.contains(classDecl)) {
                    results.add(new Pair<>(env, cdef));
                }
                return;
            }

            //translate out inner classes
            List<JCTree> cdefs = lower.translateTopLevelClass(env, env.tree, localMake);
            compileStates.put(env, CompileState.LOWER);

            if (shouldStop(CompileState.LOWER))
                return;

            if (scanner.hasLambdas) {
                if (shouldStop(CompileState.UNLAMBDA))
                    return;

                for (JCTree def : cdefs) {
                    LambdaToMethod.instance(context).translateTopLevelClass(env, def, localMake);
                }
                compileStates.put(env, CompileState.UNLAMBDA);
            }

            //generate code for each class
            for (List<JCTree> l = cdefs; l.nonEmpty(); l = l.tail) {
                JCClassDecl cdef = (JCClassDecl)l.head;
                results.add(new Pair<>(env, cdef));
            }
        }
        finally {
            log.useSource(prev);
        }

    }

    /** Generates the source or class file for a list of classes.
     * The decision to generate a source file or a class file is
     * based upon the compiler's options.
     * Generation stops if an error occurs while writing files.
     */
    public void generate(Queue<Pair<Env<AttrContext>, JCClassDecl>> queue) {
        generate(queue, null);
    }

    public void generate(Queue<Pair<Env<AttrContext>, JCClassDecl>> queue, Queue<JavaFileObject> results) {
        if (shouldStop(CompileState.GENERATE))
            return;

        for (Pair<Env<AttrContext>, JCClassDecl> x: queue) {
            Env<AttrContext> env = x.fst;
            JCClassDecl cdef = x.snd;

            if (verboseCompilePolicy) {
                printNote("[generate " + (sourceOutput ? " source" : "code") + " " + cdef.sym + "]");
            }

            if (!taskListener.isEmpty()) {
                TaskEvent e = new TaskEvent(TaskEvent.Kind.GENERATE, env.toplevel, cdef.sym);
                taskListener.started(e);
            }

            JavaFileObject prev = log.useSource(env.enclClass.sym.sourcefile != null ?
                                      env.enclClass.sym.sourcefile :
                                      env.toplevel.sourcefile);
            try {
                JavaFileObject file;
                if (sourceOutput) {
                    file = printSource(env, cdef);
                } else {
                    if (fileManager.hasLocation(StandardLocation.NATIVE_HEADER_OUTPUT)
                            && jniWriter.needsHeader(cdef.sym)) {
                        jniWriter.write(cdef.sym);
                    }
                    file = genCode(env, cdef);
                }
                if (results != null && file != null)
                    results.add(file);
            } catch (IOException
                    | UncheckedIOException
                    | FileSystemNotFoundException
                    | InvalidPathException
                    | ReadOnlyFileSystemException ex) {
                log.error(cdef.pos(),
                          Errors.ClassCantWrite(cdef.sym, ex.getMessage()));
                return;
            } finally {
                log.useSource(prev);
            }

            if (!taskListener.isEmpty()) {
                TaskEvent e = new TaskEvent(TaskEvent.Kind.GENERATE, env.toplevel, cdef.sym);
                taskListener.finished(e);
            }
        }
    }

        // where
        Map<JCCompilationUnit, Queue<Env<AttrContext>>> groupByFile(Queue<Env<AttrContext>> envs) {
            // use a LinkedHashMap to preserve the order of the original list as much as possible
            Map<JCCompilationUnit, Queue<Env<AttrContext>>> map = new LinkedHashMap<>();
            for (Env<AttrContext> env: envs) {
                Queue<Env<AttrContext>> sublist = map.get(env.toplevel);
                if (sublist == null) {
                    sublist = new ListBuffer<>();
                    map.put(env.toplevel, sublist);
                }
                sublist.add(env);
            }
            return map;
        }

        JCClassDecl removeMethodBodies(JCClassDecl cdef) {
            final boolean isInterface = (cdef.mods.flags & Flags.INTERFACE) != 0;
            class MethodBodyRemover extends TreeTranslator {
                @Override
                public void visitMethodDef(JCMethodDecl tree) {
                    tree.mods.flags &= ~Flags.SYNCHRONIZED;
                    for (JCVariableDecl vd : tree.params)
                        vd.mods.flags &= ~Flags.FINAL;
                    tree.body = null;
                    super.visitMethodDef(tree);
                }
                @Override
                public void visitVarDef(JCVariableDecl tree) {
                    if (tree.init != null && tree.init.type.constValue() == null)
                        tree.init = null;
                    super.visitVarDef(tree);
                }
                @Override
                public void visitClassDef(JCClassDecl tree) {
                    ListBuffer<JCTree> newdefs = new ListBuffer<>();
                    for (List<JCTree> it = tree.defs; it.tail != null; it = it.tail) {
                        JCTree t = it.head;
                        switch (t.getTag()) {
                        case CLASSDEF:
                            if (isInterface ||
                                (((JCClassDecl) t).mods.flags & (Flags.PROTECTED|Flags.PUBLIC)) != 0 ||
                                (((JCClassDecl) t).mods.flags & (Flags.PRIVATE)) == 0 && ((JCClassDecl) t).sym.packge().getQualifiedName() == names.java_lang)
                                newdefs.append(t);
                            break;
                        case METHODDEF:
                            if (isInterface ||
                                (((JCMethodDecl) t).mods.flags & (Flags.PROTECTED|Flags.PUBLIC)) != 0 ||
                                ((JCMethodDecl) t).sym.name == names.init ||
                                (((JCMethodDecl) t).mods.flags & (Flags.PRIVATE)) == 0 && ((JCMethodDecl) t).sym.packge().getQualifiedName() == names.java_lang)
                                newdefs.append(t);
                            break;
                        case VARDEF:
                            if (isInterface || (((JCVariableDecl) t).mods.flags & (Flags.PROTECTED|Flags.PUBLIC)) != 0 ||
                                (((JCVariableDecl) t).mods.flags & (Flags.PRIVATE)) == 0 && ((JCVariableDecl) t).sym.packge().getQualifiedName() == names.java_lang)
                                newdefs.append(t);
                            break;
                        default:
                            break;
                        }
                    }
                    tree.defs = newdefs.toList();
                    super.visitClassDef(tree);
                }
            }
            MethodBodyRemover r = new MethodBodyRemover();
            return r.translate(cdef);
        }

    public void reportDeferredDiagnostics() {
        if (errorCount() == 0
                && annotationProcessingOccurred
                && implicitSourceFilesRead
                && implicitSourcePolicy == ImplicitSourcePolicy.UNSET) {
            if (explicitAnnotationProcessingRequested())
                log.warning(Warnings.ProcUseImplicit);
            else
                log.warning(Warnings.ProcUseProcOrImplicit);
        }
        chk.reportDeferredDiagnostics();
        preview.reportDeferredDiagnostics();
        if (log.compressedOutput) {
            log.mandatoryNote(null, Notes.CompressedDiags);
        }
    }

    public void enterDone() {
        enterDone = true;
        annotate.enterDone();
    }

    public boolean isEnterDone() {
        return enterDone;
    }

    private Name readModuleName(JavaFileObject fo) {
        return parseAndGetName(fo, t -> {
            JCModuleDecl md = t.getModuleDecl();

            return md != null ? TreeInfo.fullName(md.getName()) : null;
        });
    }

    private Name findPackageInFile(JavaFileObject fo) {
        return parseAndGetName(fo, t -> t.getPackage() != null ?
                                        TreeInfo.fullName(t.getPackage().getPackageName()) : null);
    }

    private Name parseAndGetName(JavaFileObject fo,
                                 Function<JCTree.JCCompilationUnit, Name> tree2Name) {
        DiagnosticHandler dh = log.new DiscardDiagnosticHandler();
        JavaFileObject prevSource = log.useSource(fo);
        try {
            JCTree.JCCompilationUnit t = parse(fo, fo.getCharContent(false), true);
            return tree2Name.apply(t);
        } catch (IOException e) {
            return null;
        } finally {
            log.popDiagnosticHandler(dh);
            log.useSource(prevSource);
        }
    }

    public void reportDeferredDiagnosticAndClearHandler() {
        if (deferredDiagnosticHandler != null) {
            ToIntFunction<JCDiagnostic> diagValue =
                    d -> d.isFlagSet(RECOVERABLE) ? 1 : 0;
            Comparator<JCDiagnostic> compareDiags =
                    (d1, d2) -> diagValue.applyAsInt(d1) - diagValue.applyAsInt(d2);
            deferredDiagnosticHandler.reportDeferredDiagnostics(compareDiags);
            log.popDiagnosticHandler(deferredDiagnosticHandler);
            deferredDiagnosticHandler = null;
        }
    }

    /** Close the compiler, flushing the logs
     */
    public void close() {
        rootClasses = null;
        finder = null;
        reader = null;
        make = null;
        writer = null;
        enter = null;
        if (todo != null)
            todo.clear();
        todo = null;
        parserFactory = null;
        syms = null;
        source = null;
        attr = null;
        chk = null;
        gen = null;
        flow = null;
        transTypes = null;
        lower = null;
        annotate = null;
        types = null;

        log.flush();
        try {
            fileManager.flush();
        } catch (IOException e) {
            throw new Abort(e);
        } finally {
            if (names != null)
                names.dispose();
            names = null;

            FatalError fatalError = null;
            for (Closeable c: closeables) {
                try {
                    c.close();
                } catch (IOException e) {
                    if (fatalError == null) {
                        JCDiagnostic msg = diagFactory.fragment(Fragments.FatalErrCantClose);
                        fatalError = new FatalError(msg, e);
                    } else {
                        fatalError.addSuppressed(e);
                    }
                }
            }
            if (fatalError != null) {
                throw fatalError;
            }
            closeables = List.nil();
        }
    }

    protected void printNote(String lines) {
        log.printRawLines(Log.WriterKind.NOTICE, lines);
    }

    /** Print numbers of errors and warnings.
     */
    public void printCount(String kind, int count) {
        if (count != 0) {
            String key;
            if (count == 1)
                key = "count." + kind;
            else
                key = "count." + kind + ".plural";
            log.printLines(WriterKind.ERROR, key, String.valueOf(count));
            log.flush(Log.WriterKind.ERROR);
        }
    }

    private void printSuppressedCount(int shown, int suppressed, String diagKey) {
        if (suppressed > 0) {
            int total = shown + suppressed;
            log.printLines(WriterKind.ERROR, diagKey,
                    String.valueOf(shown), String.valueOf(total));
            log.flush(Log.WriterKind.ERROR);
        }
    }

    private static long now() {
        return System.currentTimeMillis();
    }

    private static long elapsed(long then) {
        return now() - then;
    }

    public void newRound() {
        inputFiles.clear();
        todo.clear();
    }

    public interface InitialFileParserIntf {
        public List<JCCompilationUnit> parse(Iterable<JavaFileObject> files);
    }

    public static class InitialFileParser implements InitialFileParserIntf {

        public static final Key<InitialFileParserIntf> initialParserKey = new Key<>();

        public static InitialFileParserIntf instance(Context context) {
            InitialFileParserIntf instance = context.get(initialParserKey);
            if (instance == null)
                instance = new InitialFileParser(context);
            return instance;
        }

        private final JavaCompiler compiler;

        private InitialFileParser(Context context) {
            context.put(initialParserKey, this);
            this.compiler = JavaCompiler.instance(context);
        }

        @Override
        public List<JCCompilationUnit> parse(Iterable<JavaFileObject> fileObjects) {
           return compiler.parseFiles(fileObjects, false);
        }
    }
}<|MERGE_RESOLUTION|>--- conflicted
+++ resolved
@@ -436,13 +436,6 @@
         moduleFinder.moduleNameFromSourceReader = this::readModuleName;
 
         options = Options.instance(context);
-<<<<<<< HEAD
-        // See if lint options checking was explicitly disabled by the
-        // user; this is distinct from the options check being
-        // enabled/disabled.
-        optionsCheckingInitiallyDisabled = options.isExplicitlyDisabled(Option.XLINT, LintCategory.OPTIONS);
-=======
->>>>>>> 90f0f1b8
 
         verbose       = options.isSet(VERBOSE);
         sourceOutput  = options.isSet(PRINTSOURCE); // used to be -s
