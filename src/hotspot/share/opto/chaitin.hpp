/*
 * Copyright (c) 1997, 2025, Oracle and/or its affiliates. All rights reserved.
 * DO NOT ALTER OR REMOVE COPYRIGHT NOTICES OR THIS FILE HEADER.
 *
 * This code is free software; you can redistribute it and/or modify it
 * under the terms of the GNU General Public License version 2 only, as
 * published by the Free Software Foundation.
 *
 * This code is distributed in the hope that it will be useful, but WITHOUT
 * ANY WARRANTY; without even the implied warranty of MERCHANTABILITY or
 * FITNESS FOR A PARTICULAR PURPOSE.  See the GNU General Public License
 * version 2 for more details (a copy is included in the LICENSE file that
 * accompanied this code).
 *
 * You should have received a copy of the GNU General Public License version
 * 2 along with this work; if not, write to the Free Software Foundation,
 * Inc., 51 Franklin St, Fifth Floor, Boston, MA 02110-1301 USA.
 *
 * Please contact Oracle, 500 Oracle Parkway, Redwood Shores, CA 94065 USA
 * or visit www.oracle.com if you need additional information or have any
 * questions.
 *
 */

#ifndef SHARE_OPTO_CHAITIN_HPP
#define SHARE_OPTO_CHAITIN_HPP

#include "code/vmreg.hpp"
#include "memory/resourceArea.hpp"
#include "opto/connode.hpp"
#include "opto/live.hpp"
#include "opto/machnode.hpp"
#include "opto/matcher.hpp"
#include "opto/phase.hpp"
#include "opto/regalloc.hpp"
#include "opto/regmask.hpp"

class Matcher;
class PhaseCFG;
class PhaseLive;
class PhaseRegAlloc;
class PhaseChaitin;

#define OPTO_DEBUG_SPLIT_FREQ  BLOCK_FREQUENCY(0.001)
#define OPTO_LRG_HIGH_FREQ     BLOCK_FREQUENCY(0.25)

//------------------------------LRG--------------------------------------------
// Live-RanGe structure.
class LRG : public ResourceObj {
public:
  static const uint AllStack_size = 0xFFFFF; // This mask size is used to tell that the mask of this LRG supports stack positions
  enum { SPILL_REG=29999 };     // Register number of a spilled LRG

  double _cost;                 // 2 for loads/1 for stores times block freq
  double _area;                 // Sum of all simultaneously live values
  double score() const;         // Compute score from cost and area
  double _maxfreq;              // Maximum frequency of any def or use

  Node *_def;                   // Check for multi-def live ranges
#ifndef PRODUCT
  GrowableArray<Node*>* _defs;
#endif

  uint _risk_bias;              // Index of LRG which we want to avoid color
  uint _copy_bias;              // Index of LRG which we want to share color

  uint _next;                   // Index of next LRG in linked list
  uint _prev;                   // Index of prev LRG in linked list
private:
  uint _reg;                    // Chosen register; undefined if mask is plural
public:
  // Return chosen register for this LRG.  Error if the LRG is not bound to
  // a single register.
  OptoReg::Name reg() const { return OptoReg::Name(_reg); }
  void set_reg( OptoReg::Name r ) { _reg = r; }

private:
  uint _eff_degree;             // Effective degree: Sum of neighbors _num_regs
public:
  int degree() const { assert( _degree_valid , "" ); return _eff_degree; }
  // Degree starts not valid and any change to the IFG neighbor
  // set makes it not valid.
  void set_degree( uint degree ) {
    _eff_degree = degree;
    DEBUG_ONLY(_degree_valid = 1;)
    assert(!_mask.is_AllStack() || (_mask.is_AllStack() && lo_degree()), "_eff_degree can't be bigger than AllStack_size - _num_regs if the mask supports stack registers");
  }
  // Made a change that hammered degree
  void invalid_degree() { DEBUG_ONLY(_degree_valid=0;) }
  // Incrementally modify degree.  If it was correct, it should remain correct
  void inc_degree( uint mod ) {
    _eff_degree += mod;
    assert(!_mask.is_AllStack() || (_mask.is_AllStack() && lo_degree()), "_eff_degree can't be bigger than AllStack_size - _num_regs if the mask supports stack registers");
  }
  // Compute the degree between 2 live ranges
  int compute_degree( LRG &l ) const;
  bool mask_is_nonempty_and_up() const {
    return mask().is_UP() && mask_size();
  }
  bool is_float_or_vector() const {
    return _is_float || _is_vector;
  }

private:
  RegMask _mask;                // Allowed registers for this LRG
  uint _mask_size;              // cache of _mask.Size();
public:
  int compute_mask_size() const { return _mask.is_AllStack() ? AllStack_size : _mask.Size(); }
  void set_mask_size( int size ) {
    assert((size == (int)AllStack_size) || (size == (int)_mask.Size()), "");
    _mask_size = size;
#ifdef ASSERT
    _msize_valid=1;
    if (_is_vector) {
      assert(!_fat_proj, "sanity");
      if (!(_is_scalable && OptoReg::is_stack(_reg))) {
        assert(_mask.is_aligned_sets(_num_regs), "mask is not aligned, adjacent sets");
      }
    } else if (_num_regs == 2 && !_fat_proj) {
      assert(_mask.is_aligned_pairs(), "mask is not aligned, adjacent pairs");
    }
#endif
  }
  void compute_set_mask_size() { set_mask_size(compute_mask_size()); }
  int mask_size() const { assert( _msize_valid, "mask size not valid" );
                          return _mask_size; }
  // Get the last mask size computed, even if it does not match the
  // count of bits in the current mask.
  int get_invalid_mask_size() const { return _mask_size; }
  const RegMask &mask() const { return _mask; }
<<<<<<< HEAD
  void set_mask( const RegMask &rm ) { _mask = rm; debug_only(_msize_valid=0;)}
  void init_mask(Arena* arena) {
    new (&_mask) RegMask(arena);
  }
  void AND( const RegMask &rm ) { _mask.AND(rm); debug_only(_msize_valid=0;)}
  void SUBTRACT( const RegMask &rm ) { _mask.SUBTRACT(rm); debug_only(_msize_valid=0;)}
  void SUBTRACT_inner(const RegMask& rm) {
    _mask.SUBTRACT_inner(rm);
    debug_only(_msize_valid = 0;)
  }
  void Clear()   { _mask.Clear()  ; debug_only(_msize_valid=1); _mask_size = 0; }
  void Set_All() {
    _mask.Set_All();
    debug_only(_msize_valid = 1);
    _mask_size = _mask.rm_size_bits();
  }
  bool rollover() {
    debug_only(_msize_valid = 1);
    _mask_size = _mask.rm_size_bits();
    return _mask.rollover();
  }

  void Insert( OptoReg::Name reg ) { _mask.Insert(reg);  debug_only(_msize_valid=0;) }
  void Remove( OptoReg::Name reg ) { _mask.Remove(reg);  debug_only(_msize_valid=0;) }
  void clear_to_sets()  { _mask.clear_to_sets(_num_regs); debug_only(_msize_valid=0;) }
=======
  void set_mask( const RegMask &rm ) { _mask = rm; DEBUG_ONLY(_msize_valid=0;)}
  void AND( const RegMask &rm ) { _mask.AND(rm); DEBUG_ONLY(_msize_valid=0;)}
  void SUBTRACT( const RegMask &rm ) { _mask.SUBTRACT(rm); DEBUG_ONLY(_msize_valid=0;)}
  void Clear()   { _mask.Clear()  ; DEBUG_ONLY(_msize_valid=1); _mask_size = 0; }
  void Set_All() { _mask.Set_All(); DEBUG_ONLY(_msize_valid=1); _mask_size = RegMask::CHUNK_SIZE; }

  void Insert( OptoReg::Name reg ) { _mask.Insert(reg);  DEBUG_ONLY(_msize_valid=0;) }
  void Remove( OptoReg::Name reg ) { _mask.Remove(reg);  DEBUG_ONLY(_msize_valid=0;) }
  void clear_to_sets()  { _mask.clear_to_sets(_num_regs); DEBUG_ONLY(_msize_valid=0;) }
>>>>>>> ed4cd2ac

private:
  // Number of registers this live range uses when it colors
  uint16_t _num_regs;           // 2 for Longs and Doubles, 1 for all else
                                // except _num_regs is kill count for fat_proj

  // For scalable register, num_regs may not be the actual physical register size.
  // We need to get the actual physical length of scalable register when scalable
  // register is spilled. The size of one slot is 32-bit.
  uint _scalable_reg_slots;     // Actual scalable register length of slots.
                                // Meaningful only when _is_scalable is true.
public:
  int num_regs() const { return _num_regs; }
  void set_num_regs( int reg ) { assert( _num_regs == reg || !_num_regs, "" ); _num_regs = reg; }

  uint scalable_reg_slots() { return _scalable_reg_slots; }
  void set_scalable_reg_slots(uint slots) {
    assert(_is_scalable, "scalable register");
    assert(slots > 0, "slots of scalable register is not valid");
    _scalable_reg_slots = slots;
  }

  bool is_scalable() {
#ifdef ASSERT
    if (_is_scalable) {
      assert((_is_vector && (_num_regs == RegMask::SlotsPerVecA)) ||
             (_is_predicate && (_num_regs == RegMask::SlotsPerRegVectMask)), "unexpected scalable reg");
    }
#endif
    return Matcher::implements_scalable_vector && _is_scalable;
  }

private:
  // Number of physical registers this live range uses when it colors
  // Architecture and register-set dependent
  uint16_t _reg_pressure;
public:
  void set_reg_pressure(int i)  { _reg_pressure = i; }
  int      reg_pressure() const { return _reg_pressure; }

  // How much 'wiggle room' does this live range have?
  // How many color choices can it make (scaled by _num_regs)?
  int degrees_of_freedom() const { return mask_size() - _num_regs; }
  // Bound LRGs have ZERO degrees of freedom.  We also count
  // must_spill as bound.
  bool is_bound  () const { return _is_bound; }
  // Negative degrees-of-freedom; even with no neighbors this
  // live range must spill.
  bool not_free() const { return degrees_of_freedom() <  0; }
  // Is this live range of "low-degree"?  Trivially colorable?
  bool lo_degree () const { return degree() <= degrees_of_freedom(); }
  // Is this live range just barely "low-degree"?  Trivially colorable?
  bool just_lo_degree () const { return degree() == degrees_of_freedom(); }

  uint   _is_oop:1,             // Live-range holds an oop
         _is_float:1,           // True if in float registers
         _is_vector:1,          // True if in vector registers
         _is_predicate:1,       // True if in mask/predicate registers
         _is_scalable:1,        // True if register size is scalable
                                //      e.g. Arm SVE vector/predicate registers.
         _was_spilled1:1,       // True if prior spilling on def
         _was_spilled2:1,       // True if twice prior spilling on def
         _is_bound:1,           // live range starts life with no
                                // degrees of freedom.
         _direct_conflict:1,    // True if def and use registers in conflict
         _must_spill:1,         // live range has lost all degrees of freedom
    // If _fat_proj is set, live range does NOT require aligned, adjacent
    // registers and has NO interferences.
    // If _fat_proj is clear, live range requires num_regs() to be a power of
    // 2, and it requires registers to form an aligned, adjacent set.
         _fat_proj:1,           //
         _was_lo:1,             // Was lo-degree prior to coalesce
         _msize_valid:1,        // _mask_size cache valid
         _degree_valid:1,       // _degree cache valid
         _has_copy:1,           // Adjacent to some copy instruction
         _at_risk:1;            // Simplify says this guy is at risk to spill


  // Alive if non-zero, dead if zero
  bool alive() const { return _def != nullptr; }
  bool is_multidef() const { return _def == NodeSentinel; }
  bool is_singledef() const { return _def != NodeSentinel; }

#ifndef PRODUCT
  void dump( ) const;
#endif
};

//------------------------------IFG--------------------------------------------
//                         InterFerence Graph
// An undirected graph implementation.  Created with a fixed number of
// vertices.  Edges can be added & tested.  Vertices can be removed, then
// added back later with all edges intact.  Can add edges between one vertex
// and a list of other vertices.  Can union vertices (and their edges)
// together.  The IFG needs to be really really fast, and also fairly
// abstract!  It needs abstraction so I can fiddle with the implementation to
// get even more speed.
class PhaseIFG : public Phase {
  // Current implementation: a triangular adjacency list.

  // Array of adjacency-lists, indexed by live-range number
  IndexSet *_adjs;

  // Assertion bit for proper use of Squaring
  bool _is_square;

  // Live range structure goes here
  LRG *_lrgs;                   // Array of LRG structures

public:
  // Largest live-range number
  uint _maxlrg;

  Arena *_arena;

  // Keep track of inserted and deleted Nodes
  VectorSet *_yanked;

  PhaseIFG( Arena *arena );
  void init( uint maxlrg );

  // Add edge between a and b.  Returns true if actually added.
  int add_edge( uint a, uint b );

  // Test for edge existence
  int test_edge( uint a, uint b ) const;

  // Square-up matrix for faster Union
  void SquareUp();

  // Return number of LRG neighbors
  uint neighbor_cnt( uint a ) const { return _adjs[a].count(); }
  // Union edges of b into a on Squared-up matrix
  void Union( uint a, uint b );
  // Test for edge in Squared-up matrix
  int test_edge_sq( uint a, uint b ) const;
  // Yank a Node and all connected edges from the IFG.  Be prepared to
  // re-insert the yanked Node in reverse order of yanking.  Return a
  // list of neighbors (edges) yanked.
  IndexSet *remove_node( uint a );
  // Reinsert a yanked Node
  void re_insert( uint a );
  // Return set of neighbors
  IndexSet *neighbors( uint a ) const { return &_adjs[a]; }

#ifndef PRODUCT
  // Dump the IFG
  void dump() const;
  void stats() const;
  void verify( const PhaseChaitin * ) const;
#endif

  //--------------- Live Range Accessors
  LRG &lrgs(uint idx) const { assert(idx < _maxlrg, "oob: index %u not smaller than %u", idx, _maxlrg); return _lrgs[idx]; }

  // Compute and set effective degree.  Might be folded into SquareUp().
  void Compute_Effective_Degree();

  // Compute effective degree as the sum of neighbors' _sizes.
  int effective_degree( uint lidx ) const;
};

// The LiveRangeMap class is responsible for storing node to live range id mapping.
// Each node is mapped to a live range id (a virtual register). Nodes that are
// not considered for register allocation are given live range id 0.
class LiveRangeMap {

private:

  uint _max_lrg_id;

  // Union-find map.  Declared as a short for speed.
  // Indexed by live-range number, it returns the compacted live-range number
  LRG_List _uf_map;

  // Map from Nodes to live ranges
  LRG_List _names;

  // Straight out of Tarjan's union-find algorithm
  uint find_compress(const Node *node) {
    uint lrg_id = find_compress(_names.at(node->_idx));
    _names.at_put(node->_idx, lrg_id);
    return lrg_id;
  }

  uint find_compress(uint lrg);

public:

  const LRG_List& names() {
    return _names;
  }

  uint max_lrg_id() const {
    return _max_lrg_id;
  }

  void set_max_lrg_id(uint max_lrg_id) {
    _max_lrg_id = max_lrg_id;
  }

  uint size() const {
    return _names.length();
  }

  uint live_range_id(uint idx) const {
    return _names.at(idx);
  }

  uint live_range_id(const Node *node) const {
    return _names.at(node->_idx);
  }

  uint uf_live_range_id(uint lrg_id) const {
    return _uf_map.at(lrg_id);
  }

  void map(uint idx, uint lrg_id) {
    _names.at_put(idx, lrg_id);
  }

  void uf_map(uint dst_lrg_id, uint src_lrg_id) {
    _uf_map.at_put(dst_lrg_id, src_lrg_id);
  }

  void extend(uint idx, uint lrg_id) {
    _names.at_put_grow(idx, lrg_id);
  }

  void uf_extend(uint dst_lrg_id, uint src_lrg_id) {
    _uf_map.at_put_grow(dst_lrg_id, src_lrg_id);
  }

  LiveRangeMap(Arena* arena, uint unique)
  :  _max_lrg_id(0)
  , _uf_map(arena, unique, unique, 0)
  , _names(arena, unique, unique, 0) {}

  uint find_id( const Node *n ) {
    uint retval = live_range_id(n);
    assert(retval == find(n),"Invalid node to lidx mapping");
    return retval;
  }

  // Reset the Union-Find map to identity
  void reset_uf_map(uint max_lrg_id);

  // Make all Nodes map directly to their final live range; no need for
  // the Union-Find mapping after this call.
  void compress_uf_map_for_nodes();

  uint find(uint lidx) {
    uint uf_lidx = _uf_map.at(lidx);
    return (uf_lidx == lidx) ? uf_lidx : find_compress(lidx);
  }

  // Convert a Node into a Live Range Index - a lidx
  uint find(const Node *node) {
    uint lidx = live_range_id(node);
    uint uf_lidx = _uf_map.at(lidx);
    return (uf_lidx == lidx) ? uf_lidx : find_compress(node);
  }

  // Like Find above, but no path compress, so bad asymptotic behavior
  uint find_const(uint lrg) const;

  // Like Find above, but no path compress, so bad asymptotic behavior
  uint find_const(const Node *node) const {
    if(node->_idx >= (uint)_names.length()) {
      return 0; // not mapped, usual for debug dump
    }
    return find_const(_names.at(node->_idx));
  }
};

//------------------------------Chaitin----------------------------------------
// Briggs-Chaitin style allocation, mostly.
class PhaseChaitin : public PhaseRegAlloc {

  int _trip_cnt;
  int _alternate;

  PhaseLive *_live;             // Liveness, used in the interference graph
  PhaseIFG *_ifg;               // Interference graph (for original chunk)
  VectorSet _spilled_once;      // Nodes that have been spilled
  VectorSet _spilled_twice;     // Nodes that have been spilled twice

  // Combine the Live Range Indices for these 2 Nodes into a single live
  // range.  Future requests for any Node in either live range will
  // return the live range index for the combined live range.
  void Union( const Node *src, const Node *dst );

  void new_lrg( const Node *x, uint lrg );

  // Compact live ranges, removing unused ones.  Return new maxlrg.
  void compact();

  uint _lo_degree;              // Head of lo-degree LRGs list
  uint _lo_stk_degree;          // Head of lo-stk-degree LRGs list
  uint _hi_degree;              // Head of hi-degree LRGs list
  uint _simplified;             // Linked list head of simplified LRGs

  // Helper functions for Split()
  uint split_DEF(Node *def, Block *b, int loc, uint max, Node **Reachblock, Node **debug_defs, GrowableArray<uint> splits, int slidx );
  int split_USE(MachSpillCopyNode::SpillType spill_type, Node *def, Block *b, Node *use, uint useidx, uint max, bool def_down, bool cisc_sp, GrowableArray<uint> splits, int slidx );

  //------------------------------clone_projs------------------------------------
  // After cloning some rematerialized instruction, clone any MachProj's that
  // follow it.  Example: Intel zero is XOR, kills flags.  Sparc FP constants
  // use G3 as an address temp.
  int clone_projs(Block* b, uint idx, Node* orig, Node* copy, uint& max_lrg_id);

  int clone_projs(Block* b, uint idx, Node* orig, Node* copy, LiveRangeMap& lrg_map) {
    uint max_lrg_id = lrg_map.max_lrg_id();
    int found_projs = clone_projs(b, idx, orig, copy, max_lrg_id);
    if (found_projs > 0) {
      // max_lrg_id is updated during call above
      lrg_map.set_max_lrg_id(max_lrg_id);
    }
    return found_projs;
  }

  Node *split_Rematerialize(Node *def, Block *b, uint insidx, uint &maxlrg, GrowableArray<uint> splits,
                            int slidx, uint *lrg2reach, Node **Reachblock, bool walkThru);
  // True if lidx is used before any real register is def'd in the block
  bool prompt_use( Block *b, uint lidx );
  Node *get_spillcopy_wide(MachSpillCopyNode::SpillType spill_type, Node *def, Node *use, uint uidx );
  // Insert the spill at chosen location.  Skip over any intervening Proj's or
  // Phis.  Skip over a CatchNode and projs, inserting in the fall-through block
  // instead.  Update high-pressure indices.  Create a new live range.
  void insert_proj( Block *b, uint i, Node *spill, uint maxlrg );

  bool is_high_pressure( Block *b, LRG *lrg, uint insidx );

  uint _oldphi;                 // Node index which separates pre-allocation nodes

  Block **_blks;                // Array of blocks sorted by frequency for coalescing

  double _high_frequency_lrg;   // Frequency at which LRG will be spilled for debug info

#ifndef PRODUCT
  bool _trace_spilling;
#endif

public:
  PhaseChaitin(uint unique, PhaseCFG &cfg, Matcher &matcher, bool track_liveout_pressure);
  ~PhaseChaitin() {}

  LiveRangeMap _lrg_map;

  LRG &lrgs(uint idx) const { return _ifg->lrgs(idx); }

  // Do all the real work of allocate
  void Register_Allocate();

  double high_frequency_lrg() const { return _high_frequency_lrg; }

  // Used when scheduling info generated, not in general register allocation
  bool _scheduling_info_generated;

  void set_ifg(PhaseIFG &ifg) { _ifg = &ifg;  }
  void set_live(PhaseLive &live) { _live = &live; }
  PhaseLive* get_live() { return _live; }

  // Populate the live range maps with ssa info for scheduling
  void mark_ssa();

#ifndef PRODUCT
  bool trace_spilling() const { return _trace_spilling; }
#endif

private:
  // De-SSA the world.  Assign registers to Nodes.  Use the same register for
  // all inputs to a PhiNode, effectively coalescing live ranges.  Insert
  // copies as needed.
  void de_ssa();

  // Add edge between reg and everything in the vector.
  // Use the RegMask information to trim the set of interferences.  Return the
  // count of edges added.
  void interfere_with_live(uint lid, IndexSet* liveout);
#ifdef ASSERT
  // Count register pressure for asserts
  uint count_int_pressure(IndexSet* liveout);
  uint count_float_pressure(IndexSet* liveout);
#endif

  // Build the interference graph using virtual registers only.
  // Used for aggressive coalescing.
  void build_ifg_virtual( );

  // used when computing the register pressure for each block in the CFG. This
  // is done during IFG creation.
  class Pressure {
      // keeps track of the register pressure at the current
      // instruction (used when stepping backwards in the block)
      uint _current_pressure;

      // keeps track of the instruction index of the first low to high register pressure
      // transition (starting from the top) in the block
      // if high_pressure_index == 0 then the whole block is high pressure
      // if high_pressure_index = b.end_idx() + 1 then the whole block is low pressure
      uint _high_pressure_index;

      // stores the highest pressure we find
      uint _final_pressure;

      // number of live ranges that constitute high register pressure
      uint _high_pressure_limit;

      // initial pressure observed
      uint _start_pressure;

    public:

      // lower the register pressure and look for a low to high pressure
      // transition
      void lower(LRG& lrg, uint& location) {
        _current_pressure -= lrg.reg_pressure();
        if (_current_pressure == _high_pressure_limit) {
          _high_pressure_index = location;
        }
      }

      // raise the pressure and store the pressure if it's the biggest
      // pressure so far
      void raise(LRG &lrg) {
        _current_pressure += lrg.reg_pressure();
        if (_current_pressure > _final_pressure) {
          _final_pressure = _current_pressure;
        }
      }

      void init(int limit) {
        _current_pressure = 0;
        _high_pressure_index = 0;
        _final_pressure = 0;
        _high_pressure_limit = limit;
        _start_pressure = 0;
      }

      uint high_pressure_index() const {
        return _high_pressure_index;
      }

      uint final_pressure() const {
        return _final_pressure;
      }

      uint start_pressure() const {
        return _start_pressure;
      }

      uint current_pressure() const {
        return _current_pressure;
      }

      uint high_pressure_limit() const {
        return _high_pressure_limit;
      }

      void lower_high_pressure_index() {
        _high_pressure_index--;
      }

      void set_high_pressure_index_to_block_start() {
        _high_pressure_index = 0;
      }

      void set_start_pressure(int value) {
        _start_pressure = value;
        _final_pressure = value;
      }

      void set_current_pressure(int value) {
        _current_pressure = value;
      }

      void check_pressure_at_fatproj(uint fatproj_location, RegMask& fatproj_mask) {
        // this pressure is only valid at this instruction, i.e. we don't need to lower
        // the register pressure since the fat proj was never live before (going backwards)
        uint new_pressure = current_pressure() + fatproj_mask.Size();
        if (new_pressure > final_pressure()) {
          _final_pressure = new_pressure;
        }

        // if we were at a low pressure and now and the fat proj is at high pressure, record the fat proj location
        // as coming from a low to high (to low again)
        if (current_pressure() <= high_pressure_limit() && new_pressure > high_pressure_limit()) {
          _high_pressure_index = fatproj_location;
        }
      }

      Pressure(uint high_pressure_index, uint high_pressure_limit)
        : _current_pressure(0)
        , _high_pressure_index(high_pressure_index)
        , _final_pressure(0)
        , _high_pressure_limit(high_pressure_limit)
        , _start_pressure(0) {}
  };

  void check_for_high_pressure_transition_at_fatproj(uint& block_reg_pressure, uint location, LRG& lrg, Pressure& pressure, const int op_regtype);
  void add_input_to_liveout(Block* b, Node* n, IndexSet* liveout, double cost, Pressure& int_pressure, Pressure& float_pressure);
  void compute_initial_block_pressure(Block* b, IndexSet* liveout, Pressure& int_pressure, Pressure& float_pressure, double cost);
  bool remove_node_if_not_used(Block* b, uint location, Node* n, uint lid, IndexSet* liveout);
  void assign_high_score_to_immediate_copies(Block* b, Node* n, LRG& lrg, uint next_inst, uint last_inst);
  void remove_interference_from_copy(Block* b, uint location, uint lid_copy, IndexSet* liveout, double cost, Pressure& int_pressure, Pressure& float_pressure);
  void remove_bound_register_from_interfering_live_ranges(LRG& lrg, IndexSet* liveout, uint& must_spill);
  void check_for_high_pressure_block(Pressure& pressure);
  void adjust_high_pressure_index(Block* b, uint& hrp_index, Pressure& pressure);

  // Build the interference graph using physical registers when available.
  // That is, if 2 live ranges are simultaneously alive but in their
  // acceptable register sets do not overlap, then they do not interfere.
  uint build_ifg_physical( ResourceArea *a );

public:
  // Gather LiveRanGe information, including register masks and base pointer/
  // derived pointer relationships.
  void gather_lrg_masks( bool mod_cisc_masks );

  // user visible pressure variables for scheduling
  Pressure _sched_int_pressure;
  Pressure _sched_float_pressure;
  Pressure _scratch_int_pressure;
  Pressure _scratch_float_pressure;

  // Pressure functions for user context
  void lower_pressure(Block* b, uint location, LRG& lrg, IndexSet* liveout, Pressure& int_pressure, Pressure& float_pressure);
  void raise_pressure(Block* b, LRG& lrg, Pressure& int_pressure, Pressure& float_pressure);
  void compute_entry_block_pressure(Block* b);
  void compute_exit_block_pressure(Block* b);
  void print_pressure_info(Pressure& pressure, const char *str);

private:
  // Force the bases of derived pointers to be alive at GC points.
  bool stretch_base_pointer_live_ranges( ResourceArea *a );
  // Helper to stretch above; recursively discover the base Node for
  // a given derived Node.  Easy for AddP-related machine nodes, but
  // needs to be recursive for derived Phis.
  Node *find_base_for_derived( Node **derived_base_map, Node *derived, uint &maxlrg );

  // Set the was-lo-degree bit.  Conservative coalescing should not change the
  // colorability of the graph.  If any live range was of low-degree before
  // coalescing, it should Simplify.  This call sets the was-lo-degree bit.
  void set_was_low();

  // Init LRG caching of degree, numregs.  Init lo_degree list.
  void cache_lrg_info( );

  // Simplify the IFG by removing LRGs of low degree
  void Simplify();

  // Select colors by re-inserting edges into the IFG.
  // Return TRUE if any spills occurred.
  uint Select( );
  // Helper function for select which allows biased coloring
  OptoReg::Name choose_color(LRG& lrg);
  // Helper function which implements biasing heuristic
  OptoReg::Name bias_color(LRG& lrg);

  // Split uncolorable live ranges
  // Return new number of live ranges
  uint Split(uint maxlrg, ResourceArea* split_arena);

  // Set the 'spilled_once' or 'spilled_twice' flag on a node.
  void set_was_spilled( Node *n );

  // Convert ideal spill-nodes into machine loads & stores
  // Set C->failing when fixup spills could not complete, node limit exceeded.
  void fixup_spills();

  // Post-Allocation peephole copy removal
  void post_allocate_copy_removal();
  Node *skip_copies( Node *c );
  // Replace the old node with the current live version of that value
  // and yank the old value if it's dead.
  int replace_and_yank_if_dead( Node *old, OptoReg::Name nreg,
      Block *current_block, Node_List& value, Node_List& regnd ) {
    Node* v = regnd[nreg];
    assert(v->outcnt() != 0, "no dead values");
    old->replace_by(v);
    return yank_if_dead(old, current_block, &value, &regnd);
  }

  int yank_if_dead( Node *old, Block *current_block, Node_List *value, Node_List *regnd ) {
    return yank_if_dead_recurse(old, old, current_block, value, regnd);
  }
  int yank_if_dead_recurse(Node *old, Node *orig_old, Block *current_block,
      Node_List *value, Node_List *regnd);
  int yank( Node *old, Block *current_block, Node_List *value, Node_List *regnd );
  int elide_copy( Node *n, int k, Block *current_block, Node_List *value, Node_List *regnd, bool can_change_regs );
  int use_prior_register( Node *copy, uint idx, Node *def, Block *current_block, Node_List *value, Node_List *regnd );
  bool may_be_copy_of_callee( Node *def ) const;

  // If nreg already contains the same constant as val then eliminate it
  bool eliminate_copy_of_constant(Node* val, Node* n,
      Block *current_block, Node_List& value, Node_List &regnd,
      OptoReg::Name nreg, OptoReg::Name nreg2);
  // Extend the node to LRG mapping
  void add_reference( const Node *node, const Node *old_node);

  // Record the first use of a def in the block for a register.
  class RegDefUse {
    Node* _def;
    Node* _first_use;
  public:
    RegDefUse() : _def(nullptr), _first_use(nullptr) { }
    Node* def() const       { return _def;       }
    Node* first_use() const { return _first_use; }

    void update(Node* def, Node* use) {
      if (_def != def) {
        _def = def;
        _first_use = use;
      }
    }
    void clear() {
      _def = nullptr;
      _first_use = nullptr;
    }
  };
  typedef GrowableArray<RegDefUse> RegToDefUseMap;
  int possibly_merge_multidef(Node *n, uint k, Block *block, RegToDefUseMap& reg2defuse);

  // Merge nodes that are a part of a multidef lrg and produce the same value within a block.
  void merge_multidefs();

private:

  static int _final_loads, _final_stores, _final_copies, _final_memoves;
  static double _final_load_cost, _final_store_cost, _final_copy_cost, _final_memove_cost;
  static int _conserv_coalesce, _conserv_coalesce_pair;
  static int _conserv_coalesce_trie, _conserv_coalesce_quad;
  static int _post_alloc;
  static int _lost_opp_pp_coalesce, _lost_opp_cflow_coalesce;
  static int _used_cisc_instructions, _unused_cisc_instructions;
  static int _allocator_attempts, _allocator_successes;

#ifdef ASSERT
  // Verify that base pointers and derived pointers are still sane
  void verify_base_ptrs(ResourceArea* a) const;
  void verify(ResourceArea* a, bool verify_ifg = false) const;
#endif // ASSERT

#ifndef PRODUCT
  static uint _high_pressure, _low_pressure;

  void dump() const;
  void dump(const Node* n) const;
  void dump(const Block* b) const;
  void dump_degree_lists() const;
  void dump_simplified() const;
  void dump_lrg(uint lidx, bool defs_only) const;
  void dump_lrg(uint lidx) const {
    // dump defs and uses by default
    dump_lrg(lidx, false);
  }
  void dump_bb(uint pre_order) const;
  void dump_for_spill_split_recycle() const;

public:
  void dump_frame() const;
  char *dump_register(const Node* n, char* buf, size_t buf_size) const;
private:
  static void print_chaitin_statistics();
#endif // not PRODUCT
  friend class PhaseCoalesce;
  friend class PhaseAggressiveCoalesce;
  friend class PhaseConservativeCoalesce;
};

#endif // SHARE_OPTO_CHAITIN_HPP<|MERGE_RESOLUTION|>--- conflicted
+++ resolved
@@ -128,43 +128,31 @@
   // count of bits in the current mask.
   int get_invalid_mask_size() const { return _mask_size; }
   const RegMask &mask() const { return _mask; }
-<<<<<<< HEAD
-  void set_mask( const RegMask &rm ) { _mask = rm; debug_only(_msize_valid=0;)}
+  void set_mask( const RegMask &rm ) { _mask = rm; DEBUG_ONLY(_msize_valid=0;)}
   void init_mask(Arena* arena) {
     new (&_mask) RegMask(arena);
   }
-  void AND( const RegMask &rm ) { _mask.AND(rm); debug_only(_msize_valid=0;)}
-  void SUBTRACT( const RegMask &rm ) { _mask.SUBTRACT(rm); debug_only(_msize_valid=0;)}
+  void AND( const RegMask &rm ) { _mask.AND(rm); DEBUG_ONLY(_msize_valid=0;)}
+  void SUBTRACT( const RegMask &rm ) { _mask.SUBTRACT(rm); DEBUG_ONLY(_msize_valid=0;)}
   void SUBTRACT_inner(const RegMask& rm) {
     _mask.SUBTRACT_inner(rm);
-    debug_only(_msize_valid = 0;)
-  }
-  void Clear()   { _mask.Clear()  ; debug_only(_msize_valid=1); _mask_size = 0; }
+    DEBUG_ONLY(_msize_valid = 0;)
+  }
+  void Clear()   { _mask.Clear()  ; DEBUG_ONLY(_msize_valid=1); _mask_size = 0; }
   void Set_All() {
     _mask.Set_All();
-    debug_only(_msize_valid = 1);
+    DEBUG_ONLY(_msize_valid = 1);
     _mask_size = _mask.rm_size_bits();
   }
   bool rollover() {
-    debug_only(_msize_valid = 1);
+    DEBUG_ONLY(_msize_valid = 1);
     _mask_size = _mask.rm_size_bits();
     return _mask.rollover();
   }
-
-  void Insert( OptoReg::Name reg ) { _mask.Insert(reg);  debug_only(_msize_valid=0;) }
-  void Remove( OptoReg::Name reg ) { _mask.Remove(reg);  debug_only(_msize_valid=0;) }
-  void clear_to_sets()  { _mask.clear_to_sets(_num_regs); debug_only(_msize_valid=0;) }
-=======
-  void set_mask( const RegMask &rm ) { _mask = rm; DEBUG_ONLY(_msize_valid=0;)}
-  void AND( const RegMask &rm ) { _mask.AND(rm); DEBUG_ONLY(_msize_valid=0;)}
-  void SUBTRACT( const RegMask &rm ) { _mask.SUBTRACT(rm); DEBUG_ONLY(_msize_valid=0;)}
-  void Clear()   { _mask.Clear()  ; DEBUG_ONLY(_msize_valid=1); _mask_size = 0; }
-  void Set_All() { _mask.Set_All(); DEBUG_ONLY(_msize_valid=1); _mask_size = RegMask::CHUNK_SIZE; }
 
   void Insert( OptoReg::Name reg ) { _mask.Insert(reg);  DEBUG_ONLY(_msize_valid=0;) }
   void Remove( OptoReg::Name reg ) { _mask.Remove(reg);  DEBUG_ONLY(_msize_valid=0;) }
   void clear_to_sets()  { _mask.clear_to_sets(_num_regs); DEBUG_ONLY(_msize_valid=0;) }
->>>>>>> ed4cd2ac
 
 private:
   // Number of registers this live range uses when it colors
