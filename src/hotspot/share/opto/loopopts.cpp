--- conflicted
+++ resolved
@@ -49,13 +49,8 @@
 // Split Node 'n' through merge point if there is enough win.
 Node* PhaseIdealLoop::split_thru_phi(Node* n, Node* region, int policy) {
   if ((n->Opcode() == Op_ConvI2L && n->bottom_type() != TypeLong::LONG) ||
-<<<<<<< HEAD
-      (n->Opcode() == Op_ConvL2I && n->bottom_type() != TypeInt::INT)){
-    // ConvI2L may have type information on it which is unsafe to push up
-=======
       (n->Opcode() == Op_ConvL2I && n->bottom_type() != TypeInt::INT)) {
     // ConvI2L/ConvL2I may have type information on it which is unsafe to push up
->>>>>>> faf19abd
     // so disable this for now
     return nullptr;
   }
@@ -1690,15 +1685,10 @@
       !n->is_Proj() &&
       !n->is_MergeMem() &&
       !n->is_CMove() &&
-<<<<<<< HEAD
-      !is_raw_to_oop_cast && // don't extend live ranges of raw oops
-      n->Opcode() != Op_Opaque4) {
-=======
       !n->is_OpaqueNotNull() &&
       !n->is_OpaqueInitializedAssertionPredicate() &&
       !n->is_OpaqueTemplateAssertionPredicate() &&
       !n->is_Type()) {
->>>>>>> faf19abd
     Node *n_ctrl = get_ctrl(n);
     IdealLoopTree *n_loop = get_loop(n_ctrl);
 
