/*
 * Copyright (c) 2024, 2025, Oracle and/or its affiliates. All rights reserved.
 * Copyright (c) 2024, Red Hat Inc. All rights reserved.
 * DO NOT ALTER OR REMOVE COPYRIGHT NOTICES OR THIS FILE HEADER.
 *
 * This code is free software; you can redistribute it and/or modify it
 * under the terms of the GNU General Public License version 2 only, as
 * published by the Free Software Foundation.
 *
 * This code is distributed in the hope that it will be useful, but WITHOUT
 * ANY WARRANTY; without even the implied warranty of MERCHANTABILITY or
 * FITNESS FOR A PARTICULAR PURPOSE.  See the GNU General Public License
 * version 2 for more details (a copy is included in the LICENSE file that
 * accompanied this code).
 *
 * You should have received a copy of the GNU General Public License version
 * 2 along with this work; if not, write to the Free Software Foundation,
 * Inc., 51 Franklin St, Fifth Floor, Boston, MA 02110-1301 USA.
 *
 * Please contact Oracle, 500 Oracle Parkway, Redwood Shores, CA 94065 USA
 * or visit www.oracle.com if you need additional information or have any
 * questions.
 *
 */

#ifdef COMPILER2
#include "asm/macroAssembler.hpp"
#include "asm/macroAssembler.inline.hpp"
#include "code/aotCodeCache.hpp"
#include "code/vmreg.hpp"
#include "interpreter/interpreter.hpp"
#include "opto/runtime.hpp"
#include "runtime/interfaceSupport.inline.hpp"
#include "runtime/sharedRuntime.hpp"
#include "runtime/stubRoutines.hpp"
#include "runtime/vframeArray.hpp"
#include "utilities/globalDefinitions.hpp"
#include "vmreg_riscv.inline.hpp"

class SimpleRuntimeFrame {
public:

  // Most of the runtime stubs have this simple frame layout.
  // This class exists to make the layout shared in one place.
  // Offsets are for compiler stack slots, which are jints.
  enum layout {
    // The frame sender code expects that fp will be in the "natural" place and
    // will override any oopMap setting for it. We must therefore force the layout
    // so that it agrees with the frame sender code.
    // we don't expect any arg reg save area so riscv asserts that
    // frame::arg_reg_save_area_bytes == 0
    fp_off = 0, fp_off2,
    return_off, return_off2,
    framesize
  };
};

#define __ masm->

//------------------------------generate_uncommon_trap_blob--------------------
UncommonTrapBlob* OptoRuntime::generate_uncommon_trap_blob() {
  const char* name = OptoRuntime::stub_name(OptoStubId::uncommon_trap_id);
  CodeBlob* blob = AOTCodeCache::load_code_blob(AOTCodeEntry::C2Blob, (uint)OptoStubId::uncommon_trap_id, name);
  if (blob != nullptr) {
    return blob->as_uncommon_trap_blob();
  }

  // Allocate space for the code
  ResourceMark rm;
  // Setup code generation tools
<<<<<<< HEAD
=======
  const char* name = OptoRuntime::stub_name(StubId::c2_uncommon_trap_id);
>>>>>>> 99c299f0
  CodeBuffer buffer(name, 2048, 1024);
  if (buffer.blob() == nullptr) {
    return nullptr;
  }
  MacroAssembler* masm = new MacroAssembler(&buffer);
  assert_cond(masm != nullptr);

  assert(SimpleRuntimeFrame::framesize % 4 == 0, "sp not 16-byte aligned");

  address start = __ pc();

  // Push self-frame.  We get here with a return address in RA
  // and sp should be 16 byte aligned
  // push fp and retaddr by hand
  __ subi(sp, sp, 2 * wordSize);
  __ sd(ra, Address(sp, wordSize));
  __ sd(fp, Address(sp, 0));
  // we don't expect an arg reg save area
#ifndef PRODUCT
  assert(frame::arg_reg_save_area_bytes == 0, "not expecting frame reg save area");
#endif
  // compiler left unloaded_class_index in j_rarg0 move to where the
  // runtime expects it.
  __ sext(c_rarg1, j_rarg0, 32);

  // we need to set the past SP to the stack pointer of the stub frame
  // and the pc to the address where this runtime call will return
  // although actually any pc in this code blob will do).
  Label retaddr;
  __ set_last_Java_frame(sp, noreg, retaddr, t0);

  // Call C code.  Need thread but NOT official VM entry
  // crud.  We cannot block on this call, no GC can happen.  Call should
  // capture callee-saved registers as well as return values.
  //
  // UnrollBlock* uncommon_trap(JavaThread* thread, jint unloaded_class_index, jint exec_mode)
  //
  // n.b. 3 gp args, 0 fp args, integral return type

  __ mv(c_rarg0, xthread);
  __ mv(c_rarg2, Deoptimization::Unpack_uncommon_trap);
  __ rt_call(CAST_FROM_FN_PTR(address, Deoptimization::uncommon_trap));
  __ bind(retaddr);

  // Set an oopmap for the call site
  OopMapSet* oop_maps = new OopMapSet();
  OopMap* map = new OopMap(SimpleRuntimeFrame::framesize, 0);
  assert_cond(oop_maps != nullptr && map != nullptr);

  // location of fp is known implicitly by the frame sender code

  oop_maps->add_gc_map(__ pc() - start, map);

  __ reset_last_Java_frame(false);

  // move UnrollBlock* into x14
  __ mv(x14, x10);

#ifdef ASSERT
  { Label L;
    __ lwu(t0, Address(x14, Deoptimization::UnrollBlock::unpack_kind_offset()));
    __ mv(t1, Deoptimization::Unpack_uncommon_trap);
    __ beq(t0, t1, L);
    __ stop("OptoRuntime::generate_uncommon_trap_blob: expected Unpack_uncommon_trap");
    __ bind(L);
  }
#endif

  // Pop all the frames we must move/replace.
  //
  // Frame picture (youngest to oldest)
  // 1: self-frame (no frame link)
  // 2: deopting frame  (no frame link)
  // 3: caller of deopting frame (could be compiled/interpreted).

  __ add(sp, sp, (SimpleRuntimeFrame::framesize) << LogBytesPerInt); // Epilog!

  // Pop deoptimized frame (int)
  __ lwu(x12, Address(x14,
                      Deoptimization::UnrollBlock::
                      size_of_deoptimized_frame_offset()));
  __ subi(x12, x12, 2 * wordSize);
  __ add(sp, sp, x12);
  __ ld(fp, Address(sp, 0));
  __ ld(ra, Address(sp, wordSize));
  __ addi(sp, sp, 2 * wordSize);
  // RA should now be the return address to the caller (3) frame

#ifdef ASSERT
  // Compilers generate code that bang the stack by as much as the
  // interpreter would need. So this stack banging should never
  // trigger a fault. Verify that it does not on non product builds.
  __ lwu(x11, Address(x14,
                      Deoptimization::UnrollBlock::
                      total_frame_sizes_offset()));
  __ bang_stack_size(x11, x12);
#endif

  // Load address of array of frame pcs into x12 (address*)
  __ ld(x12, Address(x14,
                     Deoptimization::UnrollBlock::frame_pcs_offset()));

  // Load address of array of frame sizes into x15 (intptr_t*)
  __ ld(x15, Address(x14,
                     Deoptimization::UnrollBlock::
                     frame_sizes_offset()));

  // Counter
  __ lwu(x13, Address(x14,
                      Deoptimization::UnrollBlock::
                      number_of_frames_offset())); // (int)

  // Now adjust the caller's stack to make up for the extra locals but
  // record the original sp so that we can save it in the skeletal
  // interpreter frame and the stack walking of interpreter_sender
  // will get the unextended sp value and not the "real" sp value.

  const Register sender_sp = t1; // temporary register

  __ lwu(x11, Address(x14,
                      Deoptimization::UnrollBlock::
                      caller_adjustment_offset())); // (int)
  __ mv(sender_sp, sp);
  __ sub(sp, sp, x11);

  // Push interpreter frames in a loop
  Label loop;
  __ bind(loop);
  __ ld(x11, Address(x15, 0));       // Load frame size
  __ subi(x11, x11, 2 * wordSize);   // We'll push pc and fp by hand
  __ ld(ra, Address(x12, 0));        // Save return address
  __ enter();                        // and old fp & set new fp
  __ sub(sp, sp, x11);               // Prolog
  __ sd(sender_sp, Address(fp, frame::interpreter_frame_sender_sp_offset * wordSize)); // Make it walkable
  // This value is corrected by layout_activation_impl
  __ sd(zr, Address(fp, frame::interpreter_frame_last_sp_offset * wordSize));
  __ mv(sender_sp, sp);              // Pass sender_sp to next frame
  __ addi(x15, x15, wordSize);       // Bump array pointer (sizes)
  __ addi(x12, x12, wordSize);       // Bump array pointer (pcs)
  __ subiw(x13, x13, 1);             // Decrement counter
  __ bgtz(x13, loop);
  __ ld(ra, Address(x12, 0));        // save final return address
  // Re-push self-frame
  __ enter();                        // & old fp & set new fp

  // Use fp because the frames look interpreted now
  // Save "the_pc" since it cannot easily be retrieved using the last_java_SP after we aligned SP.
  // Don't need the precise return PC here, just precise enough to point into this code blob.
  address the_pc = __ pc();
  __ set_last_Java_frame(sp, fp, the_pc, t0);

  // Call C code.  Need thread but NOT official VM entry
  // crud.  We cannot block on this call, no GC can happen.  Call should
  // restore return values to their stack-slots with the new SP.
  //
  // BasicType unpack_frames(JavaThread* thread, int exec_mode)
  //

  // n.b. 2 gp args, 0 fp args, integral return type

  // sp should already be aligned
  __ mv(c_rarg0, xthread);
  __ mv(c_rarg1, Deoptimization::Unpack_uncommon_trap);
  __ rt_call(CAST_FROM_FN_PTR(address, Deoptimization::unpack_frames));

  // Set an oopmap for the call site
  // Use the same PC we used for the last java frame
  oop_maps->add_gc_map(the_pc - start, new OopMap(SimpleRuntimeFrame::framesize, 0));

  // Clear fp AND pc
  __ reset_last_Java_frame(true);

  // Pop self-frame.
  __ leave();                 // Epilog

  // Jump to interpreter
  __ ret();

  // Make sure all code is generated
  masm->flush();

  UncommonTrapBlob *ut_blob = UncommonTrapBlob::create(&buffer, oop_maps,
                                                       SimpleRuntimeFrame::framesize >> 1);
  AOTCodeCache::store_code_blob(*ut_blob, AOTCodeEntry::C2Blob, (uint)OptoStubId::uncommon_trap_id, name);
  return ut_blob;
}

//------------------------------generate_exception_blob---------------------------
// creates exception blob at the end
// Using exception blob, this code is jumped from a compiled method.
// (see emit_exception_handler in riscv.ad file)
//
// Given an exception pc at a call we call into the runtime for the
// handler in this method. This handler might merely restore state
// (i.e. callee save registers) unwind the frame and jump to the
// exception handler for the nmethod if there is no Java level handler
// for the nmethod.
//
// This code is entered with a jmp.
//
// Arguments:
//   x10: exception oop
//   x13: exception pc
//
// Results:
//   x10: exception oop
//   x13: exception pc in caller
//   destination: exception handler of caller
//
// Note: the exception pc MUST be at a call (precise debug information)
//       Registers x10, x13, x12, x14, x15, t0 are not callee saved.
//

ExceptionBlob* OptoRuntime::generate_exception_blob() {
  assert(!OptoRuntime::is_callee_saved_register(R13_num), "");
  assert(!OptoRuntime::is_callee_saved_register(R10_num), "");
  assert(!OptoRuntime::is_callee_saved_register(R12_num), "");

  assert(SimpleRuntimeFrame::framesize % 4 == 0, "sp not 16-byte aligned");

  const char* name = OptoRuntime::stub_name(OptoStubId::exception_id);
  CodeBlob* blob = AOTCodeCache::load_code_blob(AOTCodeEntry::C2Blob, (uint)OptoStubId::exception_id, name);
  if (blob != nullptr) {
    return blob->as_exception_blob();
  }

  // Allocate space for the code
  ResourceMark rm;
  // Setup code generation tools
<<<<<<< HEAD
=======
  const char* name = OptoRuntime::stub_name(StubId::c2_exception_id);
>>>>>>> 99c299f0
  CodeBuffer buffer(name, 2048, 1024);
  if (buffer.blob() == nullptr) {
    return nullptr;
  }
  MacroAssembler* masm = new MacroAssembler(&buffer);
  assert_cond(masm != nullptr);

  // TODO check various assumptions made here
  //
  // make sure we do so before running this

  address start = __ pc();

  // push fp and retaddr by hand
  // Exception pc is 'return address' for stack walker
  __ subi(sp, sp, 2 * wordSize);
  __ sd(ra, Address(sp, wordSize));
  __ sd(fp, Address(sp));
  // there are no callee save registers and we don't expect an
  // arg reg save area
#ifndef PRODUCT
  assert(frame::arg_reg_save_area_bytes == 0, "not expecting frame reg save area");
#endif
  // Store exception in Thread object. We cannot pass any arguments to the
  // handle_exception call, since we do not want to make any assumption
  // about the size of the frame where the exception happened in.
  __ sd(x10, Address(xthread, JavaThread::exception_oop_offset()));
  __ sd(x13, Address(xthread, JavaThread::exception_pc_offset()));

  // This call does all the hard work.  It checks if an exception handler
  // exists in the method.
  // If so, it returns the handler address.
  // If not, it prepares for stack-unwinding, restoring the callee-save
  // registers of the frame being removed.
  //
  // address OptoRuntime::handle_exception_C(JavaThread* thread)
  //
  // n.b. 1 gp arg, 0 fp args, integral return type

  // the stack should always be aligned
  address the_pc = __ pc();
  __ set_last_Java_frame(sp, noreg, the_pc, t0);
  __ mv(c_rarg0, xthread);
  __ rt_call(CAST_FROM_FN_PTR(address, OptoRuntime::handle_exception_C));

  // handle_exception_C is a special VM call which does not require an explicit
  // instruction sync afterwards.

  // Set an oopmap for the call site.  This oopmap will only be used if we
  // are unwinding the stack.  Hence, all locations will be dead.
  // Callee-saved registers will be the same as the frame above (i.e.,
  // handle_exception_stub), since they were restored when we got the
  // exception.

  OopMapSet* oop_maps = new OopMapSet();
  assert_cond(oop_maps != nullptr);

  oop_maps->add_gc_map(the_pc - start, new OopMap(SimpleRuntimeFrame::framesize, 0));

  __ reset_last_Java_frame(false);

  // Restore callee-saved registers

  // fp is an implicitly saved callee saved register (i.e. the calling
  // convention will save restore it in prolog/epilog) Other than that
  // there are no callee save registers now that adapter frames are gone.
  // and we dont' expect an arg reg save area
  __ ld(fp, Address(sp));
  __ ld(x13, Address(sp, wordSize));
  __ addi(sp, sp, 2 * wordSize);

  // x10: exception handler

  // We have a handler in x10 (could be deopt blob).
  __ mv(t1, x10);

  // Get the exception oop
  __ ld(x10, Address(xthread, JavaThread::exception_oop_offset()));
  // Get the exception pc in case we are deoptimized
  __ ld(x14, Address(xthread, JavaThread::exception_pc_offset()));
#ifdef ASSERT
  __ sd(zr, Address(xthread, JavaThread::exception_handler_pc_offset()));
  __ sd(zr, Address(xthread, JavaThread::exception_pc_offset()));
#endif
  // Clear the exception oop so GC no longer processes it as a root.
  __ sd(zr, Address(xthread, JavaThread::exception_oop_offset()));

  // x10: exception oop
  // t1:  exception handler
  // x14: exception pc
  // Jump to handler

  __ jr(t1);

  // Make sure all code is generated
  masm->flush();

  // Set exception blob
  ExceptionBlob* ex_blob = ExceptionBlob::create(&buffer, oop_maps, SimpleRuntimeFrame::framesize >> 1);
  AOTCodeCache::store_code_blob(*ex_blob, AOTCodeEntry::C2Blob, (uint)OptoStubId::exception_id, name);
  return ex_blob;
}
#endif // COMPILER2<|MERGE_RESOLUTION|>--- conflicted
+++ resolved
@@ -59,8 +59,8 @@
 
 //------------------------------generate_uncommon_trap_blob--------------------
 UncommonTrapBlob* OptoRuntime::generate_uncommon_trap_blob() {
-  const char* name = OptoRuntime::stub_name(OptoStubId::uncommon_trap_id);
-  CodeBlob* blob = AOTCodeCache::load_code_blob(AOTCodeEntry::C2Blob, (uint)OptoStubId::uncommon_trap_id, name);
+  const char* name = OptoRuntime::stub_name(StubId::c2_uncommon_trap_id);
+  CodeBlob* blob = AOTCodeCache::load_code_blob(AOTCodeEntry::C2Blob, BlobId::c2_uncommon_trap_id);
   if (blob != nullptr) {
     return blob->as_uncommon_trap_blob();
   }
@@ -68,10 +68,6 @@
   // Allocate space for the code
   ResourceMark rm;
   // Setup code generation tools
-<<<<<<< HEAD
-=======
-  const char* name = OptoRuntime::stub_name(StubId::c2_uncommon_trap_id);
->>>>>>> 99c299f0
   CodeBuffer buffer(name, 2048, 1024);
   if (buffer.blob() == nullptr) {
     return nullptr;
@@ -255,7 +251,7 @@
 
   UncommonTrapBlob *ut_blob = UncommonTrapBlob::create(&buffer, oop_maps,
                                                        SimpleRuntimeFrame::framesize >> 1);
-  AOTCodeCache::store_code_blob(*ut_blob, AOTCodeEntry::C2Blob, (uint)OptoStubId::uncommon_trap_id, name);
+  AOTCodeCache::store_code_blob(*ut_blob, AOTCodeEntry::C2Blob, BlobId::c2_uncommon_trap_id);
   return ut_blob;
 }
 
@@ -292,8 +288,8 @@
 
   assert(SimpleRuntimeFrame::framesize % 4 == 0, "sp not 16-byte aligned");
 
-  const char* name = OptoRuntime::stub_name(OptoStubId::exception_id);
-  CodeBlob* blob = AOTCodeCache::load_code_blob(AOTCodeEntry::C2Blob, (uint)OptoStubId::exception_id, name);
+  const char* name = OptoRuntime::stub_name(StubId::c2_exception_id);
+  CodeBlob* blob = AOTCodeCache::load_code_blob(AOTCodeEntry::C2Blob, (uint)BlobId::c2_exception_id, name);
   if (blob != nullptr) {
     return blob->as_exception_blob();
   }
@@ -301,10 +297,6 @@
   // Allocate space for the code
   ResourceMark rm;
   // Setup code generation tools
-<<<<<<< HEAD
-=======
-  const char* name = OptoRuntime::stub_name(StubId::c2_exception_id);
->>>>>>> 99c299f0
   CodeBuffer buffer(name, 2048, 1024);
   if (buffer.blob() == nullptr) {
     return nullptr;
@@ -404,7 +396,7 @@
 
   // Set exception blob
   ExceptionBlob* ex_blob = ExceptionBlob::create(&buffer, oop_maps, SimpleRuntimeFrame::framesize >> 1);
-  AOTCodeCache::store_code_blob(*ex_blob, AOTCodeEntry::C2Blob, (uint)OptoStubId::exception_id, name);
+  AOTCodeCache::store_code_blob(*ex_blob, AOTCodeEntry::C2Blob, BlobId::c2_exception_id);
   return ex_blob;
 }
 #endif // COMPILER2