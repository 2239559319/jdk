--- conflicted
+++ resolved
@@ -4147,15 +4147,7 @@
             DecimalDigits.uncheckedGetCharsLatin1(highInt, highIntSize, buf);
             buf[highIntSize] = '.';
             DecimalDigits.uncheckedPutPairLatin1(buf, highIntSize + 1, lowInt);
-<<<<<<< HEAD
-            try {
-                return JLA.uncheckedNewStringNoReplacement(buf, StandardCharsets.ISO_8859_1);
-            } catch (CharacterCodingException cce) {
-                throw new AssertionError(cce);
-            }
-=======
             return JLA.uncheckedNewStringWithLatin1Bytes(buf);
->>>>>>> a7c0f4b8
         }
 
         char[] coeff;
