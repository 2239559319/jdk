--- conflicted
+++ resolved
@@ -437,20 +437,13 @@
                 assert lines.size() == i + 1;
                 String body = lines.stream().collect(Collectors.joining("\r\n"));
                 BodyPublisher reqBody = BodyPublishers.ofString(body);
-<<<<<<< HEAD
-                HttpRequest.Builder builder = HttpRequest.newBuilder(uri)
-                        .version(clientVersion)
-                        .setOption(H3_DISCOVERY, serverConfig(i, server))
-                        .POST(reqBody)
-                        .expectContinue(expectContinue);
-=======
                 URI baseReq = URI.create(uri + "?iteration=" + i + ",async=" + async
                         + ",addHeaders=" + addHeaders + ",preemptive=" + preemptive
                         + ",expectContinue=" + expectContinue + ",version=" + clientVersion);
                 reqURI = URI.create(baseReq + ",basicCount=" + basicCount.get());
                 HttpRequest.Builder builder = HttpRequest.newBuilder(reqURI).version(clientVersion)
+                        .setOption(H3_DISCOVERY, serverConfig(i, server))
                         .POST(reqBody).expectContinue(expectContinue);
->>>>>>> 8ec58939
                 boolean isTunnel = isProxy(authType) && useSSL;
                 if (addHeaders) {
                     // handle authentication ourselves
@@ -515,14 +508,10 @@
                     }
                     System.out.println(String.format("%s received: adding header %s: %s",
                             resp.statusCode(), authorizationKey(authType), auth));
-<<<<<<< HEAD
-                    request = HttpRequest.newBuilder(uri).version(clientVersion)
-                            .setOption(H3_DISCOVERY, server.serverConfig())
-=======
                     reqURI = URI.create(baseReq + ",withAuthorization="
                             + authType + ",basicCount=" + basicCount.get());
                     request = HttpRequest.newBuilder(reqURI).version(clientVersion)
->>>>>>> 8ec58939
+                            .setOption(H3_DISCOVERY, server.serverConfig())
                             .POST(reqBody).header(authorizationKey(authType), auth).build();
                     if (async) {
                         out.printf("%s client.sendAsync(%s)%n", DigestEchoServer.now(), request);
@@ -590,17 +579,12 @@
                     System.gc();
                     if (queue.remove(100) == ref) break;
                 }
-                var error = TRACKER.checkShutdown(tracker, Utils.adjustTimeout(1000), false);
-                if (error != null) throw error;
-            }
-<<<<<<< HEAD
-=======
-            var error = TRACKER.checkShutdown(900);
-            if (error != null) {
-                if (failed != null) error.addSuppressed(failed);
-                throw error;
-            }
->>>>>>> 8ec58939
+                var error = TRACKER.checkShutdown(tracker, Utils.adjustTimeout(900), false);
+                if (error != null) {
+                    if (failed != null) error.addSuppressed(failed);
+                    throw error;
+                }
+            }
         }
         System.out.println("OK");
     }
@@ -655,12 +639,8 @@
                         + ",expectContinue=" + expectContinue + ",version=" + clientVersion);
                 reqURI = URI.create(baseReq + ",digestCount=" + digestCount.get());
                 HttpRequest.Builder reqBuilder = HttpRequest
-<<<<<<< HEAD
-                        .newBuilder(uri).version(clientVersion).POST(reqBody)
+                        .newBuilder(reqURI).version(clientVersion).POST(reqBody)
                         .setOption(H3_DISCOVERY, serverConfig(i, server))
-=======
-                        .newBuilder(reqURI).version(clientVersion).POST(reqBody)
->>>>>>> 8ec58939
                         .expectContinue(expectContinue);
 
                 boolean isTunnel = isProxy(authType) && useSSL;
@@ -728,14 +708,9 @@
                     String auth = digestResponse(uri, digestMethod, challenge, cnonceStr);
                     reqURI = URI.create(baseReq + ",withAuth=" + authType + ",digestCount=" + digestCount.get());
                     try {
-<<<<<<< HEAD
-                        request = HttpRequest.newBuilder(uri).version(clientVersion)
-                            .setOption(H3_DISCOVERY, serverConfig(i, server))
-                            .POST(reqBody).header(authorizationKey(authType), auth).build();
-=======
                         request = HttpRequest.newBuilder(reqURI).version(clientVersion)
+                                .setOption(H3_DISCOVERY, serverConfig(i, server))
                                 .POST(reqBody).header(authorizationKey(authType), auth).build();
->>>>>>> 8ec58939
                     } catch (IllegalArgumentException x) {
                         throw x;
                     }
@@ -794,7 +769,6 @@
             failed = decorated;
             throw decorated;
         } finally {
-<<<<<<< HEAD
             if (client != null) {
                 var tracker = TRACKER.getTracker(client);
                 client = null;
@@ -803,22 +777,13 @@
                     System.gc();
                     if (queue.remove(100) == ref) break;
                 }
-                var error = TRACKER.checkShutdown(tracker, Utils.adjustTimeout(1000), false);
-                if (error != null) throw error;
-=======
-            client = null;
-            System.gc();
-            while (!ref.refersTo(null)) {
-                System.gc();
-                if (queue.remove(100) == ref) break;
-            }
-            var error = TRACKER.checkShutdown(900);
-            if (error != null) {
-                if (failed != null) {
-                    error.addSuppressed(failed);
-                }
-                throw error;
->>>>>>> 8ec58939
+                var error = TRACKER.checkShutdown(tracker, Utils.adjustTimeout(900), false);
+                if (error != null) {
+                    if (failed != null) {
+                        error.addSuppressed(failed);
+                    }
+                    throw error;
+                }
             }
         }
         System.out.println("OK");
