/*
 * Copyright (c) 2023, 2025, Oracle and/or its affiliates. All rights reserved.
 * Copyright (c) 2023, Arm Limited. All rights reserved.
 * DO NOT ALTER OR REMOVE COPYRIGHT NOTICES OR THIS FILE HEADER.
 *
 * This code is free software; you can redistribute it and/or modify it
 * under the terms of the GNU General Public License version 2 only, as
 * published by the Free Software Foundation.
 *
 * This code is distributed in the hope that it will be useful, but WITHOUT
 * ANY WARRANTY; without even the implied warranty of MERCHANTABILITY or
 * FITNESS FOR A PARTICULAR PURPOSE.  See the GNU General Public License
 * version 2 for more details (a copy is included in the LICENSE file that
 * accompanied this code).
 *
 * You should have received a copy of the GNU General Public License version
 * 2 along with this work; if not, write to the Free Software Foundation,
 * Inc., 51 Franklin St, Fifth Floor, Boston, MA 02110-1301 USA.
 *
 * Please contact Oracle, 500 Oracle Parkway, Redwood Shores, CA 94065 USA
 * or visit www.oracle.com if you need additional information or have any
 * questions.
 */

#include "opto/addnode.hpp"
#include "opto/castnode.hpp"
#include "opto/connode.hpp"
#include "opto/convertnode.hpp"
#include "opto/mulnode.hpp"
#include "opto/movenode.hpp"
#include "opto/noOverflowInt.hpp"
#include "opto/phaseX.hpp"
#include "opto/rootnode.hpp"
#include "opto/vectorization.hpp"

bool VLoop::check_preconditions() {
#ifndef PRODUCT
  if (is_trace_preconditions()) {
    tty->print_cr("\nVLoop::check_preconditions");
    lpt()->dump_head();
    lpt()->head()->dump();
  }
#endif

  VStatus status = check_preconditions_helper();
  if (!status.is_success()) {
#ifndef PRODUCT
    if (is_trace_preconditions()) {
      tty->print_cr("VLoop::check_preconditions: failed: %s", status.failure_reason());
    }
#endif
    return false; // failure
  }
  return true; // success
}

VStatus VLoop::check_preconditions_helper() {
  // Only accept vector width that is power of 2
  int vector_width = Matcher::vector_width_in_bytes(T_BYTE);
  if (vector_width < 2 || !is_power_of_2(vector_width)) {
    return VStatus::make_failure(VLoop::FAILURE_VECTOR_WIDTH);
  }

  // Only accept valid counted loops (int)
  if (!_lpt->_head->as_Loop()->is_valid_counted_loop(T_INT)) {
    return VStatus::make_failure(VLoop::FAILURE_VALID_COUNTED_LOOP);
  }
  _cl = _lpt->_head->as_CountedLoop();
  _iv = _cl->phi()->as_Phi();

  if (_cl->is_vectorized_loop()) {
    return VStatus::make_failure(VLoop::FAILURE_ALREADY_VECTORIZED);
  }

  if (_cl->is_unroll_only()) {
    return VStatus::make_failure(VLoop::FAILURE_UNROLL_ONLY);
  }

  // Check for control flow in the body
  _cl_exit = _cl->loopexit();
  bool has_cfg = _cl_exit->in(0) != _cl;
  if (has_cfg && !is_allow_cfg()) {
#ifndef PRODUCT
    if (is_trace_preconditions()) {
      tty->print_cr("VLoop::check_preconditions: fails because of control flow.");
      tty->print("  cl_exit %d", _cl_exit->_idx); _cl_exit->dump();
      tty->print("  cl_exit->in(0) %d", _cl_exit->in(0)->_idx); _cl_exit->in(0)->dump();
      tty->print("  lpt->_head %d", _cl->_idx); _cl->dump();
      _lpt->dump_head();
    }
#endif
    return VStatus::make_failure(VLoop::FAILURE_CONTROL_FLOW);
  }

  // Make sure the are no extra control users of the loop backedge
  if (_cl->back_control()->outcnt() != 1) {
    return VStatus::make_failure(VLoop::FAILURE_BACKEDGE);
  }

  if (_cl->is_main_loop()) {
    // To align vector memory accesses in the main-loop, we will have to adjust
    // the pre-loop limit.
    CountedLoopEndNode* pre_end = _cl->find_pre_loop_end();
    if (pre_end == nullptr) {
      return VStatus::make_failure(VLoop::FAILURE_PRE_LOOP_LIMIT);
    }
    Node* pre_opaq1 = pre_end->limit();
    if (pre_opaq1->Opcode() != Op_Opaque1) {
      return VStatus::make_failure(VLoop::FAILURE_PRE_LOOP_LIMIT);
    }
    _pre_loop_end = pre_end;

    // See if we find the infrastructure for speculative runtime-checks.
    //  (1) Auto Vectorization Parse Predicate
    Node* pre_ctrl = pre_loop_head()->in(LoopNode::EntryControl);
    const Predicates predicates(pre_ctrl);
    const PredicateBlock* predicate_block = predicates.auto_vectorization_check_block();
    if (predicate_block->has_parse_predicate()) {
      _auto_vectorization_parse_predicate_proj = predicate_block->parse_predicate_success_proj();
    }

    //  (2) Multiversioning fast-loop projection
    IfTrueNode* before_predicates = predicates.entry()->isa_IfTrue();
    if (before_predicates != nullptr &&
        before_predicates->in(0)->is_If() &&
        before_predicates->in(0)->in(1)->is_OpaqueMultiversioning()) {
      _multiversioning_fast_proj = before_predicates;
    }
#ifndef PRODUCT
    if (is_trace_preconditions() || is_trace_speculative_runtime_checks()) {
      tty->print_cr(" Infrastructure for speculative runtime-checks:");
      if (_auto_vectorization_parse_predicate_proj != nullptr) {
        tty->print_cr("  auto_vectorization_parse_predicate_proj: speculate and trap");
        _auto_vectorization_parse_predicate_proj->dump_bfs(5,0,"");
      } else if (_multiversioning_fast_proj != nullptr) {
        tty->print_cr("  multiversioning_fast_proj: speculate and multiversion");
        _multiversioning_fast_proj->dump_bfs(5,0,"");
      } else {
        tty->print_cr("  Not found.");
      }
    }
#endif
    assert(_auto_vectorization_parse_predicate_proj == nullptr ||
           _multiversioning_fast_proj == nullptr, "we should only have at most one of these");
    assert(_cl->is_multiversion_fast_loop() == (_multiversioning_fast_proj != nullptr),
           "must find the multiversion selector IFF loop is a multiversion fast loop");
  }

  return VStatus::make_success();
}

// Return true iff all submodules are loaded successfully
bool VLoopAnalyzer::setup_submodules() {
#ifndef PRODUCT
  if (_vloop.is_trace_loop_analyzer()) {
    tty->print_cr("\nVLoopAnalyzer::setup_submodules");
    _vloop.lpt()->dump_head();
    _vloop.cl()->dump();
  }
#endif

  VStatus status = setup_submodules_helper();
  if (!status.is_success()) {
#ifndef PRODUCT
    if (_vloop.is_trace_loop_analyzer()) {
      tty->print_cr("\nVLoopAnalyze::setup_submodules: failed: %s", status.failure_reason());
    }
#endif
    return false; // failed
  }
  return true; // success
}

VStatus VLoopAnalyzer::setup_submodules_helper() {
  // Skip any loop that has not been assigned max unroll by analysis.
  if (SuperWordLoopUnrollAnalysis && _vloop.cl()->slp_max_unroll() == 0) {
    return VStatus::make_failure(VLoopAnalyzer::FAILURE_NO_MAX_UNROLL);
  }

  if (SuperWordReductions) {
    _reductions.mark_reductions();
  }

  _memory_slices.find_memory_slices();

  // If there is no memory slice detected, it means there is no store.
  // If there is no reduction and no store, then we give up, because
  // vectorization is not possible anyway (given current limitations).
  if (!_reductions.is_marked_reduction_loop() &&
      _memory_slices.heads().is_empty()) {
    return VStatus::make_failure(VLoopAnalyzer::FAILURE_NO_REDUCTION_OR_STORE);
  }

  VStatus body_status = _body.construct();
  if (!body_status.is_success()) {
    return body_status;
  }

  _types.compute_vector_element_type();

  _vpointers.compute_vpointers();

  _dependency_graph.construct();

  return VStatus::make_success();
}

void VLoopVPointers::compute_vpointers() {
  count_vpointers();
  allocate_vpointers_array();
  compute_and_cache_vpointers();
  NOT_PRODUCT( if (_vloop.is_trace_vpointers()) { print(); } )
}

void VLoopVPointers::count_vpointers() {
  _vpointers_length = 0;
  _body.for_each_mem([&] (const MemNode* mem, int bb_idx) {
    _vpointers_length++;
  });
}

void VLoopVPointers::allocate_vpointers_array() {
  uint bytes = _vpointers_length * sizeof(VPointer);
  _vpointers = (VPointer*)_arena->Amalloc(bytes);
}

void VLoopVPointers::compute_and_cache_vpointers() {
  int pointers_idx = 0;
  _body.for_each_mem([&] (MemNode* const mem, int bb_idx) {
    // Placement new: construct directly into the array.
    ::new (&_vpointers[pointers_idx]) VPointer(mem, _vloop);
    _bb_idx_to_vpointer.at_put(bb_idx, pointers_idx);
    pointers_idx++;
  });
}

const VPointer& VLoopVPointers::vpointer(const MemNode* mem) const {
  assert(mem != nullptr && _vloop.in_bb(mem), "only mem in loop");
  int bb_idx = _body.bb_idx(mem);
  int pointers_idx = _bb_idx_to_vpointer.at(bb_idx);
  assert(0 <= pointers_idx && pointers_idx < _vpointers_length, "valid range");
  return _vpointers[pointers_idx];
}

#ifndef PRODUCT
void VLoopVPointers::print() const {
  tty->print_cr("\nVLoopVPointers::print:");

  _body.for_each_mem([&] (const MemNode* mem, int bb_idx) {
    const VPointer& p = vpointer(mem);
    tty->print("  ");
    p.print_on(tty);
  });
}
#endif

// Construct the dependency graph:
//  - Data-dependencies: implicit (taken from C2 node inputs).
//  - Memory-dependencies:
//    - No edges between different slices.
//    - No Load-Load edges.
//    - Inside a slice, add all Store-Load, Load-Store, Store-Store edges,
//      except if we can prove that the memory does not overlap.
//    - Strong edge: must be respected.
//    - Weak edge:   if we add a speculative aliasing check, we can violate
//                   the edge, i.e. spaw the order.
void VLoopDependencyGraph::construct() {
  const GrowableArray<PhiNode*>& mem_slice_heads = _memory_slices.heads();
  const GrowableArray<MemNode*>& mem_slice_tails = _memory_slices.tails();

  ResourceMark rm;
  GrowableArray<MemNode*> slice_nodes;
  GrowableArray<int> strong_edges;
  GrowableArray<int> weak_edges;

  // For each memory slice, create the memory subgraph
  for (int i = 0; i < mem_slice_heads.length(); i++) {
    PhiNode* head = mem_slice_heads.at(i);
    MemNode* tail = mem_slice_tails.at(i);

    _memory_slices.get_slice_in_reverse_order(head, tail, slice_nodes);

    // In forward order (reverse of reverse), visit all memory nodes in the slice.
    for (int j = slice_nodes.length() - 1; j >= 0 ; j--) {
      MemNode* n1 = slice_nodes.at(j);
      strong_edges.clear();
      weak_edges.clear();

      const VPointer& p1 = _vpointers.vpointer(n1);
      // For all memory nodes before it, check if we need to add a memory edge.
      for (int k = slice_nodes.length() - 1; k > j; k--) {
        MemNode* n2 = slice_nodes.at(k);

        // Ignore Load-Load dependencies:
        if (n1->is_Load() && n2->is_Load()) { continue; }

        const VPointer& p2 = _vpointers.vpointer(n2);

        // If we can prove that they will never overlap -> drop edge.
        if (!p1.never_overlaps_with(p2)) {
          if (p1.can_make_speculative_aliasing_check_with(p2)) {
            weak_edges.append(_body.bb_idx(n2));
          } else {
            strong_edges.append(_body.bb_idx(n2));
          }
        }
      }
      if (strong_edges.is_nonempty() || weak_edges.is_nonempty()) {
        // Data edges are taken implicitly from the C2 graph, thus we only add
        // a dependency node if we have memory edges.
        add_node(n1, strong_edges, weak_edges);
      }
    }
    slice_nodes.clear();
  }

  compute_depth();

  NOT_PRODUCT( if (_vloop.is_trace_dependency_graph()) { print(); } )
}

void VLoopDependencyGraph::add_node(MemNode* n, GrowableArray<int>& strong_edges, GrowableArray<int>& weak_edges) {
  assert(_dependency_nodes.at_grow(_body.bb_idx(n), nullptr) == nullptr, "not yet created");
  DependencyNode* dn = new (_arena) DependencyNode(n, strong_edges, weak_edges, _arena);
  _dependency_nodes.at_put_grow(_body.bb_idx(n), dn, nullptr);
}

int VLoopDependencyGraph::find_max_pred_depth(const Node* n) const {
  int max_pred_depth = 0;
  if (!n->is_Phi()) { // ignore backedge
    // We must compute the dependence graph depth with all edges (including the weak edges), so that
    // the independence queries work correctly, no matter if we check independence with or without
    // weak edges.
    for (PredsIterator it(*this, n, true); !it.done(); it.next()) {
      Node* pred = it.current();
      if (_vloop.in_bb(pred)) {
        max_pred_depth = MAX2(max_pred_depth, depth(pred));
      }
    }
  }
  return max_pred_depth;
}

// We iterate over the body, which is already ordered by the dependencies, i.e. pred comes
// before use. With a single pass, we can compute the depth of every node, since we can
// assume that the depth of all preds is already computed when we compute the depth of use.
void VLoopDependencyGraph::compute_depth() {
  for (int i = 0; i < _body.body().length(); i++) {
    Node* n = _body.body().at(i);
    set_depth(n, find_max_pred_depth(n) + 1);
  }

#ifdef ASSERT
  for (int i = 0; i < _body.body().length(); i++) {
    Node* n = _body.body().at(i);
    int max_pred_depth = find_max_pred_depth(n);
    if (depth(n) != max_pred_depth + 1) {
      print();
      tty->print_cr("Incorrect depth: %d vs %d", depth(n), max_pred_depth + 1);
      n->dump();
    }
    assert(depth(n) == max_pred_depth + 1, "must have correct depth");
  }
#endif
}

#ifndef PRODUCT
void VLoopDependencyGraph::print() const {
  tty->print_cr("\nVLoopDependencyGraph::print:");

  tty->print_cr(" Memory pred edges:");
  for (int i = 0; i < _body.body().length(); i++) {
    Node* n = _body.body().at(i);
    const DependencyNode* dn = dependency_node(n);
    if (dn != nullptr) {
      tty->print("  DependencyNode[%d %s:", n->_idx, n->Name());
      for (uint j = 0; j < dn->num_strong_edges(); j++) {
        Node* pred = _body.body().at(dn->strong_edge(j));
        tty->print("  %d %s", pred->_idx, pred->Name());
      }
      tty->print(" | weak:");
      for (uint j = 0; j < dn->num_weak_edges(); j++) {
        Node* pred = _body.body().at(dn->weak_edge(j));
        tty->print("  %d %s", pred->_idx, pred->Name());
      }
      tty->print_cr("]");
    }
  }
  tty->cr();

  // If we cannot speculate (aliasing analysis runtime checks), we need to respect all edges.
  bool with_weak_edges = !_vloop.use_speculative_aliasing_checks();
  if (with_weak_edges) {
    tty->print_cr(" Complete dependency graph (with weak edges, because we cannot speculate):");
  } else {
    tty->print_cr(" Dependency graph without weak edges (because we can speculate):");
  }
  for (int i = 0; i < _body.body().length(); i++) {
    Node* n = _body.body().at(i);
    tty->print("  d%02d Dependencies[%d %s:", depth(n), n->_idx, n->Name());
    for (PredsIterator it(*this, n, with_weak_edges); !it.done(); it.next()) {
      Node* pred = it.current();
      tty->print("  %d %s", pred->_idx, pred->Name());
    }
    tty->print_cr("]");
  }
}
#endif

VLoopDependencyGraph::DependencyNode::DependencyNode(MemNode* n,
                                                     GrowableArray<int>& strong_edges,
                                                     GrowableArray<int>& weak_edges,
                                                     Arena* arena) :
    _node(n),
    _num_strong_edges(strong_edges.length()),
    _num_weak_edges(weak_edges.length()),
    _memory_pred_edges(nullptr)
{
  assert(strong_edges.is_nonempty() || weak_edges.is_nonempty(), "only generate DependencyNode if there are pred edges");
  uint bytes_strong = strong_edges.length() * sizeof(int);
  uint bytes_weak = weak_edges.length() * sizeof(int);
  uint bytes_total = bytes_strong + bytes_weak;
  _memory_pred_edges = (int*)arena->Amalloc(bytes_total);
  if (strong_edges.length() > 0) {
    memcpy(_memory_pred_edges, strong_edges.adr_at(0), bytes_strong);
  }
  if (weak_edges.length() > 0) {
    memcpy(_memory_pred_edges + strong_edges.length(), weak_edges.adr_at(0), bytes_weak);
  }
}

VLoopDependencyGraph::PredsIterator::PredsIterator(const VLoopDependencyGraph& dependency_graph,
                                                   const Node* node,
                                                   bool with_weak_edges) :
    _dependency_graph(dependency_graph),
    _node(node),
    _dependency_node(dependency_graph.dependency_node(node)),
    _current(nullptr),
    _is_current_memory_edge(false),
    _next_pred(0),
    _end_pred(node->req()),
    _next_strong_edge(0),
    _end_strong_edge((_dependency_node != nullptr) ? _dependency_node->num_strong_edges() : 0),
    _next_weak_edge(0),
    _end_weak_edge((_dependency_node != nullptr && with_weak_edges) ? _dependency_node->num_weak_edges() : 0)
{
  if (_node->is_Store() || _node->is_Load()) {
    // Load: address
    // Store: address, value
    _next_pred = MemNode::Address;
  } else {
    assert(!_node->is_Mem(), "only loads and stores are expected mem nodes");
    _next_pred = 1; // skip control
  }
  next();
}

void VLoopDependencyGraph::PredsIterator::next() {
  if (_next_pred < _end_pred) {
    _current = _node->in(_next_pred++);
<<<<<<< HEAD
    _is_current_weak_edge = false;
  } else if (_next_strong_edge < _end_strong_edge) {
    int pred_bb_idx = _dependency_node->strong_edge(_next_strong_edge++);
    _current = _dependency_graph._body.body().at(pred_bb_idx);
    _is_current_weak_edge = false;
  } else if (_next_weak_edge < _end_weak_edge) {
    int pred_bb_idx = _dependency_node->weak_edge(_next_weak_edge++);
    _current = _dependency_graph._body.body().at(pred_bb_idx);
    _is_current_weak_edge = true;
  } else {
    _current = nullptr; // done
    _is_current_weak_edge = false;
  }
}

// We have two VPointer vp1 and vp2, and would like to create a runtime check that
// guarantees that the corresponding pointers p1 and p2 do not overlap (alias) for
// any iv value in the strided range r = [init, init + iv_stride, .. limit].
//
//   for all iv in r: p1(iv) + size1 <= p2(iv) OR p2(iv) + size2 <= p1(iv)
//
// This would allow situations where for some iv p1 is lower than p2, and for
// other iv p1 is higher than p2. This is not very useful inpractice. We can
// the condition, which will make the check simpler later:
//
//   for all iv in r: p1(iv) + size1 <= p2(iv)                    (P1-BEFORE-P2)
//   OR
//   for all iv in r: p2(iv) + size2 <= p1(iv)                    (P1-AFTER-P2)
//
//
// We apply the "MemPointer Linearity Corrolary" to VPointer vp and the corresponding
// pointer p:
//   (C0) is given by the construction of VPointer vp, which simply wraps a MemPointer mp.
//   (c1) with v = iv and scale_v = iv_scale
//   (C2) with r = [init, init + stride_iv, .. limit] which is the set of possible
//        iv values in the loop.
//   (C3) the memory accesses for every iv value in the loop must be in bounds, otherwise
//        the program has undefined behaviour already.
//   (C4) abs(iv_scale * stride_iv) < 2^31 is given by the checks in
//        VPointer::init_are_scale_and_stride_not_too_large.
//
// Hence, it follows that we can see p and vp as linear functions of iv in r, i.e. for
// all iv values in the loop:
//   p(iv)  = p(init)  - init * iv_scale + iv * iv_scale
//   vp(iv) = vp(init) - init * iv_scale + iv * iv_scale
//
// Hence, p1 and p2 have the linear form:
//   p1(iv)  = p1(init) - init * iv_scale1 + iv * iv_scale1
//   p2(iv)  = p2(init) - init * iv_scale2 + iv * iv_scale2
//
// With the (Alternative Corrolary P) we get the alternative linar form:
//   p1(iv)  = p1(limit) - limit * iv_scale1 + iv * iv_scale1
//   p2(iv)  = p2(limit) - limit * iv_scale2 + iv * iv_scale2
//
//
// We can now use this linearity to construct aliasing runtime checks, depending on the
// different "geometry" of the two VPointer over their iv, i.e. the "slopes" of the linear
// functions. In the following graphs, the x-axis denotes the values of iv, from init to
// limit. And the y-axis denotes the pointer position p(iv). Intuitively, this problem
// can be seen as having two bands that should not overlap.
//
//       Case 1                     Case 2                     Case 3
//       parallel lines             same sign slope            different sign slope
//                                  but not parallel
//
//       +---------+                +---------+                +---------+
//       |         |                |        #|                |#        |
//       |         |                |       # |                |  #      |
//       |        #|                |      #  |                |    #    |
//       |      #  |                |     #   |                |      #  |
//       |    #    |                |    #    |                |        #|
//       |  # ^    |                |   #     |                |        ^|
//       |#   |   #|                |  #      |                |        ||
//       |    v #  |                | #       |                |        v|
//       |    #    |                |#       #|                |        #|
//       |  #      |                |^     #  |                |      #  |
//       |#        |                ||   #    |                |    #    |
//       |         |                |v #      |                |  #      |
//       |         |                |#        |                |#        |
//       +---------+                +---------+                +---------+
//
//
// Case 1: parallel lines, i.e. iv_scale = iv_scale1 = iv_scale2
//
//   p1(iv)  = p1(init)  - init * iv_scale + iv * iv_scale
//   p2(iv)  = p2(init)  - init * iv_scale + iv * iv_scale
//
//   Given this, it follows:
//     p1(iv) + size1 <= p2(iv)      <==>      p1(init) + size1 <= p2(init)
//     p2(iv) + size2 <= p1(iv)      <==>      p2(init) + size2 <= p1(init)
//
//   Hence, we do not have to check the condition for every iv, but only for init.
//
//   p1(init) + size1 <= p2(init)  OR  p2(init) + size2 <= p1(init)
//   ---------- for -------------      ---------- for -------------
//         (P1-BEFORE-P2)          OR        (P1-AFTER-P2)
//
//
// Case 2 and 3: different slopes, i.e. iv_scale1 != iv_scale2
//
//   Without loss of generality, we assume iv_scale1 < iv_scale2.
//
//   If iv_stride >= 0, i.e. init <= iv <= limit:
//     (iv - init ) * scale_1 <= (iv - init ) * iv_scale
//     (iv - limit) * scale_1 >= (iv - limit) * iv_scale                   (POS-STRIDE)
//   If iv_stride <= 0, i.e. limit <= iv <= init:
//     (iv - init ) * scale_1 >= (iv - init ) * iv_scale
//     (iv - limit) * scale_1 <= (iv - limit) * iv_scale                   (NEG-STRIDE)
//
//   We define:
//     span1 = p1(limit) - p1(init) = (limit - init) * iv_scale1
//     span2 = p2(limit) - p2(init) = (limit - init) * iv_scale2
//
//   Below, we show that these conditions are equivalent:
//
//   p1(init)         + size1 <= p2(init)          OR  p2(init) + span2 + size2 <= p1(init) + span1    (if iv_stride >= 0)
//   p1(init) + span1 + size1 <= p2(init) + span2  OR  p2(init)         + size2 <= p1(init)            (if iv_stride <= 0)
//   ------------------- for --------------------      ------------------ for ---------------------
//              (P1-BEFORE-P2)                     OR                 (P1-AFTER-P2)
//
//
//   p1(init)  + size1 <= p2(init)   OR  p2(limit) + size2 <= p1(limit)    (if iv_stride >= 0)
//   p1(limit) + size1 <= p2(limit)  OR  p2(init) + size2 <= p1(init)      (if iv_stride <= 0)
//   ------------ for -------------      ----------- for --------------
//         (P1-BEFORE-P2)            OR         (P1-AFTER-P2)
//
//   Proof:
//     Assume: (P1-BEFORE-P2):
//       for all iv in r: p1(iv) + size1 <= p2(iv)
//       => And since init and limit in r =>
//       p1(init)  + size1 <= p2(init)
//       p1(limit) + size1 <= p2(limit)  =>   p1(init) + span1 + size1 <= p2(init) + span2
//
//
//     Assume: p1(init) + size1 <= p2(init)  AND  iv_stride >= 0
//       p1(iv) + size1  = p1(init) - init * iv_scale1 + iv * iv_scale1 + size1
//                                  ------ apply (POS-STRIDE) ---------
//                      <= p1(init) - init * iv_scale2 + iv * iv_scale2 + size1
//                      <= p2(init) - init * iv_scale2 + iv * iv_scale2
//                       = p2(iv)
//
//     Assume: p1(init) + span1 + size1 <= p2(init) + span2  AND  iv_stride <= 0
//       It follows:  p1(limit) + size1 <= p2(limit)
//       We use the alternative linear form.
//       p1(iv) + size1  = p1(limit) - limit * iv_scale1 + iv * iv_scale1 + size1
//                                   ------ apply (NEG-STRIDE) ---------
//                      <= p1(limit) - limit * iv_scale2 + iv * iv_scale2 + size1
//                      <= p2(limit) - limit * iv_scale2 + iv * iv_scale2
//                       = p2(iv)
//
//     The proof for (P1-AFTER-P2) can be done symmetrically.
//
bool VPointer::can_make_speculative_aliasing_check_with(const VPointer& other) const {
  const VPointer& vp1 = *this;
  const VPointer& vp2 = other;

  if (!_vloop.use_speculative_aliasing_checks()) { return false; }

  // Both pointers need a nice linear form, otherwise we cannot formulate the check.
  if (!vp1.is_valid() || !vp2.is_valid()) { return false; }

  // The pointers always overlap -> a speculative check would always fail.
  if (vp1.always_overlaps_with(vp2)) { return false; }

  // The pointers never overlap -> a speculative check would always succeed.
  assert(!vp1.never_overlaps_with(vp2), "ensured by caller");

  // The speculative aliasing check happens either at the AutoVectorization predicate
  // or at the multiversion_if. That is before the pre-loop. From the construction of
  // VPointer, we already know that all its variables (except iv) are pre-loop invariant.
  // For the check, we are going to replace the iv with init, and in some cases we also
  // use the limit in the check. Hence, we must check that the init is also pre-loop
  // invariant, and if the limit is used it must also be pre-loop invarinat.
  Opaque1Node* pre_opaq = _vloop.pre_loop_end()->limit()->as_Opaque1();
  Node* init = pre_opaq->in(1);
  Node* limit = _vloop.cl()->limit();

  if (!_vloop.is_pre_loop_invariant(init)) {
#ifdef ASSERT
    if (_vloop.is_trace_speculative_aliasing_analysis()) {
      tty->print_cr("VPointer::can_make_speculative_aliasing_check_with: init is not pre-loop independent!");
    }
#endif
    return false;
  }

  if (vp1.iv_scale() != vp2.iv_scale() && !_vloop.is_pre_loop_invariant(limit)) {
#ifdef ASSERT
    if (_vloop.is_trace_speculative_aliasing_analysis()) {
      tty->print_cr("VPointer::can_make_speculative_aliasing_check_with: limit is not pre-loop independent!");
    }
#endif
    return false;
  }

  return true;
}

BoolNode* make_a_plus_b_leq_c(Node* a, Node* b, Node* c, PhaseIdealLoop* phase) {
  Node* a_plus_b = new AddLNode(a, b);
  Node* cmp = CmpNode::make(a_plus_b, c, T_LONG, true);
  BoolNode* bol = new BoolNode(cmp, BoolTest::le);
  phase->register_new_node_with_ctrl_of(a_plus_b, a);
  phase->register_new_node_with_ctrl_of(cmp, a);
  phase->register_new_node_with_ctrl_of(bol, a);
  return bol;
}

BoolNode* VPointer::make_speculative_aliasing_check_with(const VPointer& other) const {
  const VPointer& vp1 = *this;
  const VPointer& vp2 = other;

  assert(vp1.can_make_speculative_aliasing_check_with(vp2), "sanity");

  PhaseIdealLoop* phase = _vloop.phase();
  PhaseIterGVN& igvn = phase->igvn();

  // The main-init is usually dependent on the pre-loop iv, and so it is not pre-loop independent,
  // i.e. we canot use it before the pre-loop. But we can use the pre-loop limit, it is pre-loop
  // independent in most cases.
  Opaque1Node* pre_opaq = _vloop.pre_loop_end()->limit()->as_Opaque1();
  Node* init = pre_opaq->in(1);
  Node* limit = _vloop.cl()->limit();

  Node* p1_init = vp1.make_pointer_expression(init);
  Node* p2_init = vp2.make_pointer_expression(init);
  Node* size1 = igvn.longcon(vp1.size());
  Node* size2 = igvn.longcon(vp2.size());

#ifdef ASSERT
  if (_vloop.is_trace_speculative_aliasing_analysis() || _vloop.is_trace_speculative_runtime_checks()) {
    tty->print_cr("\nVPointer::make_speculative_aliasing_check_with:");
    tty->print("init:  "); init->dump();
    tty->print("limit: "); limit->dump();
    tty->print_cr("p1_init:");
    p1_init->dump_bfs(5, nullptr, "");
    tty->print_cr("p2_init:");
    p2_init->dump_bfs(5, nullptr, "");
=======
    _is_current_memory_edge = false;
  } else if (_next_memory_pred < _end_memory_pred) {
    int pred_bb_idx = _dependency_node->memory_pred_edge(_next_memory_pred++);
    _current = _dependency_graph._body.body().at(pred_bb_idx);
    _is_current_memory_edge = true;
  } else {
    _current = nullptr; // done
    _is_current_memory_edge = false;
>>>>>>> e2cb6467
  }
#endif

  BoolNode* condition1 = nullptr;
  BoolNode* condition2 = nullptr;
  if (vp1.iv_scale() == vp2.iv_scale()) {
#ifdef ASSERT
    if (_vloop.is_trace_speculative_aliasing_analysis() || _vloop.is_trace_speculative_runtime_checks()) {
      tty->print_cr("  p1(init) + size1 <= p2(init)  OR  p2(init) + size2 <= p1(init)");
      tty->print_cr("  -------- condition1 --------      ------- condition2 ---------");
    }
#endif
    condition1 = make_a_plus_b_leq_c(p1_init, size1, p2_init, phase);
    condition2 = make_a_plus_b_leq_c(p2_init, size2, p1_init, phase);
  } else {
    // p1(init)         + size1 <= p2(init)          OR  p2(init) + span2 + size2 <= p1(init) + span1    (if iv_stride >= 0)
    // p1(init) + span1 + size1 <= p2(init) + span2  OR  p2(init)         + size2 <= p1(init)            (if iv_stride <= 0)
    // ---------------- condition1 ----------------      --------------- condition2 -----------------
    Node* initL = new ConvI2LNode(init);
    Node* limitL = new ConvI2LNode(limit);
    Node* limit_minus_init = new SubLNode(limitL, initL);
    Node* iv_scale1 = igvn.longcon(vp1.iv_scale());
    Node* iv_scale2 = igvn.longcon(vp2.iv_scale());
    Node* span1 = new MulLNode(limit_minus_init, iv_scale1);
    Node* span2 = new MulLNode(limit_minus_init, iv_scale2);
    phase->register_new_node_with_ctrl_of(initL, init);
    phase->register_new_node_with_ctrl_of(limitL, init);
    phase->register_new_node_with_ctrl_of(limit_minus_init, init);
    phase->register_new_node_with_ctrl_of(span1, init);
    phase->register_new_node_with_ctrl_of(span2, init);

    // In the proof, we assumend: iv_scale1 < iv_scale2.
    if (vp1.iv_scale() > vp2.iv_scale()) {
      swap(p1_init, p2_init);
      swap(size1, size2);
      swap(span1, span2);
    }

#ifdef ASSERT
    if (_vloop.is_trace_speculative_aliasing_analysis() || _vloop.is_trace_speculative_runtime_checks()) {
      tty->print("p1_init: "); p1_init->dump();
      tty->print("p2_init: "); p2_init->dump();
      tty->print("size1: "); size1->dump();
      tty->print("size2: "); size2->dump();
      tty->print_cr("span1: "); span1->dump_bfs(5, nullptr, "");
      tty->print_cr("span2: "); span2->dump_bfs(5, nullptr, "");
    }
#endif

    Node* p1_init_plus_span1 = new AddLNode(p1_init, span1);
    Node* p2_init_plus_span2 = new AddLNode(p2_init, span2);
    phase->register_new_node_with_ctrl_of(p1_init_plus_span1, init);
    phase->register_new_node_with_ctrl_of(p2_init_plus_span2, init);
    if (_vloop.iv_stride() >= 0) {
      condition1 = make_a_plus_b_leq_c(p1_init,            size1, p2_init,            phase);
      condition2 = make_a_plus_b_leq_c(p2_init_plus_span2, size2, p1_init_plus_span1, phase);
    } else {
      condition1 = make_a_plus_b_leq_c(p1_init_plus_span1, size1, p2_init_plus_span2, phase);
      condition2 = make_a_plus_b_leq_c(p2_init,            size2, p1_init,            phase);
    }
  }

#ifdef ASSERT
  if (_vloop.is_trace_speculative_aliasing_analysis() || _vloop.is_trace_speculative_runtime_checks()) {
    tty->print_cr("condition1:");
    condition1->dump_bfs(5, nullptr, "");
    tty->print_cr("condition2:");
    condition2->dump_bfs(5, nullptr, "");
  }
#endif

  // Construct "condition1 OR condition2". Convert the bol value back to an int value
  // that we can "OR" to create a single bol value. On x64, the two CMove are converted
  // to two setbe instructions which capture the condition bits to a register, meaning
  // we only have a single branch in the end.
  Node* zero = igvn.intcon(0);
  Node* one  = igvn.intcon(1);
  Node* cmov1 = new CMoveINode(condition1, zero, one, TypeInt::INT);
  Node* cmov2 = new CMoveINode(condition2, zero, one, TypeInt::INT);
  phase->register_new_node_with_ctrl_of(cmov1, init);
  phase->register_new_node_with_ctrl_of(cmov2, init);

  Node* c1_or_c2 = new OrINode(cmov1, cmov2);
  Node* cmp = CmpNode::make(c1_or_c2, zero, T_INT);
  BoolNode* bol = new BoolNode(cmp, BoolTest::ne);
  phase->register_new_node_with_ctrl_of(c1_or_c2, init);
  phase->register_new_node_with_ctrl_of(cmp, init);
  phase->register_new_node_with_ctrl_of(bol, init);

  return bol;
}

Node* VPointer::make_pointer_expression(Node* iv_value) const {
  assert(is_valid(), "must be valid");

  PhaseIdealLoop* phase = _vloop.phase();
  PhaseIterGVN& igvn = phase->igvn();
  Node* iv = _vloop.iv();
  Node* ctrl = phase->get_ctrl(iv_value);

  auto maybe_add = [&] (Node* n1, Node* n2, BasicType bt) {
    if (n1 == nullptr) { return n2; }
    Node* add = AddNode::make(n1, n2, bt);
    phase->register_new_node(add, ctrl);
    return add;
  };

  Node* expression = nullptr;
  mem_pointer().for_each_raw_summand_of_int_group(0, [&] (const MemPointerRawSummand& s) {
    Node* node = nullptr;
    if (s.is_con()) {
      // Long constant.
      NoOverflowInt con = s.scaleI() * s.scaleL();
      node = igvn.longcon(con.value());
    } else {
      // Long variable.
      assert(s.scaleI().is_one(), "must be long variable");
      Node* scaleL = igvn.longcon(s.scaleL().value());
      Node* variable = (s.variable() == iv) ? iv_value : s.variable();
      if (variable->bottom_type()->isa_ptr() != nullptr) {
        variable = new CastP2XNode(nullptr, variable);
        phase->register_new_node(variable, ctrl);
      }
      node = new MulLNode(scaleL, variable);
      phase->register_new_node(node, ctrl);
    }
    expression = maybe_add(expression, node, T_LONG);
  });

  int max_int_group = mem_pointer().max_int_group();
  for (int int_group = 1; int_group <= max_int_group; int_group++) {
    Node* int_expression = nullptr;
    NoOverflowInt int_group_scaleL;
    mem_pointer().for_each_raw_summand_of_int_group(int_group, [&] (const MemPointerRawSummand& s) {
      Node* node = nullptr;
      if (s.is_con()) {
        node = igvn.intcon(s.scaleI().value());
      } else {
        Node* scaleI = igvn.intcon(s.scaleI().value());
        Node* variable = (s.variable() == iv) ? iv_value : s.variable();
        node = new MulINode(scaleI, variable);
        phase->register_new_node(node, ctrl);
      }
      int_group_scaleL = s.scaleL(); // remember for multiplication after ConvI2L
      int_expression = maybe_add(int_expression, node, T_INT);
    });
    assert(int_expression != nullptr, "no empty int group");
    int_expression = new ConvI2LNode(int_expression);
    phase->register_new_node(int_expression, ctrl);
    Node* scaleL = igvn.longcon(int_group_scaleL.value());
    int_expression = new MulLNode(scaleL, int_expression);
    phase->register_new_node(int_expression, ctrl);
    expression = maybe_add(expression, int_expression, T_LONG);
  }

  return expression;
}

#ifndef PRODUCT
void VPointer::print_on(outputStream* st, bool end_with_cr) const {
  st->print("VPointer[");

  if (!is_valid()) {
    st->print_cr("invalid]");
    return;
  }

  st->print("size: %2d, %s, ", size(),
            _mem_pointer.base().is_object() ? "object" : "native");

  Node* base = _mem_pointer.base().object_or_native();
  tty->print("base(%d %s) + con(%3d) + iv_scale(%3d) * iv + invar(",
             base->_idx, base->Name(),
             _mem_pointer.con().value(),
             _iv_scale);

  int count = 0;
  for_each_invar_summand([&] (const MemPointerSummand& s) {
    if (count > 0) {
      st->print(" + ");
    }
    s.print_on(tty);
    count++;
  });
  if (count == 0) {
    st->print("0");
  }
  st->print(")]");
  if (end_with_cr) { st->cr(); }
}
#endif

AlignmentSolution* AlignmentSolver::solve() const {
  DEBUG_ONLY( trace_start_solve(); )

  // Out of simplicity: non power-of-2 stride not supported.
  if (!is_power_of_2(abs(_pre_stride))) {
    return new EmptyAlignmentSolution("non power-of-2 stride not supported");
  }
  assert(is_power_of_2(abs(_main_stride)), "main_stride is power of 2");
  assert(_aw > 0 && is_power_of_2(_aw), "aw must be power of 2");

  // Out of simplicity: non power-of-2 iv_scale not supported.
  if (abs(iv_scale()) == 0 || !is_power_of_2(abs(iv_scale()))) {
    return new EmptyAlignmentSolution("non power-of-2 iv_scale not supported");
  }

  // We analyze the address of mem_ref. The idea is to disassemble it into a linear
  // expression, where we can use the constant factors as the basis for ensuring the
  // alignment of vector memory accesses.
  //
  // The Simple form of the address is disassembled by VPointer into:
  //
  //   adr = base + invar + iv_scale * iv + con
  //
  // Where the iv can be written as:
  //
  //   iv = init + pre_stride * pre_iter + main_stride * main_iter
  //
  // init:        value before pre-loop
  // pre_stride:  increment per pre-loop iteration
  // pre_iter:    number of pre-loop iterations (adjustable via pre-loop limit)
  // main_stride: increment per main-loop iteration (= pre_stride * unroll_factor)
  // main_iter:   number of main-loop iterations (main_iter >= 0)
  //
  // In the following, we restate the Simple form of the address expression, by first
  // expanding the iv variable. In a second step, we reshape the expression again, and
  // state it as a linear expression, consisting of 6 terms.
  //
  //          Simple form             Expansion of iv variable                  Reshaped with constants   Comments for terms
  //          -----------             ------------------------                  -----------------------   ------------------
  //   adr =  base                 =  base                                   =  base                      (assume: base % aw = 0)
  //        + invar                 + invar_factor * var_invar                + C_invar * var_invar       (term for invariant)
  //                            /   + iv_scale * init                         + C_init  * var_init        (term for variable init)
  //        + iv_scale * iv  -> |   + iv_scale * pre_stride * pre_iter        + C_pre   * pre_iter        (adjustable pre-loop term)
  //                            \   + iv_scale * main_stride * main_iter      + C_main  * main_iter       (main-loop term)
  //        + con                   + con                                     + C_const                   (sum of constant terms)
  //
  // We describe the 6 terms:
  //   1) The "base" of the address:
  //        - For heap objects, this is the base of the object, and as such
  //          ObjectAlignmentInBytes (a power of 2) aligned.
  //        - For off-heap / native memory, the "base" has no alignment
  //          gurantees. To ensure alignment we can do either of these:
  //          - Add a runtime check to verify ObjectAlignmentInBytes alignment,
  //            i.e. we can speculatively compile with an alignment assumption.
  //            If we pass the check, we can go into the loop with the alignment
  //            assumption, if we fail we have to trap/deopt or take the other
  //            loop version without alignment assumptions.
  //          - If runtime checks are not possible, then we return an empty
  //            solution, i.e. we do not vectorize the corresponding pack.
  //
  //      Let us assume we have an object "base", or passed the alignment
  //      runtime check for native "bases", hence we know:
  //
  //        base % ObjectAlignmentInBytes = 0
  //
  //      We defined aw = MIN(vector_width, ObjectAlignmentInBytes), which is
  //      a power of 2. And hence we know that "base" is thus also aw-aligned:
  //
  //        base % ObjectAlignmentInBytes = 0     ==>    base % aw = 0              (BASE_ALIGNED)
  //
  //   2) The "C_const" term is the sum of all constant terms. This is "con",
  //      plus "iv_scale * init" if it is constant.
  //   3) The "C_invar * var_invar" is the factorization of "invar" into a constant
  //      and variable term. If there is no invariant, then "C_invar" is zero.
  //
  //        invar = C_invar * var_invar                                             (FAC_INVAR)
  //
  //   4) The "C_init * var_init" is the factorization of "iv_scale * init" into a
  //      constant and a variable term. If "init" is constant, then "C_init" is
  //      zero, and "C_const" accounts for "init" instead.
  //
  //        iv_scale * init = C_init * var_init + iv_scale * C_const_init           (FAC_INIT)
  //        C_init       = (init is constant) ? 0    : iv_scale
  //        C_const_init = (init is constant) ? init : 0
  //
  //   5) The "C_pre * pre_iter" term represents how much the iv is incremented
  //      during the "pre_iter" pre-loop iterations. This term can be adjusted
  //      by changing the pre-loop limit, which defines how many pre-loop iterations
  //      are executed. This allows us to adjust the alignment of the main-loop
  //      memory reference.
  //   6) The "C_main * main_iter" term represents how much the iv is increased
  //      during "main_iter" main-loop iterations.

  // For native memory, we must add a runtime-check that "base % ObjectAlignmentInBytes = ",
  // to ensure (BASE_ALIGNED). If we cannot add this runtime-check, we have no guarantee on
  // its alignment.
  if (!_vpointer.mem_pointer().base().is_object() && !_are_speculative_checks_possible) {
    return new EmptyAlignmentSolution("Cannot add speculative check for native memory alignment.");
  }

  // Attribute init (i.e. _init_node) either to C_const or to C_init term.
  const int C_const_init = _init_node->is_ConI() ? _init_node->as_ConI()->get_int() : 0;
  const int C_const =      _vpointer.con() + C_const_init * iv_scale();

  // Set C_invar depending on if invar is present
  const int C_invar = _vpointer.compute_invar_factor();

  const int C_init = _init_node->is_ConI() ? 0 : iv_scale();
  const int C_pre =  iv_scale() * _pre_stride;
  const int C_main = iv_scale() * _main_stride;

  DEBUG_ONLY( trace_reshaped_form(C_const, C_const_init, C_invar, C_init, C_pre, C_main); )

  // We must find a pre_iter, such that adr is aw aligned: adr % aw = 0. Note, that we are defining the
  // modulo operator "%" such that the remainder is always positive, see AlignmentSolution::mod(i, q).
  //
  // Since "base % aw = 0" (BASE_ALIGNED), we only need to ensure alignment of the other 5 terms:
  //
  //   (C_const + C_invar * var_invar + C_init * var_init + C_pre * pre_iter + C_main * main_iter) % aw = 0      (1)
  //
  // Alignment must be maintained over all main-loop iterations, i.e. for any main_iter >= 0, we require:
  //
  //   C_main % aw = 0                                                                                           (2)
  //
  const int C_main_mod_aw = AlignmentSolution::mod(C_main, _aw);

  DEBUG_ONLY( trace_main_iteration_alignment(C_const, C_invar, C_init, C_pre, C_main, C_main_mod_aw); )

  if (C_main_mod_aw != 0) {
    return new EmptyAlignmentSolution("EQ(2) not satisfied (cannot align across main-loop iterations)");
  }

  // In what follows, we need to show that the C_const, init and invar terms can be aligned by
  // adjusting the pre-loop iteration count (pre_iter), which is controlled by the pre-loop
  // limit.
  //
  //     (C_const + C_invar * var_invar + C_init * var_init + C_pre * pre_iter) % aw = 0                         (3)
  //
  // We strengthen the constraints by splitting the equation into 3 equations, where we
  // want to find integer solutions for pre_iter_C_const, pre_iter_C_invar, and
  // pre_iter_C_init, which means that the C_const, init and invar terms can be aligned
  // independently:
  //
  //   (C_const             + C_pre * pre_iter_C_const) % aw = 0                 (4a)
  //   (C_invar * var_invar + C_pre * pre_iter_C_invar) % aw = 0                 (4b)
  //   (C_init  * var_init  + C_pre * pre_iter_C_init ) % aw = 0                 (4c)
  //
  // We now prove that (4a, b, c) are sufficient as well as necessary to guarantee (3)
  // for any runtime value of var_invar and var_init (i.e. for any invar and init).
  // This tells us that the "strengthening" does not restrict the algorithm more than
  // necessary.
  //
  // Sufficient (i.e (4a, b, c) imply (3)):
  //
  //   pre_iter = pre_iter_C_const + pre_iter_C_invar + pre_iter_C_init
  //
  // Adding up (4a, b, c):
  //
  //   0 = (  C_const             + C_pre * pre_iter_C_const
  //        + C_invar * var_invar + C_pre * pre_iter_C_invar
  //        + C_init  * var_init  + C_pre * pre_iter_C_init  ) % aw
  //
  //     = (  C_const + C_invar * var_invar + C_init * var_init
  //        + C_pre * (pre_iter_C_const + pre_iter_C_invar + pre_iter_C_init)) % aw
  //
  //     = (  C_const + C_invar * var_invar + C_init * var_init
  //        + C_pre * pre_iter) % aw
  //
  // Necessary (i.e. (3) implies (4a, b, c)):
  //  (4a): Set var_invar = var_init = 0 at runtime. Applying this to (3), we get:
  //
  //        0 =
  //          = (C_const + C_invar * var_invar + C_init * var_init + C_pre * pre_iter) % aw
  //          = (C_const + C_invar * 0         + C_init * 0        + C_pre * pre_iter) % aw
  //          = (C_const                                           + C_pre * pre_iter) % aw
  //
  //        This is of the same form as (4a), and we have a solution:
  //        pre_iter_C_const = pre_iter
  //
  //  (4b): Set var_init = 0, and assume (4a), which we just proved is implied by (3).
  //        Subtract (4a) from (3):
  //
  //        0 =
  //          =  (C_const + C_invar * var_invar + C_init * var_init + C_pre * pre_iter) % aw
  //           - (C_const + C_pre * pre_iter_C_const) % aw
  //          =  (C_invar * var_invar + C_init * var_init + C_pre * pre_iter - C_pre * pre_iter_C_const) % aw
  //          =  (C_invar * var_invar + C_init * 0        + C_pre * (pre_iter - pre_iter_C_const)) % aw
  //          =  (C_invar * var_invar +                   + C_pre * (pre_iter - pre_iter_C_const)) % aw
  //
  //        This is of the same form as (4b), and we have a solution:
  //        pre_iter_C_invar = pre_iter - pre_iter_C_const
  //
  //  (4c): Set var_invar = 0, and assume (4a), which we just proved is implied by (3).
  //        Subtract (4a) from (3):
  //
  //        0 =
  //          =  (C_const + C_invar * var_invar + C_init * var_init + C_pre * pre_iter) % aw
  //           - (C_const + C_pre * pre_iter_C_const) % aw
  //          =  (C_invar * var_invar + C_init * var_init + C_pre * pre_iter - C_pre * pre_iter_C_const) % aw
  //          =  (C_invar * 0         + C_init * var_init + C_pre * (pre_iter - pre_iter_C_const)) % aw
  //          =  (                    + C_init * var_init + C_pre * (pre_iter - pre_iter_C_const)) % aw
  //
  //        This is of the same form as (4c), and we have a solution:
  //        pre_iter_C_invar = pre_iter - pre_iter_C_const
  //
  // The solutions of Equations (4a, b, c) for pre_iter_C_const, pre_iter_C_invar, and pre_iter_C_init
  // respectively, can have one of these states:
  //
  //   trivial:     The solution can be any integer.
  //   constrained: There is a (periodic) solution, but it is not trivial.
  //   empty:       Statically we cannot guarantee a solution for all var_invar and var_init.
  //
  // We look at (4a):
  //
  //   abs(C_pre) >= aw
  //   -> Since abs(C_pre) is a power of two, we have C_pre % aw = 0. Therefore:
  //
  //        For any pre_iter_C_const: (C_pre * pre_iter_C_const) % aw = 0
  //
  //        (C_const + C_pre * pre_iter_C_const) % aw = 0
  //         C_const                             % aw = 0
  //
  //      Hence, we can only satisfy (4a) if C_Const is aw aligned:
  //
  //      C_const % aw == 0:
  //      -> (4a) has a trivial solution since we can choose any value for pre_iter_C_const.
  //
  //      C_const % aw != 0:
  //      -> (4a) has an empty solution since no pre_iter_C_const can achieve aw alignment.
  //
  //   abs(C_pre) < aw:
  //   -> Since both abs(C_pre) and aw are powers of two, we know:
  //
  //        There exists integer x > 1: aw = abs(C_pre) * x
  //
  //      C_const % abs(C_pre) == 0:
  //      -> There exists integer z: C_const = C_pre * z
  //
  //          (C_const   + C_pre * pre_iter_C_const) % aw               = 0
  //          ==>
  //          (C_pre * z + C_pre * pre_iter_C_const) % aw               = 0
  //          ==>
  //          (C_pre * z + C_pre * pre_iter_C_const) % (abs(C_pre) * x) = 0
  //          ==>
  //          (        z +         pre_iter_C_const) %               x  = 0
  //          ==>
  //          for any m: pre_iter_C_const = m * x - z
  //
  //        Hence, pre_iter_C_const has a non-trivial (because x > 1) periodic (periodicity x)
  //        solution, i.e. it has a constrained solution.
  //
  //      C_const % abs(C_pre) != 0:
  //        There exists integer x > 1: aw = abs(C_pre) * x
  //
  //           C_const                             %  abs(C_pre)      != 0
  //          ==>
  //          (C_const + C_pre * pre_iter_C_const) %  abs(C_pre)      != 0
  //          ==>
  //          (C_const + C_pre * pre_iter_C_const) % (abs(C_pre) * x) != 0
  //          ==>
  //          (C_const + C_pre * pre_iter_C_const) % aw               != 0
  //
  //        This is in contradiction with (4a), and therefore there cannot be any solution,
  //        i.e. we have an empty solution.
  //
  // In summary, for (4a):
  //
  //   abs(C_pre) >= aw  AND  C_const % aw == 0          -> trivial
  //   abs(C_pre) >= aw  AND  C_const % aw != 0          -> empty
  //   abs(C_pre) <  aw  AND  C_const % abs(C_pre) == 0  -> constrained
  //   abs(C_pre) <  aw  AND  C_const % abs(C_pre) != 0  -> empty
  //
  // With analogue argumentation for (4b):
  //
  //   abs(C_pre) >= aw  AND  C_invar % aw == 0           -> trivial
  //   abs(C_pre) >= aw  AND  C_invar % aw != 0           -> empty
  //   abs(C_pre) <  aw  AND  C_invar % abs(C_pre) == 0   -> constrained
  //   abs(C_pre) <  aw  AND  C_invar % abs(C_pre) != 0   -> empty
  //
  // With analogue argumentation for (4c):
  //
  //   abs(C_pre) >= aw  AND  C_init  % aw == 0           -> trivial
  //   abs(C_pre) >= aw  AND  C_init  % aw != 0           -> empty
  //   abs(C_pre) <  aw  AND  C_init  % abs(C_pre) == 0   -> constrained
  //   abs(C_pre) <  aw  AND  C_init  % abs(C_pre) != 0   -> empty
  //
  // Out of these states follows the state for the solution of pre_iter:
  //
  //   Trivial:     If (4a, b, c) are all trivial.
  //   Empty:       If any of (4a, b, c) is empty, because then we cannot guarantee a solution
  //                for pre_iter, for all possible invar and init values.
  //   Constrained: Else. Incidentally, (4a, b, c) are all constrained themselves, as we argue below.

  const EQ4 eq4(C_const, C_invar, C_init, C_pre, _aw);
  const EQ4::State eq4a_state = eq4.eq4a_state();
  const EQ4::State eq4b_state = eq4.eq4b_state();
  const EQ4::State eq4c_state = eq4.eq4c_state();

#ifdef ASSERT
  if (is_trace()) {
    eq4.trace();
  }
#endif

  // If (4a, b, c) are all trivial, then also the solution for pre_iter is trivial:
  if (eq4a_state == EQ4::State::TRIVIAL &&
      eq4b_state == EQ4::State::TRIVIAL &&
      eq4c_state == EQ4::State::TRIVIAL) {
    return new TrivialAlignmentSolution();
  }

  // If any of (4a, b, c) is empty, then we also cannot guarantee a solution for pre_iter, for
  // any init and invar, hence the solution for pre_iter is empty:
  if (eq4a_state == EQ4::State::EMPTY ||
      eq4b_state == EQ4::State::EMPTY ||
      eq4c_state == EQ4::State::EMPTY) {
    return new EmptyAlignmentSolution("EQ(4a, b, c) not all non-empty: cannot align const, invar and init terms individually");
  }

  // If abs(C_pre) >= aw, then the solutions to (4a, b, c) are all either trivial or empty, and
  // hence we would have found the solution to pre_iter above as either trivial or empty. Thus
  // we now know that:
  //
  //   abs(C_pre) < aw
  //
  assert(abs(C_pre) < _aw, "implied by constrained case");

  // And since abs(C_pre) < aw, the solutions of (4a, b, c) can now only be constrained or empty.
  // But since we already handled the empty case, the solutions are now all constrained.
  assert(eq4a_state == EQ4::State::CONSTRAINED &&
         eq4a_state == EQ4::State::CONSTRAINED &&
         eq4a_state == EQ4::State::CONSTRAINED, "all must be constrained now");

  // And since they are all constrained, we must have:
  //
  //   C_const % abs(C_pre) = 0                                                  (5a)
  //   C_invar % abs(C_pre) = 0                                                  (5b)
  //   C_init  % abs(C_pre) = 0                                                  (5c)
  //
  assert(AlignmentSolution::mod(C_const, abs(C_pre)) == 0, "EQ(5a): C_const must be alignable");
  assert(AlignmentSolution::mod(C_invar, abs(C_pre)) == 0, "EQ(5b): C_invar must be alignable");
  assert(AlignmentSolution::mod(C_init,  abs(C_pre)) == 0, "EQ(5c): C_init  must be alignable");

  // With (5a, b, c), we know that there are integers X, Y, Z:
  //
  //   C_const = X * abs(C_pre)   ==>   X = C_const / abs(C_pre)                 (6a)
  //   C_invar = Y * abs(C_pre)   ==>   Y = C_invar / abs(C_pre)                 (6b)
  //   C_init  = Z * abs(C_pre)   ==>   Z = C_init  / abs(C_pre)                 (6c)
  //
  // Further, we define:
  //
  //   sign(C_pre) = C_pre / abs(C_pre) = (C_pre > 0) ? 1 : -1,                  (7)
  //
  // We know that abs(C_pre) as well as aw are powers of 2, and since (5) we can define integer q:
  //
  //   q = aw / abs(C_pre)                                                       (8)
  //
  const int q = _aw / abs(C_pre);

  assert(q >= 2, "implied by constrained solution");

  // We now know that all terms in (4a, b, c) are divisible by abs(C_pre):
  //
  //   (C_const                    / abs(C_pre) + C_pre * pre_iter_C_const /  abs(C_pre)) % (aw / abs(C_pre)) =
  //   (X * abs(C_pre)             / abs(C_pre) + C_pre * pre_iter_C_const /  abs(C_pre)) % (aw / abs(C_pre)) =
  //   (X                                       +         pre_iter_C_const * sign(C_pre)) % q                 = 0  (9a)
  //
  //   -> pre_iter_C_const * sign(C_pre) = mx1 * q -               X
  //   -> pre_iter_C_const               = mx2 * q - sign(C_pre) * X                                               (10a)
  //      (for any integers mx1, mx2)
  //
  //   (C_invar        * var_invar / abs(C_pre) + C_pre * pre_iter_C_invar /  abs(C_pre)) % (aw / abs(C_pre)) =
  //   (Y * abs(C_pre) * var_invar / abs(C_pre) + C_pre * pre_iter_C_invar /  abs(C_pre)) % (aw / abs(C_pre)) =
  //   (Y              * var_invar              +         pre_iter_C_invar * sign(C_pre)) % q                 = 0  (9b)
  //
  //   -> pre_iter_C_invar * sign(C_pre) = my1 * q -               Y * var_invar
  //   -> pre_iter_C_invar               = my2 * q - sign(C_pre) * Y * var_invar                                   (10b)
  //      (for any integers my1, my2)
  //
  //   (C_init          * var_init  / abs(C_pre) + C_pre * pre_iter_C_init /  abs(C_pre)) % (aw / abs(C_pre)) =
  //   (Z * abs(C_pre)  * var_init  / abs(C_pre) + C_pre * pre_iter_C_init /  abs(C_pre)) % (aw / abs(C_pre)) =
  //   (Z * var_init                             +         pre_iter_C_init * sign(C_pre)) % q                 = 0  (9c)
  //
  //   -> pre_iter_C_init  * sign(C_pre) = mz1 * q -               Z * var_init
  //   -> pre_iter_C_init                = mz2 * q - sign(C_pre) * Z * var_init                                    (10c)
  //      (for any integers mz1, mz2)
  //
  //
  // Having solved the equations using the division, we can re-substitute X, Y, and Z, and apply (FAC_INVAR) as
  // well as (FAC_INIT). We use the fact that sign(x) == 1 / sign(x) and sign(x) * abs(x) == x:
  //
  //   pre_iter_C_const = mx2 * q - sign(C_pre) * X
  //                    = mx2 * q - sign(C_pre) * C_const             / abs(C_pre)
  //                    = mx2 * q - C_const / C_pre
  //                    = mx2 * q - C_const / (iv_scale * pre_stride)                               (11a)
  //
  // If there is an invariant:
  //
  //   pre_iter_C_invar = my2 * q - sign(C_pre) * Y       * var_invar
  //                    = my2 * q - sign(C_pre) * C_invar * var_invar / abs(C_pre)
  //                    = my2 * q - sign(C_pre) * invar               / abs(C_pre)
  //                    = my2 * q - invar / C_pre
  //                    = my2 * q - invar / (iv_scale * pre_stride)                                 (11b, with invar)
  //
  // If there is no invariant (i.e. C_invar = 0 ==> Y = 0):
  //
  //   pre_iter_C_invar = my2 * q                                                                   (11b, no invar)
  //
  // If init is variable (i.e. C_init = iv_scale, init = var_init):
  //
  //   pre_iter_C_init  = mz2 * q - sign(C_pre) * Z          * var_init
  //                    = mz2 * q - sign(C_pre) * C_init     * var_init  / abs(C_pre)
  //                    = mz2 * q - sign(C_pre) * iv_scale   * init      / abs(C_pre)
  //                    = mz2 * q - iv_scale * init / C_pre
  //                    = mz2 * q - iv_scale * init / (iv_scale * pre_stride)
  //                    = mz2 * q - init / pre_stride                                               (11c, variable init)
  //
  // If init is constant (i.e. C_init = 0 ==> Z = 0):
  //
  //   pre_iter_C_init  = mz2 * q                                                                   (11c, constant init)
  //
  // Note, that the solutions found by (11a, b, c) are all periodic with periodicity q. We combine them,
  // with m = mx2 + my2 + mz2:
  //
  //   pre_iter =   pre_iter_C_const + pre_iter_C_invar + pre_iter_C_init
  //            =   mx2 * q  - C_const / (iv_scale * pre_stride)
  //              + my2 * q [- invar / (iv_scale * pre_stride) ]
  //              + mz2 * q [- init / pre_stride               ]
  //
  //            =   m * q                                 (periodic part)
  //              - C_const / (iv_scale * pre_stride)        (align constant term)
  //             [- invar / (iv_scale * pre_stride)   ]      (align invariant term, if present)
  //             [- init / pre_stride                 ]      (align variable init term, if present)    (12)
  //
  // We can further simplify this solution by introducing integer 0 <= r < q:
  //
  //   r = (-C_const / (iv_scale * pre_stride)) % q                                                    (13)
  //
  const int r = AlignmentSolution::mod(-C_const / (iv_scale() * _pre_stride), q);
  //
  //   pre_iter = m * q + r
  //                   [- invar / (iv_scale * pre_stride)  ]
  //                   [- init / pre_stride                ]                                           (14)
  //
  // We thus get a solution that can be stated in terms of:
  //
  //   q (periodicity), r (constant alignment), invar, iv_scale, pre_stride, init
  //
  // However, pre_stride and init are shared by all mem_ref in the loop, hence we do not need to provide
  // them in the solution description.

  DEBUG_ONLY( trace_constrained_solution(C_const, C_invar, C_init, C_pre, q, r); )

  return new ConstrainedAlignmentSolution(_mem_ref, q, r, _vpointer /* holds invar and iv_scale */);

  // APPENDIX:
  // We can now verify the success of the solution given by (12):
  //
  //   adr % aw =
  //
  //   -> Simple form
  //   (base + invar + iv_scale * iv + con) % aw =
  //
  //   -> Expand iv
  //   (base + con + invar + iv_scale * (init + pre_stride * pre_iter + main_stride * main_iter)) % aw =
  //
  //   -> Reshape
  //   (base + con + invar
  //         + iv_scale * init
  //         + iv_scale * pre_stride * pre_iter
  //         + iv_scale * main_stride * main_iter)) % aw =
  //
  //   -> apply (BASE_ALIGNED): base % aw = 0
  //   -> main-loop iterations aligned (2): C_main % aw = (iv_scale * main_stride) % aw = 0
  //   (con + invar + iv_scale * init + iv_scale * pre_stride * pre_iter) % aw =
  //
  //   -> apply (12)
  //   (con + invar + iv_scale * init
  //        + iv_scale * pre_stride * (m * q - C_const / (iv_scale * pre_stride)
  //                                        [- invar / (iv_scale * pre_stride) ]
  //                                        [- init / pre_stride               ]
  //                                  )
  //   ) % aw =
  //
  //   -> expand C_const = con [+ init * iv_scale]  (if init const)
  //   (con + invar + iv_scale * init
  //        + iv_scale * pre_stride * (m * q - con / (iv_scale * pre_stride)
  //                                        [- init / pre_stride               ]          (if init constant)
  //                                        [- invar / (iv_scale * pre_stride) ]          (if invar present)
  //                                        [- init / pre_stride               ]          (if init variable)
  //                                  )
  //   ) % aw =
  //
  //   -> assuming invar = 0 if it is not present
  //   -> merge the two init terms (variable or constant)
  //   -> apply (8): q = aw / (abs(C_pre)) = aw / abs(iv_scale * pre_stride)
  //   -> and hence: (iv_scale * pre_stride * q) % aw = 0
  //   -> all terms are canceled out
  //   (con + invar + iv_scale * init
  //        + iv_scale * pre_stride * m * q                              -> aw aligned
  //        - iv_scale * pre_stride * con   / (iv_scale * pre_stride)    -> = con
  //        - iv_scale * pre_stride * init  / pre_stride                 -> = iv_scale * init
  //        - iv_scale * pre_stride * invar / (iv_scale * pre_stride)    -> = invar
  //   ) % aw = 0
  //
  // The solution given by (12) does indeed guarantee alignment.
}

#ifdef ASSERT
void AlignmentSolver::trace_start_solve() const {
  if (is_trace()) {
    tty->print(" vector mem_ref:");
    _mem_ref->dump();
    tty->print("  VPointer: ");
    _vpointer.print_on(tty);
    tty->print_cr("  vector_width = %d", _vector_width);
    tty->print_cr("  aw = alignment_width = min(vector_width(%d), ObjectAlignmentInBytes(%d)) = %d",
                  _vector_width, ObjectAlignmentInBytes, _aw);

    if (!_init_node->is_ConI()) {
      tty->print("  init:");
      _init_node->dump();
    }

    tty->print_cr("  invar = SUM(invar_summands), invar_summands:");
    int invar_count = 0;
    _vpointer.for_each_invar_summand([&] (const MemPointerSummand& s) {
      tty->print("   ");
      s.print_on(tty);
      tty->print(" -> ");
      s.variable()->dump();
      invar_count++;
    });
    if (invar_count == 0) {
      tty->print_cr("   No invar_summands.");
    }

    const jint invar_factor = _vpointer.compute_invar_factor();
    tty->print_cr("  invar_factor = %d", invar_factor);

    // iv = init + pre_iter * pre_stride + main_iter * main_stride
    tty->print("  iv = init");
    if (_init_node->is_ConI()) {
      tty->print("(%4d)", _init_node->as_ConI()->get_int());
    } else {
      tty->print("[%4d]", _init_node->_idx);
    }
    tty->print_cr(" + pre_iter * pre_stride(%d) + main_iter * main_stride(%d)",
                  _pre_stride, _main_stride);
    // adr = base + con + invar + iv_scale * iv
    tty->print("  adr = base[%d]", base().object_or_native()->_idx);
    tty->print_cr(" + invar + iv_scale(%d) * iv + con(%d)", iv_scale(), _vpointer.con());
  }
}

void AlignmentSolver::trace_reshaped_form(const int C_const,
                                          const int C_const_init,
                                          const int C_invar,
                                          const int C_init,
                                          const int C_pre,
                                          const int C_main) const
{
  if (is_trace()) {
    tty->print("      = base[%d] + ", base().object_or_native()->_idx);
    tty->print_cr("C_const(%d) + C_invar(%d) * var_invar + C_init(%d) * var_init + C_pre(%d) * pre_iter + C_main(%d) * main_iter",
                  C_const, C_invar, C_init,  C_pre, C_main);
    if (_init_node->is_ConI()) {
      tty->print_cr("  init is constant:");
      tty->print_cr("    C_const_init = %d", C_const_init);
      tty->print_cr("    C_init = %d", C_init);
    } else {
      tty->print_cr("  init is variable:");
      tty->print_cr("    C_const_init = %d", C_const_init);
      tty->print_cr("    C_init = abs(iv_scale)= %d", C_init);
    }
    if (C_invar != 0) {
      tty->print_cr("  invariant present:");
      tty->print_cr("    C_invar = invar_factor = %d", C_invar);
    } else {
      tty->print_cr("  no invariant:");
      tty->print_cr("    C_invar = %d", C_invar);
    }
    tty->print_cr("  C_const = con(%d) + iv_scale(%d) * C_const_init(%d) = %d",
                  _vpointer.con(), iv_scale(), C_const_init, C_const);
    tty->print_cr("  C_pre   = iv_scale(%d) * pre_stride(%d) = %d",
                  iv_scale(), _pre_stride, C_pre);
    tty->print_cr("  C_main  = iv_scale(%d) * main_stride(%d) = %d",
                  iv_scale(), _main_stride, C_main);
  }
}

void AlignmentSolver::trace_main_iteration_alignment(const int C_const,
                                                     const int C_invar,
                                                     const int C_init,
                                                     const int C_pre,
                                                     const int C_main,
                                                     const int C_main_mod_aw) const
{
  if (is_trace()) {
    tty->print("  EQ(1 ): (C_const(%d) + C_invar(%d) * var_invar + C_init(%d) * var_init",
                  C_const, C_invar, C_init);
    tty->print(" + C_pre(%d) * pre_iter + C_main(%d) * main_iter) %% aw(%d) = 0",
                  C_pre, C_main, _aw);
    tty->print_cr(" (given base aligned -> align rest)");
    tty->print("  EQ(2 ): C_main(%d) %% aw(%d) = %d = 0",
               C_main, _aw, C_main_mod_aw);
    tty->print_cr(" (alignment across iterations)");
  }
}

void AlignmentSolver::EQ4::trace() const {
  tty->print_cr("  EQ(4a): (C_const(%3d)             + C_pre(%d) * pre_iter_C_const) %% aw(%d) = 0  (align const term individually)",
                _C_const, _C_pre, _aw);
  tty->print_cr("          -> %s", state_to_str(eq4a_state()));

  tty->print_cr("  EQ(4b): (C_invar(%3d) * var_invar + C_pre(%d) * pre_iter_C_invar) %% aw(%d) = 0  (align invar term individually)",
                _C_invar, _C_pre, _aw);
  tty->print_cr("          -> %s", state_to_str(eq4b_state()));

  tty->print_cr("  EQ(4c): (C_init( %3d) * var_init  + C_pre(%d) * pre_iter_C_init ) %% aw(%d) = 0  (align init term individually)",
                _C_init, _C_pre, _aw);
  tty->print_cr("          -> %s", state_to_str(eq4c_state()));
}

void AlignmentSolver::trace_constrained_solution(const int C_const,
                                                 const int C_invar,
                                                 const int C_init,
                                                 const int C_pre,
                                                 const int q,
                                                 const int r) const
{
  if (is_trace()) {
    tty->print_cr("  EQ(4a, b, c) all constrained, hence:");
    tty->print_cr("  EQ(5a): C_const(%3d) %% abs(C_pre(%d)) = 0", C_const, C_pre);
    tty->print_cr("  EQ(5b): C_invar(%3d) %% abs(C_pre(%d)) = 0", C_invar, C_pre);
    tty->print_cr("  EQ(5c): C_init( %3d) %% abs(C_pre(%d)) = 0", C_init,  C_pre);

    tty->print_cr("  All terms in EQ(4a, b, c) are divisible by abs(C_pre(%d)).", C_pre);
    const int X    = C_const / abs(C_pre);
    const int Y    = C_invar / abs(C_pre);
    const int Z    = C_init  / abs(C_pre);
    const int sign = (C_pre > 0) ? 1 : -1;
    tty->print_cr("  X = C_const(%3d) / abs(C_pre(%d)) = %d       (6a)", C_const, C_pre, X);
    tty->print_cr("  Y = C_invar(%3d) / abs(C_pre(%d)) = %d       (6b)", C_invar, C_pre, Y);
    tty->print_cr("  Z = C_init( %3d) / abs(C_pre(%d)) = %d       (6c)", C_init , C_pre, Z);
    tty->print_cr("  q = aw(     %3d) / abs(C_pre(%d)) = %d       (8)",  _aw,     C_pre, q);
    tty->print_cr("  sign(C_pre) = (C_pre(%d) > 0) ? 1 : -1 = %d  (7)",  C_pre,   sign);

    tty->print_cr("  EQ(9a): (X(%3d)             + pre_iter_C_const * sign(C_pre)) %% q(%d) = 0", X, q);
    tty->print_cr("  EQ(9b): (Y(%3d) * var_invar + pre_iter_C_invar * sign(C_pre)) %% q(%d) = 0", Y, q);
    tty->print_cr("  EQ(9c): (Z(%3d) * var_init  + pre_iter_C_init  * sign(C_pre)) %% q(%d) = 0", Z, q);

    tty->print_cr("  EQ(10a): pre_iter_C_const = mx2 * q(%d) - sign(C_pre) * X(%d)",             q, X);
    tty->print_cr("  EQ(10b): pre_iter_C_invar = my2 * q(%d) - sign(C_pre) * Y(%d) * var_invar", q, Y);
    tty->print_cr("  EQ(10c): pre_iter_C_init  = mz2 * q(%d) - sign(C_pre) * Z(%d) * var_init ", q, Z);

    tty->print_cr("  r = (-C_const(%d) / (iv_scale(%d) * pre_stride(%d)) %% q(%d) = %d",
                  C_const, iv_scale(), _pre_stride, q, r);

    tty->print_cr("  EQ(14):  pre_iter = m * q(%3d) - r(%d)", q, r);
    if (C_invar != 0) {
      tty->print_cr("                                 - invar / (iv_scale(%d) * pre_stride(%d))",
                    iv_scale(), _pre_stride);
    }
    if (!_init_node->is_ConI()) {
      tty->print_cr("                                 - init / pre_stride(%d)",
                    _pre_stride);
    }
  }
}
#endif<|MERGE_RESOLUTION|>--- conflicted
+++ resolved
@@ -331,7 +331,7 @@
     // We must compute the dependence graph depth with all edges (including the weak edges), so that
     // the independence queries work correctly, no matter if we check independence with or without
     // weak edges.
-    for (PredsIterator it(*this, n, true); !it.done(); it.next()) {
+    for (PredsIterator it(*this, n); !it.done(); it.next()) {
       Node* pred = it.current();
       if (_vloop.in_bb(pred)) {
         max_pred_depth = MAX2(max_pred_depth, depth(pred));
@@ -398,7 +398,8 @@
   for (int i = 0; i < _body.body().length(); i++) {
     Node* n = _body.body().at(i);
     tty->print("  d%02d Dependencies[%d %s:", depth(n), n->_idx, n->Name());
-    for (PredsIterator it(*this, n, with_weak_edges); !it.done(); it.next()) {
+    for (PredsIterator it(*this, n); !it.done(); it.next()) {
+      if (!with_weak_edges && it.is_current_weak_memory_edge()) { continue; }
       Node* pred = it.current();
       tty->print("  %d %s", pred->_idx, pred->Name());
     }
@@ -430,19 +431,19 @@
 }
 
 VLoopDependencyGraph::PredsIterator::PredsIterator(const VLoopDependencyGraph& dependency_graph,
-                                                   const Node* node,
-                                                   bool with_weak_edges) :
+                                                   const Node* node) :
     _dependency_graph(dependency_graph),
     _node(node),
     _dependency_node(dependency_graph.dependency_node(node)),
     _current(nullptr),
     _is_current_memory_edge(false),
+    _is_current_weak_memory_edge(false),
     _next_pred(0),
     _end_pred(node->req()),
     _next_strong_edge(0),
     _end_strong_edge((_dependency_node != nullptr) ? _dependency_node->num_strong_edges() : 0),
     _next_weak_edge(0),
-    _end_weak_edge((_dependency_node != nullptr && with_weak_edges) ? _dependency_node->num_weak_edges() : 0)
+    _end_weak_edge((_dependency_node != nullptr) ? _dependency_node->num_weak_edges() : 0)
 {
   if (_node->is_Store() || _node->is_Load()) {
     // Load: address
@@ -458,19 +459,22 @@
 void VLoopDependencyGraph::PredsIterator::next() {
   if (_next_pred < _end_pred) {
     _current = _node->in(_next_pred++);
-<<<<<<< HEAD
-    _is_current_weak_edge = false;
+    _is_current_memory_edge = false;
+    _is_current_weak_memory_edge = false;
   } else if (_next_strong_edge < _end_strong_edge) {
     int pred_bb_idx = _dependency_node->strong_edge(_next_strong_edge++);
     _current = _dependency_graph._body.body().at(pred_bb_idx);
-    _is_current_weak_edge = false;
+    _is_current_memory_edge = true;
+    _is_current_weak_memory_edge = false;
   } else if (_next_weak_edge < _end_weak_edge) {
     int pred_bb_idx = _dependency_node->weak_edge(_next_weak_edge++);
     _current = _dependency_graph._body.body().at(pred_bb_idx);
-    _is_current_weak_edge = true;
+    _is_current_memory_edge = true;
+    _is_current_weak_memory_edge = true;
   } else {
     _current = nullptr; // done
-    _is_current_weak_edge = false;
+    _is_current_memory_edge = false;
+    _is_current_weak_memory_edge = false;
   }
 }
 
@@ -697,16 +701,6 @@
     p1_init->dump_bfs(5, nullptr, "");
     tty->print_cr("p2_init:");
     p2_init->dump_bfs(5, nullptr, "");
-=======
-    _is_current_memory_edge = false;
-  } else if (_next_memory_pred < _end_memory_pred) {
-    int pred_bb_idx = _dependency_node->memory_pred_edge(_next_memory_pred++);
-    _current = _dependency_graph._body.body().at(pred_bb_idx);
-    _is_current_memory_edge = true;
-  } else {
-    _current = nullptr; // done
-    _is_current_memory_edge = false;
->>>>>>> e2cb6467
   }
 #endif
 
