--- conflicted
+++ resolved
@@ -270,16 +270,7 @@
 
 bool G1BarrierSetC1::generate_c1_runtime_stubs(BufferBlob* buffer_blob) {
   C1G1PreBarrierCodeGenClosure pre_code_gen_cl;
-<<<<<<< HEAD
-  _pre_barrier_c1_runtime_code_blob = Runtime1::generate_blob(buffer_blob, C1StubId::NO_STUBID, "g1_pre_barrier_slow",
+  _pre_barrier_c1_runtime_code_blob = Runtime1::generate_blob(buffer_blob, StubId::NO_STUBID, "g1_pre_barrier_slow",
                                                               false, &pre_code_gen_cl);
   return _pre_barrier_c1_runtime_code_blob != nullptr;
-=======
-  C1G1PostBarrierCodeGenClosure post_code_gen_cl;
-  _pre_barrier_c1_runtime_code_blob = Runtime1::generate_blob(buffer_blob, StubId::NO_STUBID, "g1_pre_barrier_slow",
-                                                              false, &pre_code_gen_cl);
-  _post_barrier_c1_runtime_code_blob = Runtime1::generate_blob(buffer_blob, StubId::NO_STUBID, "g1_post_barrier_slow",
-                                                               false, &post_code_gen_cl);
-  return _pre_barrier_c1_runtime_code_blob != nullptr && _post_barrier_c1_runtime_code_blob != nullptr;
->>>>>>> 14c79be1
 }