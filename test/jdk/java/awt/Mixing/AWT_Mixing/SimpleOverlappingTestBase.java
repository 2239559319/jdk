--- conflicted
+++ resolved
@@ -162,11 +162,8 @@
             ancestor.requestFocus();
         }
         try {
-<<<<<<< HEAD
-            boolean await = latch.await(50, TimeUnit.MILLISECONDS);
-=======
+
             boolean await = latch.await(1, TimeUnit.SECONDS);
->>>>>>> 3f8742e7
             if (!await) {
                 throw new RuntimeException("Ancestor frame didn't receive " +
                         "focus");
