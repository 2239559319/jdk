/*
 * Copyright (c) 2001, 2025, Oracle and/or its affiliates. All rights reserved.
 * DO NOT ALTER OR REMOVE COPYRIGHT NOTICES OR THIS FILE HEADER.
 *
 * This code is free software; you can redistribute it and/or modify it
 * under the terms of the GNU General Public License version 2 only, as
 * published by the Free Software Foundation.
 *
 * This code is distributed in the hope that it will be useful, but WITHOUT
 * ANY WARRANTY; without even the implied warranty of MERCHANTABILITY or
 * FITNESS FOR A PARTICULAR PURPOSE.  See the GNU General Public License
 * version 2 for more details (a copy is included in the LICENSE file that
 * accompanied this code).
 *
 * You should have received a copy of the GNU General Public License version
 * 2 along with this work; if not, write to the Free Software Foundation,
 * Inc., 51 Franklin St, Fifth Floor, Boston, MA 02110-1301 USA.
 *
 * Please contact Oracle, 500 Oracle Parkway, Redwood Shores, CA 94065 USA
 * or visit www.oracle.com if you need additional information or have any
 * questions.
 *
 */

#include "gc/g1/g1BarrierSet.hpp"
#include "gc/g1/g1BatchedTask.hpp"
#include "gc/g1/g1BlockOffsetTable.inline.hpp"
#include "gc/g1/g1CardSet.inline.hpp"
#include "gc/g1/g1CardTable.inline.hpp"
#include "gc/g1/g1CardTableClaimTable.inline.hpp"
#include "gc/g1/g1CardTableEntryClosure.hpp"
#include "gc/g1/g1CollectedHeap.inline.hpp"
#include "gc/g1/g1CollectionSet.inline.hpp"
#include "gc/g1/g1ConcurrentRefine.hpp"
#include "gc/g1/g1ConcurrentRefineSweepTask.hpp"
#include "gc/g1/g1FromCardCache.hpp"
#include "gc/g1/g1GCParPhaseTimesTracker.hpp"
#include "gc/g1/g1GCPhaseTimes.hpp"
#include "gc/g1/g1HeapRegion.inline.hpp"
#include "gc/g1/g1HeapRegionManager.inline.hpp"
#include "gc/g1/g1HeapRegionRemSet.inline.hpp"
#include "gc/g1/g1OopClosures.inline.hpp"
#include "gc/g1/g1Policy.hpp"
#include "gc/g1/g1RemSet.hpp"
#include "gc/g1/g1RootClosures.hpp"
#include "gc/shared/bufferNode.hpp"
#include "gc/shared/bufferNodeList.hpp"
#include "gc/shared/gc_globals.hpp"
#include "gc/shared/gcTraceTime.inline.hpp"
#include "jfr/jfrEvents.hpp"
#include "memory/iterator.hpp"
#include "memory/resourceArea.hpp"
#include "oops/access.inline.hpp"
#include "oops/oop.inline.hpp"
#include "runtime/atomic.hpp"
#include "runtime/os.hpp"
#include "utilities/align.hpp"
#include "utilities/globalDefinitions.hpp"
#include "utilities/powerOfTwo.hpp"
#include "utilities/stack.inline.hpp"
#include "utilities/ticks.hpp"
#include CPU_HEADER(gc/g1/g1Globals)

// Collects information about the overall heap root scan progress during an evacuation.
//
// Scanning the remembered sets works by first merging all sources of cards to be
// scanned (refinement table, remembered sets) into a single data structure to remove
// duplicates and simplify work distribution.
//
// During the following card scanning we not only scan this combined set of cards, but
// also remember that these were completely scanned. The following evacuation passes
// do not scan these cards again, and so need to be preserved across increments.
//
// The representation for all the cards to scan is the card table: cards can have
// one of three states during GC:
// - clean: these cards will not be scanned in this pass
// - dirty: these cards will be scanned in this pass
// - scanned: these cards have already been scanned in a previous pass
//
// After all evacuation is done, we reset the card table to clean.
//
// Work distribution occurs on "chunk" basis, i.e. contiguous ranges of cards. As an
// additional optimization, during card merging we remember which regions and which
// chunks actually contain cards to be scanned. Threads iterate only across these
// regions, and only compete for chunks containing any cards.
//
// Within these chunks, a worker scans the card table on "blocks" of cards, i.e.
// contiguous ranges of dirty cards to be scanned. These blocks are converted to actual
// memory ranges and then passed on to actual scanning.
class G1RemSetScanState : public CHeapObj<mtGC> {
  class G1DirtyRegions;

  G1CardTableClaimTable _card_claim_table;
  // The complete set of regions which card table needs to be cleared at the end
  // of GC because we scribbled over these card table entries.
  //
  // Regions may be added for two reasons:
  // - they were part of the collection set: they may contain regular card marks
  // that we never scan so we must always clear their card table.
  // - or in case g1 does an optional evacuation pass, g1 marks the cards in there
  // as g1_scanned_card_val. If G1 only did an initial evacuation pass, the
  // scanning already cleared these cards. In that case they are not in this set
  // at the end of the collection.
  G1DirtyRegions* _all_dirty_regions;
  // The set of regions which card table needs to be scanned for new dirty cards
  // in the current evacuation pass.
  G1DirtyRegions* _next_dirty_regions;

// Set of (unique) regions that can be added to concurrently.
  class G1DirtyRegions : public CHeapObj<mtGC> {
    uint* _buffer;
    uint _cur_idx;
    size_t _max_reserved_regions;

    bool* _contains;

  public:
    G1DirtyRegions(size_t max_reserved_regions) :
      _buffer(NEW_C_HEAP_ARRAY(uint, max_reserved_regions, mtGC)),
      _cur_idx(0),
      _max_reserved_regions(max_reserved_regions),
      _contains(NEW_C_HEAP_ARRAY(bool, max_reserved_regions, mtGC)) {

      reset();
    }

    ~G1DirtyRegions() {
      FREE_C_HEAP_ARRAY(uint, _buffer);
      FREE_C_HEAP_ARRAY(bool, _contains);
    }

    void reset() {
      _cur_idx = 0;
      ::memset(_contains, false, _max_reserved_regions * sizeof(bool));
    }

    uint size() const { return _cur_idx; }

    uint at(uint idx) const {
      assert(idx < _cur_idx, "Index %u beyond valid regions", idx);
      return _buffer[idx];
    }

    void add_dirty_region(uint region) {
      if (_contains[region]) {
        return;
      }

      bool marked_as_dirty = Atomic::cmpxchg(&_contains[region], false, true) == false;
      if (marked_as_dirty) {
        uint allocated = Atomic::fetch_then_add(&_cur_idx, 1u);
        _buffer[allocated] = region;
      }
    }

    // Creates the union of this and the other G1DirtyRegions.
    void merge(const G1DirtyRegions* other) {
      for (uint i = 0; i < other->size(); i++) {
        uint region = other->at(i);
        if (!_contains[region]) {
          _buffer[_cur_idx++] = region;
          _contains[region] = true;
        }
      }
    }
  };

  // For each region, contains the maximum top() value to be used during this garbage
  // collection. Subsumes common checks like filtering out everything but old and
  // humongous regions outside the collection set.
  // This is valid because we are not interested in scanning stray remembered set
  // entries from free regions.
  HeapWord** _scan_top;

class G1ClearCardTableTask : public G1AbstractSubTask {
    G1CollectedHeap* _g1h;
    G1DirtyRegions* _regions;
    uint volatile _cur_dirty_regions;

    G1RemSetScanState* _scan_state;

    static constexpr uint num_cards_per_worker = M;
  public:
    G1ClearCardTableTask(G1CollectedHeap* g1h,
                         G1DirtyRegions* regions,
                         G1RemSetScanState* scan_state) :
      G1AbstractSubTask(G1GCPhaseTimes::ClearCardTable),
      _g1h(g1h),
      _regions(regions),
      _cur_dirty_regions(0),
      _scan_state(scan_state) {}

    double worker_cost() const override {
      uint num_regions = _regions->size();

      if (num_regions == 0) {
        // There is no card table clean work, only some cleanup of memory.
        return AlmostNoWork;
      }

      double num_cards = num_regions << G1HeapRegion::LogCardsPerRegion;
      return ceil(num_cards / num_cards_per_worker);
    }

    virtual ~G1ClearCardTableTask() {
      _scan_state->cleanup();
      if (VerifyDuringGC) {
        G1CollectedHeap::heap()->verifier()->verify_card_table_cleanup();
      }
    }

    void do_work(uint worker_id) override {
      const uint num_regions_per_worker = num_cards_per_worker / (uint)G1HeapRegion::CardsPerRegion;

      while (_cur_dirty_regions < _regions->size()) {
        uint next = Atomic::fetch_then_add(&_cur_dirty_regions, num_regions_per_worker);
        uint max = MIN2(next + num_regions_per_worker, _regions->size());

        for (uint i = next; i < max; i++) {
          G1HeapRegion* r = _g1h->region_at(_regions->at(i));
          // The card table contains "dirty" card marks. Clear unconditionally.
          //
          // Humongous reclaim candidates are not in the dirty set. This is fine because
          // their card and refinement table should always be clear as they are typeArrays.
          r->clear_card_table();
          // There is no need to clear the refinement table here: at the start of the collection
          // we had to clear the refinement card table for collection set regions already, and any
          // old regions use it for old->collection set candidates, so they should not be cleared
          // either.
        }
      }
    }
  };

public:
  G1RemSetScanState() :
    _card_claim_table(G1CollectedHeap::get_chunks_per_region_for_scan()),
    _all_dirty_regions(nullptr),
    _next_dirty_regions(nullptr),
    _scan_top(nullptr) { }

  ~G1RemSetScanState() {
    FREE_C_HEAP_ARRAY(HeapWord*, _scan_top);
  }

  void initialize(uint max_reserved_regions) {
    _card_claim_table.initialize(max_reserved_regions);
    _scan_top = NEW_C_HEAP_ARRAY(HeapWord*, max_reserved_regions, mtGC);
  }

  // Reset the claim and clear scan top for all regions, including
  // regions currently not available or free. Since regions might
  // become used during the collection these values must be valid
  // for those regions as well.
  void prepare() {
    size_t max_reserved_regions = _card_claim_table.max_reserved_regions();

    for (size_t i = 0; i < max_reserved_regions; i++) {
      clear_scan_top((uint)i);
    }

    _all_dirty_regions = new G1DirtyRegions(max_reserved_regions);
    _next_dirty_regions = new G1DirtyRegions(max_reserved_regions);
  }

  void prepare_for_merge_heap_roots() {
    // We populate the next dirty regions at the start of GC with all old/humongous
    // regions.
    //assert(_next_dirty_regions->size() == 0, "next dirty regions must be empty");

    _card_claim_table.reset_all_to_unclaimed();
  }

  void complete_evac_phase(bool merge_dirty_regions) {
    if (merge_dirty_regions) {
      _all_dirty_regions->merge(_next_dirty_regions);
    }
    _next_dirty_regions->reset();
  }

  // Returns whether the given region contains cards we need to scan. The remembered
  // set and other sources may contain cards that
  // - are in uncommitted regions
  // - are located in the collection set
  // - are located in free regions
  // as we do not clean up remembered sets before merging heap roots.
  bool contains_cards_to_process(uint const region_idx) const {
    G1HeapRegion* hr = G1CollectedHeap::heap()->region_at_or_null(region_idx);
    return (hr != nullptr && !hr->in_collection_set() && hr->is_old_or_humongous());
  }

  size_t num_cards_in_dirty_regions() const {
    return _next_dirty_regions->size() * G1HeapRegion::CardsPerRegion;
  }

  G1AbstractSubTask* create_cleanup_after_scan_heap_roots_task() {
    return new G1ClearCardTableTask(G1CollectedHeap::heap(), _all_dirty_regions, this);
  }

  void cleanup() {
    delete _all_dirty_regions;
    _all_dirty_regions = nullptr;

    delete _next_dirty_regions;
    _next_dirty_regions = nullptr;
  }

  void iterate_dirty_regions_from(G1HeapRegionClosure* cl, uint worker_id) {
    uint num_regions = _next_dirty_regions->size();

    if (num_regions == 0) {
      return;
    }

    G1CollectedHeap* g1h = G1CollectedHeap::heap();

    WorkerThreads* workers = g1h->workers();
    uint const max_workers = workers->active_workers();

    uint const start_pos = num_regions * worker_id / max_workers;
    uint cur = start_pos;

    do {
      bool result = cl->do_heap_region(g1h->region_at(_next_dirty_regions->at(cur)));
      guarantee(!result, "Not allowed to ask for early termination.");
      cur++;
      if (cur == _next_dirty_regions->size()) {
        cur = 0;
      }
    } while (cur != start_pos);
  }

  bool has_cards_to_scan(uint region) {
    return _card_claim_table.has_unclaimed_cards(region);
  }

  void add_dirty_region(uint const region) {
  #ifdef ASSERT
   G1HeapRegion* hr = G1CollectedHeap::heap()->region_at(region);
   assert(!hr->in_collection_set() && hr->is_old_or_humongous(),
          "Region %u is not suitable for scanning, is %sin collection set or %s",
          hr->hrm_index(), hr->in_collection_set() ? "" : "not ", hr->get_short_type_str());
  #endif
    _next_dirty_regions->add_dirty_region(region);
  }

  void add_all_dirty_region(uint region) {
#ifdef ASSERT
    G1HeapRegion* hr = G1CollectedHeap::heap()->region_at(region);
    assert(hr->in_collection_set(),
           "Only add collection set regions to all dirty regions directly but %u is %s",
           hr->hrm_index(), hr->get_short_type_str());
#endif
    _all_dirty_regions->add_dirty_region(region);
  }

  void set_scan_top(uint region_idx, HeapWord* value) {
    _scan_top[region_idx] = value;
  }

  HeapWord* scan_top(uint region_idx) const {
    return _scan_top[region_idx];
  }

  void clear_scan_top(uint region_idx) {
    set_scan_top(region_idx, nullptr);
  }

  G1CardTableChunkClaimer claimer(uint region_idx) {
    return G1CardTableChunkClaimer(&_card_claim_table, region_idx);
  }
};

G1RemSet::G1RemSet(G1CollectedHeap* g1h) :
  _scan_state(new G1RemSetScanState()),
  _prev_period_summary(false),
  _g1h(g1h),
  _g1p(_g1h->policy()) {
}

G1RemSet::~G1RemSet() {
  delete _scan_state;
}

void G1RemSet::initialize(uint max_reserved_regions) {
  _scan_state->initialize(max_reserved_regions);
}

// Scans a heap region for dirty cards.
class G1ScanHRForRegionClosure : public G1HeapRegionClosure {
  using CardValue = CardTable::CardValue;

  G1CollectedHeap* _g1h;
  G1CardTable* _ct;

  G1ParScanThreadState* _pss;

  G1RemSetScanState* _scan_state;

  G1GCPhaseTimes::GCParPhases _phase;

  uint   _worker_id;

  size_t _cards_pending;
  size_t _cards_empty;
  size_t _cards_scanned;
  size_t _blocks_scanned;
  size_t _chunks_claimed;
  size_t _heap_roots_found;

  Tickspan _rem_set_root_scan_time;
  Tickspan _rem_set_trim_partially_time;

  // The address to which this thread already scanned (walked the heap) up to during
  // card scanning (exclusive).
  HeapWord* _scanned_to;
  CardValue _scanned_card_value;

  HeapWord* scan_memregion(uint region_idx_for_card, MemRegion mr, size_t &roots_found) {
    G1HeapRegion* const card_region = _g1h->region_at(region_idx_for_card);
    G1ScanCardClosure card_cl(_g1h, _pss, roots_found);

    HeapWord* const scanned_to = card_region->oops_on_memregion_seq_iterate_careful<true>(mr, &card_cl);
    assert(scanned_to != nullptr, "Should be able to scan range");
    assert(scanned_to >= mr.end(), "Scanned to " PTR_FORMAT " less than range " PTR_FORMAT, p2i(scanned_to), p2i(mr.end()));

    _pss->trim_queue_partially();
    return scanned_to;
  }

  void do_claimed_block(uint const region_idx, CardValue* const dirty_l, CardValue* const dirty_r, size_t& pending_cards) {
    pending_cards += _ct->change_dirty_cards_to(dirty_l, dirty_r, _scanned_card_value);
    size_t num_cards = pointer_delta(dirty_r, dirty_l, sizeof(CardValue));
    _blocks_scanned++;

    HeapWord* const card_start = _ct->addr_for(dirty_l);
    HeapWord* const top = _scan_state->scan_top(region_idx);
    if (card_start >= top) {
      return;
    }

    HeapWord* scan_end = MIN2(card_start + (num_cards << (CardTable::card_shift() - LogHeapWordSize)), top);
    if (_scanned_to >= scan_end) {
      return;
    }
    MemRegion mr(MAX2(card_start, _scanned_to), scan_end);
    size_t roots_found = 0;
    _scanned_to = scan_memregion(region_idx, mr, roots_found);

    if (roots_found == 0) {
      _cards_empty += num_cards;
    }
    _cards_scanned += num_cards;
    _heap_roots_found += roots_found;
  }

  void scan_heap_roots(G1HeapRegion* r) {
    uint const region_idx = r->hrm_index();

    ResourceMark rm;

    G1CardTableChunkClaimer claim = _scan_state->claimer(region_idx);

    // Set the current scan "finger" to null for every heap region to scan. Since
    // the claim value is monotonically increasing, the check to not scan below this
    // will filter out objects spanning chunks within the region too then, as opposed
    // to resetting this value for every claim.
    _scanned_to = nullptr;

    size_t pending_cards = 0;

    while (claim.has_next()) {
      _chunks_claimed++;

      size_t const region_card_base_idx = ((size_t)region_idx << G1HeapRegion::LogCardsPerRegion) + claim.value();

      CardValue* const start_card = _ct->byte_for_index(region_card_base_idx);
      CardValue* const end_card = start_card + claim.size();

      G1ChunkScanner chunk_scanner{start_card, end_card};
      chunk_scanner.on_dirty_cards([&] (CardValue* dirty_l, CardValue* dirty_r) {
                                     do_claimed_block(region_idx, dirty_l, dirty_r, pending_cards);
                                   });
    }
    _cards_pending += pending_cards;
  }

public:
  G1ScanHRForRegionClosure(G1RemSetScanState* scan_state,
                           G1ParScanThreadState* pss,
                           uint worker_id,
                           G1GCPhaseTimes::GCParPhases phase,
                           bool remember_already_scanned_cards) :
    _g1h(G1CollectedHeap::heap()),
    _ct(_g1h->card_table()),
    _pss(pss),
    _scan_state(scan_state),
    _phase(phase),
    _worker_id(worker_id),
    _cards_pending(0),
    _cards_empty(0),
    _cards_scanned(0),
    _blocks_scanned(0),
    _chunks_claimed(0),
    _heap_roots_found(0),
    _rem_set_root_scan_time(),
    _rem_set_trim_partially_time(),
    _scanned_to(nullptr),
    _scanned_card_value(remember_already_scanned_cards ? G1CardTable::g1_scanned_card_val()
                                                       : G1CardTable::clean_card_val()) {
  }

  bool do_heap_region(G1HeapRegion* r) {
    assert(!r->in_collection_set() && r->is_old_or_humongous(),
           "Should only be called on old gen non-collection set regions but region %u is not.",
           r->hrm_index());
    uint const region_idx = r->hrm_index();

    if (_scan_state->has_cards_to_scan(region_idx)) {
      G1EvacPhaseWithTrimTimeTracker timer(_pss, _rem_set_root_scan_time, _rem_set_trim_partially_time);
      scan_heap_roots(r);
    }
    return false;
  }

  Tickspan rem_set_root_scan_time() const { return _rem_set_root_scan_time; }
  Tickspan rem_set_trim_partially_time() const { return _rem_set_trim_partially_time; }

  size_t cards_pending() const { return _cards_pending; }
  size_t cards_scanned_empty() const { return _cards_empty; }
  size_t cards_scanned() const { return _cards_scanned; }
  size_t blocks_scanned() const { return _blocks_scanned; }
  size_t chunks_claimed() const { return _chunks_claimed; }
  size_t heap_roots_found() const { return _heap_roots_found; }
};

void G1RemSet::scan_heap_roots(G1ParScanThreadState* pss,
                               uint worker_id,
                               G1GCPhaseTimes::GCParPhases scan_phase,
                               G1GCPhaseTimes::GCParPhases objcopy_phase,
                               bool remember_already_scanned_cards) {
  EventGCPhaseParallel event;
  G1ScanHRForRegionClosure cl(_scan_state, pss, worker_id, scan_phase, remember_already_scanned_cards);
  _scan_state->iterate_dirty_regions_from(&cl, worker_id);

  event.commit(GCId::current(), worker_id, G1GCPhaseTimes::phase_name(scan_phase));

  G1GCPhaseTimes* p = _g1p->phase_times();

  p->record_or_add_time_secs(objcopy_phase, worker_id, cl.rem_set_trim_partially_time().seconds());

  p->record_or_add_time_secs(scan_phase, worker_id, cl.rem_set_root_scan_time().seconds());

  p->record_or_add_thread_work_item(scan_phase, worker_id, cl.cards_pending(), G1GCPhaseTimes::ScanHRPendingCards);
  p->record_or_add_thread_work_item(scan_phase, worker_id, cl.cards_scanned_empty(), G1GCPhaseTimes::ScanHRScannedEmptyCards);
  p->record_or_add_thread_work_item(scan_phase, worker_id, cl.cards_scanned(), G1GCPhaseTimes::ScanHRScannedCards);
  p->record_or_add_thread_work_item(scan_phase, worker_id, cl.blocks_scanned(), G1GCPhaseTimes::ScanHRScannedBlocks);
  p->record_or_add_thread_work_item(scan_phase, worker_id, cl.chunks_claimed(), G1GCPhaseTimes::ScanHRClaimedChunks);
  p->record_or_add_thread_work_item(scan_phase, worker_id, cl.heap_roots_found(), G1GCPhaseTimes::ScanHRFoundRoots);
}

// Wrapper around a NMethodClosure to count the number of nmethods scanned.
class G1ScanAndCountNMethodClosure : public NMethodClosure {
  NMethodClosure* _cl;
  size_t _count;

public:
  G1ScanAndCountNMethodClosure(NMethodClosure* cl) : _cl(cl), _count(0) {
  }

  void do_nmethod(nmethod* nm) override {
    _cl->do_nmethod(nm);
    _count++;
  }

  size_t count() const {
    return _count;
  }
};

// Heap region closure to be applied to all regions in the current collection set
// increment to fix up non-card related roots.
class G1ScanCodeRootsClosure : public G1HeapRegionClosure {
  G1ParScanThreadState* _pss;
  G1RemSetScanState* _scan_state;

  uint _worker_id;

  size_t _code_roots_scanned;

public:
  G1ScanCodeRootsClosure(G1RemSetScanState* scan_state,
                         G1ParScanThreadState* pss,
                         uint worker_id) :
    _pss(pss),
    _scan_state(scan_state),
    _worker_id(worker_id),
    _code_roots_scanned(0) { }

  bool do_heap_region(G1HeapRegion* r) {
    // Scan the code root list attached to the current region
    G1ScanAndCountNMethodClosure cl(_pss->closures()->weak_nmethods());
    r->code_roots_do(&cl);
    _code_roots_scanned += cl.count();
    return false;
  }

  size_t code_roots_scanned() const { return _code_roots_scanned; }
};

void G1RemSet::scan_collection_set_code_roots(G1ParScanThreadState* pss,
                                              uint worker_id,
                                              G1GCPhaseTimes::GCParPhases coderoots_phase,
                                              G1GCPhaseTimes::GCParPhases objcopy_phase) {
  EventGCPhaseParallel event;

  Tickspan code_root_scan_time;
  Tickspan code_root_trim_partially_time;
  G1EvacPhaseWithTrimTimeTracker timer(pss, code_root_scan_time, code_root_trim_partially_time);

  G1GCPhaseTimes* p = _g1h->phase_times();

  G1ScanCodeRootsClosure cl(_scan_state, pss, worker_id);
  // Code roots work distribution occurs inside the iteration method. So scan all collection
  // set regions for all threads.
  _g1h->collection_set_iterate_increment_from(&cl, worker_id);

  p->record_or_add_time_secs(coderoots_phase, worker_id, code_root_scan_time.seconds());
  p->add_time_secs(objcopy_phase, worker_id, code_root_trim_partially_time.seconds());

  p->record_or_add_thread_work_item(coderoots_phase, worker_id, cl.code_roots_scanned(), G1GCPhaseTimes::CodeRootsScannedNMethods);

  event.commit(GCId::current(), worker_id, G1GCPhaseTimes::phase_name(coderoots_phase));
}

class G1ScanOptionalRemSetRootsClosure : public G1HeapRegionClosure {
  G1ParScanThreadState* _pss;

  uint _worker_id;

  G1GCPhaseTimes::GCParPhases _scan_phase;

  size_t _opt_roots_scanned;

  size_t _opt_refs_scanned;
  size_t _opt_refs_memory_used;

  void scan_opt_rem_set_roots(G1HeapRegion* r) {
    G1OopStarChunkedList* opt_rem_set_list = _pss->oops_into_optional_region(r);

    G1ScanCardClosure scan_cl(G1CollectedHeap::heap(), _pss, _opt_roots_scanned);
    G1ScanRSForOptionalClosure cl(G1CollectedHeap::heap(), &scan_cl);
    _opt_refs_scanned += opt_rem_set_list->oops_do(&cl, _pss->closures()->strong_oops());
    _opt_refs_memory_used += opt_rem_set_list->used_memory();
  }

public:
  G1ScanOptionalRemSetRootsClosure(G1ParScanThreadState* pss,
                                   uint worker_id,
                                   G1GCPhaseTimes::GCParPhases scan_phase) :
    _pss(pss),
    _worker_id(worker_id),
    _scan_phase(scan_phase),
    _opt_roots_scanned(0),
    _opt_refs_scanned(0),
    _opt_refs_memory_used(0) { }

  bool do_heap_region(G1HeapRegion* r) override {
    if (r->has_index_in_opt_cset()) {
      scan_opt_rem_set_roots(r);
    }
    return false;
  }

  size_t opt_roots_scanned() const { return _opt_roots_scanned; }
  size_t opt_refs_scanned() const { return _opt_refs_scanned; }
  size_t opt_refs_memory_used() const { return _opt_refs_memory_used; }
};

void G1RemSet::scan_collection_set_optional_roots(G1ParScanThreadState* pss,
                                                  uint worker_id,
                                                  G1GCPhaseTimes::GCParPhases scan_phase,
                                                  G1GCPhaseTimes::GCParPhases objcopy_phase) {
  assert(scan_phase == G1GCPhaseTimes::OptScanHR, "must be");

  EventGCPhaseParallel event;

  Tickspan rem_set_opt_root_scan_time;
  Tickspan rem_set_opt_trim_partially_time;
  G1EvacPhaseWithTrimTimeTracker timer(pss, rem_set_opt_root_scan_time, rem_set_opt_trim_partially_time);

  G1GCPhaseTimes* p = _g1h->phase_times();

  G1ScanOptionalRemSetRootsClosure cl(pss, worker_id, scan_phase);
  // The individual references for the optional remembered set are per-worker, so every worker
  // always need to scan all regions (no claimer).
  _g1h->collection_set_iterate_increment_from(&cl, worker_id);

  p->record_or_add_time_secs(scan_phase, worker_id, rem_set_opt_root_scan_time.seconds());
  p->record_or_add_time_secs(objcopy_phase, worker_id, rem_set_opt_trim_partially_time.seconds());

  p->record_or_add_thread_work_item(scan_phase, worker_id, cl.opt_roots_scanned(), G1GCPhaseTimes::ScanHRFoundRoots);
  p->record_or_add_thread_work_item(scan_phase, worker_id, cl.opt_refs_scanned(), G1GCPhaseTimes::ScanHRScannedOptRefs);
  p->record_or_add_thread_work_item(scan_phase, worker_id, cl.opt_refs_memory_used(), G1GCPhaseTimes::ScanHRUsedMemory);

  event.commit(GCId::current(), worker_id, G1GCPhaseTimes::phase_name(scan_phase));
}


#ifdef ASSERT
void G1RemSet::assert_scan_top_is_null(uint hrm_index) {
  assert(_scan_state->scan_top(hrm_index) == nullptr,
         "scan_top of region %u is unexpectedly " PTR_FORMAT,
         hrm_index, p2i(_scan_state->scan_top(hrm_index)));
}
#endif

void G1RemSet::prepare_region_for_scan(G1HeapRegion* r) {
  uint hrm_index = r->hrm_index();

  r->prepare_remset_for_scan();

  // Only update non-collection set old regions, others must have already been set
  // to null (don't scan) in the initialization.
  if (r->in_collection_set()) {
    assert_scan_top_is_null(hrm_index);
  } else if (r->is_old_or_humongous()) {
    _scan_state->set_scan_top(hrm_index, r->top());
    _scan_state->add_dirty_region(hrm_index);
  } else {
    assert_scan_top_is_null(hrm_index);
    assert(r->is_free(),
           "Region %u should be free region but is %s", hrm_index, r->get_type_str());
  }
}

void G1RemSet::prepare_for_scan_heap_roots() {
  _scan_state->prepare();
}

// Small ring buffer used for prefetching cards for write from the card
// table during GC.
template <class T>
class G1MergeHeapRootsPrefetchCache {
public:
  static const uint CacheSize = G1MergeHeapRootsPrefetchCacheSize;

  static_assert(is_power_of_2(CacheSize), "Cache size must be power of 2");

private:
  T* _cache[CacheSize];

  uint _cur_cache_idx;

  NONCOPYABLE(G1MergeHeapRootsPrefetchCache);

protected:
  // Initial content of all elements in the cache. It's value should be
  // "neutral", i.e. no work done on it when processing it.
  G1CardTable::CardValue _dummy_card;

  ~G1MergeHeapRootsPrefetchCache() = default;

public:

  G1MergeHeapRootsPrefetchCache(G1CardTable::CardValue dummy_card_value) :
    _cur_cache_idx(0),
    _dummy_card(dummy_card_value) {

    for (uint i = 0; i < CacheSize; i++) {
      push(&_dummy_card);
    }
  }

  T* push(T* elem) {
    Prefetch::write(elem, 0);
    T* result = _cache[_cur_cache_idx];
    _cache[_cur_cache_idx++] = elem;
    _cur_cache_idx &= (CacheSize - 1);

    return result;
  }
};

// Task to merge a non-dirty refinement table into the (primary) card table.
class MergeRefinementTableTask : public WorkerTask {

  G1CardTableClaimTable* _scan_state;
  uint _max_workers;

  class G1MergeRefinementTableRegionClosure : public G1HeapRegionClosure {
    G1CardTableClaimTable* _scan_state;

    bool do_heap_region(G1HeapRegion* r) override {
      if (!_scan_state->has_unclaimed_cards(r->hrm_index())) {
        return false;
      }

      // We can blindly clear all collection set region's refinement tables: these
      // regions will be evacuated and need their refinement table reset in case
      // of evacuation failure.
      // Young regions contain random marks, which are obvious to just clear. The
      // card marks of other collection set region's refinement tables are also
      // uninteresting.
      if (r->in_collection_set()) {
        uint claim = _scan_state->claim_all_cards(r->hrm_index());
        // Concurrent refinement may have started merging this region (we also
        // get here for non-young regions), the claim may be non-zero for those.
        // We could get away here with just clearing the area from the current
        // claim to the last card in the region, but for now just do it all.
        if (claim < G1HeapRegion::CardsPerRegion) {
          r->clear_refinement_table();
        }
        return false;
      }

      assert(r->is_old_or_humongous(), "must be");

      G1CollectedHeap* g1h = G1CollectedHeap::heap();
      G1CardTable* card_table = g1h->card_table();
      G1CardTable* refinement_table = g1h->refinement_table();

      size_t const region_card_base_idx = (size_t)r->hrm_index() << G1HeapRegion::LogCardsPerRegion;

      G1CardTableChunkClaimer claim(_scan_state, r->hrm_index());

      while (claim.has_next()) {
        size_t const start_idx = region_card_base_idx + claim.value();

        size_t* card_cur_word = (size_t*)card_table->byte_for_index(start_idx);

        size_t* refinement_cur_word = (size_t*)refinement_table->byte_for_index(start_idx);
        size_t* const refinement_end_word = refinement_cur_word + claim.size() / (sizeof(size_t) / sizeof(G1CardTable::CardValue));

        for (; refinement_cur_word < refinement_end_word; ++refinement_cur_word, ++card_cur_word) {
          size_t value = *refinement_cur_word;
          *refinement_cur_word = G1CardTable::WordAllClean;
          // Dirty is "0", so we need to logically-and here. This is also safe
          // for all other possible values in the card table; at this point this
          // can be either g1_dirty_card or g1_to_cset_card which will both be
          // scanned.
          size_t new_value = *card_cur_word & value;
          *card_cur_word = new_value;
        }
      }

      return false;
    }

  public:
    G1MergeRefinementTableRegionClosure(G1CardTableClaimTable* scan_state) : G1HeapRegionClosure(), _scan_state(scan_state) {
    }
  };

public:
  MergeRefinementTableTask(G1CardTableClaimTable* scan_state, uint max_workers) :
    WorkerTask("Merge Refinement Table"), _scan_state(scan_state), _max_workers(max_workers) {     guarantee(_scan_state != nullptr, "must be");  }

  void work(uint worker_id) override {
    G1CollectedHeap* g1h = G1CollectedHeap::heap();

    G1GCParPhaseTimesTracker x(g1h->phase_times(), G1GCPhaseTimes::SweepRT, worker_id, false /* allow multiple invocation */);

    G1MergeRefinementTableRegionClosure cl(_scan_state);
    _scan_state->heap_region_iterate_from_worker_offset(&cl, worker_id, _max_workers);
  }
};

class G1MergeHeapRootsTask : public WorkerTask {

  class G1MergeCardSetStats {
    size_t _merged[G1GCPhaseTimes::MergeRSContainersSentinel];

  public:
    G1MergeCardSetStats() {
      for (uint i = 0; i < ARRAY_SIZE(_merged); i++) {
        _merged[i] = 0;
      }
    }

    void inc_card_set_merged(uint tag) {
      assert(tag < ARRAY_SIZE(_merged), "tag out of bounds %u", tag);
      _merged[tag]++;
    }

    void inc_merged_cards(size_t increment = 1) {
      _merged[G1GCPhaseTimes::MergeRSFromRemSetCards] += increment;
    }

    void inc_total_cards(size_t increment = 1) {
      _merged[G1GCPhaseTimes::MergeRSTotalCards] += increment;
    }

    void dec_remset_cards(size_t decrement) {
      _merged[G1GCPhaseTimes::MergeRSTotalCards] -= decrement;
    }

    size_t merged(uint i) const { return _merged[i]; }
  };

  // Visitor for remembered sets. Several methods of it are called by a region's
  // card set iterator to drop card set remembered set entries onto the card.
  // table.
  //
  // We add a small prefetching cache in front of the actual work as dropping
  // onto the card table is basically random memory access. This improves
  // performance of this operation significantly.
  class G1MergeCardSetClosure {
    friend class G1MergeCardSetCache;

    G1RemSetScanState* _scan_state;
    G1CardTable* _ct;

    G1MergeCardSetStats _stats;

    // Cached card table index of the currently processed region to avoid constant
    // recalculation as our remembered set containers are per region.
    size_t _region_base_idx;

    class G1MergeCardSetCache : public G1MergeHeapRootsPrefetchCache<G1CardTable::CardValue> {
      G1MergeCardSetClosure* const _merge_card_cl;

    public:
      G1MergeCardSetCache(G1MergeCardSetClosure* const merge_card_cl) :
        // Initially set dummy card value to Dirty to avoid any actual mark work if we
        // try to process it.
        G1MergeHeapRootsPrefetchCache<G1CardTable::CardValue>(G1CardTable::dirty_card_val()),
        _merge_card_cl(merge_card_cl) { }

      void flush() {
        for (uint i = 0; i < CacheSize; i++) {
          _merge_card_cl->mark_card(push(&_dummy_card));
        }
      }
    } _merge_card_set_cache;

    // Returns whether the region contains cards we need to scan. If so, remember that
    // region in the current set of dirty regions.
    bool remember_if_interesting(uint const region_idx) {
      if (!_scan_state->contains_cards_to_process(region_idx)) {
        return false;
      }
      _scan_state->add_dirty_region(region_idx);
      return true;
    }

    void mark_card(G1CardTable::CardValue* value) {
      if (_ct->mark_clean_as_from_remset(value)) {
        _stats.inc_merged_cards();
      }
      _stats.inc_total_cards();
    }

  public:
    G1MergeCardSetClosure(G1RemSetScanState* scan_state) :
      _scan_state(scan_state),
      _ct(G1CollectedHeap::heap()->card_table()),
      _stats(),
      _region_base_idx(0),
      _merge_card_set_cache(this) { }

    void do_card(uint const card_idx) {
      G1CardTable::CardValue* to_prefetch = _ct->byte_for_index(_region_base_idx + card_idx);
      G1CardTable::CardValue* to_process = _merge_card_set_cache.push(to_prefetch);

      mark_card(to_process);
    }

    // Returns whether the given region actually needs iteration.
    bool start_iterate(uint const tag, uint const region_idx) {
      assert(tag < G1GCPhaseTimes::MergeRSFromRemSetCards, "invalid tag %u", tag);
      if (remember_if_interesting(region_idx)) {
        _region_base_idx = (size_t)region_idx << G1HeapRegion::LogCardsPerRegion;
        _stats.inc_card_set_merged(tag);
        return true;
      }
      return false;
    }

    void do_card_range(uint const start_card_idx, uint const length) {
      size_t cards_changed = _ct->mark_clean_range_as_from_remset(_region_base_idx + start_card_idx, length);
      _stats.inc_merged_cards(cards_changed);
      _stats.inc_total_cards(length);
    }

<<<<<<< HEAD
    // Helper to merge the cards in the card set for the given region onto the card
    // table.
    //
    // Called directly for humongous starts regions because we should not add
    // humongous eager reclaim candidates to the "all" list of regions to
    // clear the card table by default as we do not know yet whether this region
    // will be reclaimed (and reused).
    // If the humongous region contains dirty cards, g1 will scan them
    // because dumping the remembered set entries onto the card table will add
    // the humongous region to the "dirty" region list to scan. Then scanning
    // either clears the card during scan (if there is only an initial evacuation
    // pass) or the "dirty" list will be merged with the "all" list later otherwise.
    // (And there is no problem either way if the region does not contain dirty
    // cards).
    void merge_card_set_for_region(G1HeapRegion* r) {
      assert(r->in_collection_set() || r->is_starts_humongous(), "must be");

      G1HeapRegionRemSet* rem_set = r->rem_set();
      assert(!rem_set->is_empty(), "should not be empty");

      rem_set->iterate_for_merge(*this);
    }

    bool do_heap_region(G1HeapRegion* r) override {
      assert(r->in_collection_set(), "must be");

      _scan_state->add_all_dirty_region(r->hrm_index());
      if (!r->rem_set()->is_empty()) {
        merge_card_set_for_region(r);
      }

      return false;
    }

=======
>>>>>>> 5a442197
    G1MergeCardSetStats stats() {
      _merge_card_set_cache.flush();
      // Compensation for the dummy cards that were initially pushed into the
      // card cache.
      // We do not need to compensate for the other counters because the dummy
      // card mark will never update another counter because it is initally "dirty".
      _stats.dec_remset_cards(G1MergeCardSetCache::CacheSize);
      return _stats;
    }
  };

  // Closure to make sure that the marking bitmap is clear for any old region in
  // the collection set.
  // This is needed to be able to use the bitmap for evacuation failure handling.
  class G1ClearBitmapClosure : public G1HeapRegionClosure {
    G1CollectedHeap* _g1h;
    G1RemSetScanState* _scan_state;
    bool _initial_evacuation;

    void assert_bitmap_clear(G1HeapRegion* hr, const G1CMBitMap* bitmap) {
      assert(bitmap->get_next_marked_addr(hr->bottom(), hr->end()) == hr->end(),
             "Bitmap should have no mark for region %u (%s)", hr->hrm_index(), hr->get_short_type_str());
    }

    void assert_refinement_table_clear(G1HeapRegion* hr) {
#ifdef ASSERT
      _g1h->refinement_table()->verify_region(MemRegion(hr->bottom(), hr->end()), G1CardTable::clean_card_val(), true);
#endif
    }

    bool should_clear_region(G1HeapRegion* hr) const {
      // The bitmap for young regions must obviously be clear as we never mark through them;
      // old regions that are currently being marked through are only in the collection set
      // after the concurrent cycle completed, so their bitmaps must also be clear except when
      // the pause occurs during the Concurrent Cleanup for Next Mark phase.
      // Only at that point the region's bitmap may contain marks while being in the collection
      // set at the same time.
      //
      // There is one exception: shutdown might have aborted the Concurrent Cleanup for Next
      // Mark phase midway, which might have also left stale marks in old generation regions.
      // There might actually have been scheduled multiple collections, but at that point we do
      // not care that much about performance and just do the work multiple times if needed.
      return (_g1h->collector_state()->clear_bitmap_in_progress() ||
              _g1h->concurrent_mark_is_terminating()) &&
              hr->is_old();
    }

  public:
    G1ClearBitmapClosure(G1CollectedHeap* g1h, G1RemSetScanState* scan_state, bool initial_evacuation) :
      _g1h(g1h),
      _scan_state(scan_state),
      _initial_evacuation(initial_evacuation)
    { }

    bool do_heap_region(G1HeapRegion* hr) {
      assert(_g1h->is_in_cset(hr), "Should only be used iterating the collection set");

      // Collection set regions after the initial evacuation need their refinement
      // table cleared because
      // * we use the refinement table for recording references to other regions
      // during evacuation failure handling
      // * during previous passes we used the refinement table to contain marks for
      // cross-region references. Now that we evacuate the region, they need to be
      // cleared.
      //
      // We do not need to do this extra work for initial evacuation because we
      // make sure the refinement table is clean for all regions either in
      // concurrent refinement or in the merge refinement table phase earlier.
      if (!_initial_evacuation) {
        hr->clear_refinement_table();
      } else {
        assert_refinement_table_clear(hr);
      }
      // Evacuation failure uses the bitmap to record evacuation failed objects,
      // so the bitmap for the regions in the collection set must be cleared if not already.
      if (should_clear_region(hr)) {
        _g1h->clear_bitmap_for_region(hr);
        _g1h->concurrent_mark()->reset_top_at_mark_start(hr);
      } else {
        assert_bitmap_clear(hr, _g1h->concurrent_mark()->mark_bitmap());
      }
      _g1h->concurrent_mark()->clear_statistics(hr);
      _scan_state->add_all_dirty_region(hr->hrm_index());
      return false;
    }
  };

  // Visitor for the remembered sets of humongous candidate regions to merge their
  // remembered set into the card table.
  class G1FlushHumongousCandidateRemSets : public G1HeapRegionIndexClosure {
    G1MergeCardSetClosure _cl;

  public:
    G1FlushHumongousCandidateRemSets(G1RemSetScanState* scan_state) : _cl(scan_state) { }

    bool do_heap_region_index(uint region_index) override {
      G1CollectedHeap* g1h = G1CollectedHeap::heap();

      if (!g1h->region_attr(region_index).is_humongous_candidate()) {
        return false;
      }

      G1HeapRegion* r = g1h->region_at(region_index);

      assert(r->rem_set()->is_complete(), "humongous candidates must have complete remset");

      guarantee(r->rem_set()->occupancy_less_or_equal_than(G1EagerReclaimRemSetThreshold),
                "Found a not-small remembered set here. This is inconsistent with previous assumptions.");

      if (!r->rem_set()->is_empty()) {
        r->rem_set()->iterate_for_merge(_cl);
        // We should only clear the card based remembered set here as we will not
        // implicitly rebuild anything else during eager reclaim. Note that at the moment
        // (and probably never) we do not enter this path if there are other kind of
        // remembered sets for this region.
        // We want to continue collecting remembered set entries for humongous regions
        // that were not reclaimed.
        r->rem_set()->clear(true /* only_cardset */, true /* keep_tracked */);
      }

      // Postcondition
      assert(r->rem_set()->is_empty(), "must be empty after flushing");
      assert(r->rem_set()->is_complete(), "should still be after flushing");

      return false;
    }

    G1MergeCardSetStats stats() {
      return _cl.stats();
    }
  };

  uint _num_workers;
  G1HeapRegionClaimer _hr_claimer;
  G1RemSetScanState* _scan_state;

  bool _initial_evacuation;

  volatile bool _fast_reclaim_handled;

public:
  G1MergeHeapRootsTask(G1RemSetScanState* scan_state, uint num_workers, bool initial_evacuation) :
    WorkerTask("G1 Merge Heap Roots"),
    _num_workers(num_workers),
    _hr_claimer(num_workers),
    _scan_state(scan_state),
    _initial_evacuation(initial_evacuation),
    _fast_reclaim_handled(false)
  { }

  virtual void work(uint worker_id) {
    G1CollectedHeap* g1h = G1CollectedHeap::heap();
    G1GCPhaseTimes* p = g1h->phase_times();

    G1GCPhaseTimes::GCParPhases merge_remset_phase = _initial_evacuation ?
                                                     G1GCPhaseTimes::MergeRS :
                                                     G1GCPhaseTimes::OptMergeRS;

    {
      // Merge remset of ...
      G1GCParPhaseTimesTracker x(p, merge_remset_phase, worker_id, !_initial_evacuation /* allow_multiple_record */);

      {
        // 1. eager-reclaim candidates
        if (_initial_evacuation &&
            g1h->has_humongous_reclaim_candidates() &&
            !_fast_reclaim_handled &&
            !Atomic::cmpxchg(&_fast_reclaim_handled, false, true)) {

          G1GCParPhaseTimesTracker subphase_x(p, G1GCPhaseTimes::MergeER, worker_id);

          G1FlushHumongousCandidateRemSets cl(_scan_state);
          g1h->heap_region_iterate(&cl);
          G1MergeCardSetStats stats = cl.stats();

          for (uint i = 0; i < G1GCPhaseTimes::MergeRSContainersSentinel; i++) {
            p->record_or_add_thread_work_item(merge_remset_phase, worker_id, stats.merged(i), i);
          }
        }
      }

      {
        // 2. collection set
        G1MergeCardSetClosure merge(_scan_state);

        if (_initial_evacuation) {
          G1HeapRegionRemSet::iterate_for_merge(g1h->young_regions_cardset(), merge);
        }

        g1h->collection_set()->merge_cardsets_for_collection_groups(merge, worker_id, _num_workers);

        G1MergeCardSetStats stats = merge.stats();

        for (uint i = 0; i < G1GCPhaseTimes::MergeRSContainersSentinel; i++) {
          p->record_or_add_thread_work_item(merge_remset_phase, worker_id, stats.merged(i), i);
        }
      }
    }

    // Preparation for evacuation failure handling.
    {
      G1ClearBitmapClosure clear(g1h, _scan_state, _initial_evacuation);
      g1h->collection_set_iterate_increment_from(&clear, &_hr_claimer, worker_id);
    }
  }
};

static void merge_refinement_table() {
  G1CollectedHeap* g1h = G1CollectedHeap::heap();

  G1ConcurrentRefineSweepState& state = g1h->concurrent_refine()->sweep_state_for_merge();
  WorkerThreads* workers = g1h->workers();

  MergeRefinementTableTask cl(state.sweep_table(), workers->active_workers());
  log_debug(gc, ergo)("Running %s using %u workers", cl.name(), workers->active_workers());
  workers->run_task(&cl);
}

void G1RemSet::merge_heap_roots(bool initial_evacuation) {
  G1CollectedHeap* g1h = G1CollectedHeap::heap();
  G1GCPhaseTimes* pt = g1h->phase_times();

  // 1. Prepare the merging process
  {
    Ticks start = Ticks::now();

    _scan_state->prepare_for_merge_heap_roots();

    Tickspan total = Ticks::now() - start;
    if (initial_evacuation) {
      pt->record_prepare_merge_heap_roots_time(total.seconds() * 1000.0);
    } else {
      pt->record_or_add_optional_prepare_merge_heap_roots_time(total.seconds() * 1000.0);
    }
  }

  // 2. (Optionally) Merge the refinement table into the card table (if needed).

  G1ConcurrentRefineSweepState& state = g1h->concurrent_refine()->sweep_state();
  if (initial_evacuation && state.is_in_progress()) {
    Ticks start = Ticks::now();

    merge_refinement_table();

    g1h->phase_times()->record_merge_refinement_table_time((Ticks::now() - start).seconds() * MILLIUNITS);
  }

  // 3. Merge other heap roots.
  Ticks start = Ticks::now();

  {
    WorkerThreads* workers = g1h->workers();

    size_t const increment_length = g1h->collection_set()->increment_length();

    uint const num_workers = initial_evacuation ? workers->active_workers() :
                                                  MIN2(workers->active_workers(), (uint)increment_length);

    G1MergeHeapRootsTask cl(_scan_state, num_workers, initial_evacuation);
    log_debug(gc, ergo)("Running %s using %u workers for %zu regions",
                        cl.name(), num_workers, increment_length);
    workers->run_task(&cl, num_workers);
  }

  {
    // Clear current young only collection set. Survivor regions will be added
    // to the set during evacuation.
    g1h->young_regions_cset_group()->clear();
  }

  if (initial_evacuation) {
    pt->record_merge_heap_roots_time((Ticks::now() - start).seconds() * 1000.0);
  } else {
    pt->record_or_add_optional_merge_heap_roots_time((Ticks::now() - start).seconds() * 1000.0);
  }

  if (VerifyDuringGC && initial_evacuation) {
    g1h->verifier()->verify_card_tables_clean(false /* both_card_tables */);
  }
}

void G1RemSet::complete_evac_phase(bool has_more_than_one_evacuation_phase) {
  _scan_state->complete_evac_phase(has_more_than_one_evacuation_phase);
}

void G1RemSet::exclude_region_from_scan(uint region_idx) {
  _scan_state->clear_scan_top(region_idx);
}

G1AbstractSubTask* G1RemSet::create_cleanup_after_scan_heap_roots_task() {
  return _scan_state->create_cleanup_after_scan_heap_roots_task();
}

void G1RemSet::print_coarsen_stats() {
  LogTarget(Debug, gc, remset) lt;
  if (lt.is_enabled()) {
    LogStream ls(lt);

    G1CardSet::print_coarsen_stats(&ls);
  }
}

inline void check_card_ptr(CardTable::CardValue* card_ptr, G1CardTable* ct) {
#ifdef ASSERT
  G1CollectedHeap* g1h = G1CollectedHeap::heap();
  assert(g1h->is_in(ct->addr_for(card_ptr)),
         "Card at " PTR_FORMAT " index %zu representing heap at " PTR_FORMAT " (%u) must be in committed heap",
         p2i(card_ptr),
         ct->index_for(ct->addr_for(card_ptr)),
         p2i(ct->addr_for(card_ptr)),
         g1h->addr_to_region(ct->addr_for(card_ptr)));
#endif
}

G1RemSet::RefineResult G1RemSet::refine_card_concurrently(CardValue* const card_ptr,
                                                          const uint worker_id) {
  assert(!_g1h->is_stw_gc_active(), "Only call concurrently");
  G1CardTable* ct = _g1h->refinement_table();
  check_card_ptr(card_ptr, ct);

  // That card is already known to contain a reference to the collection set. Skip
  // further processing.
  if (*card_ptr == G1CardTable::g1_to_cset_card) {
    return AlreadyToCSet;
  }

  // Construct the MemRegion representing the card.
  HeapWord* start = ct->addr_for(card_ptr);
  // And find the region containing it.
  G1HeapRegion* r = _g1h->heap_region_containing(start);
  // This reload of the top is safe even though it happens after the full
  // fence, because top is stable for old and unfiltered humongous
  // regions, so it must return the same value as the previous load when
  // cleaning the card. Also cleaning the card and refinement of the card
  // cannot span across safepoint, so we don't need to worry about top being
  // changed during safepoint.
  HeapWord* scan_limit = r->top();
  assert(scan_limit > start, "sanity region %u (%s) scan_limit " PTR_FORMAT " start " PTR_FORMAT, r->hrm_index(), r->get_short_type_str(), p2i(scan_limit), p2i(start));

  // Don't use addr_for(card_ptr + 1) which can ask for
  // a card beyond the heap.
  HeapWord* end = start + G1CardTable::card_size_in_words();
  MemRegion dirty_region(start, MIN2(scan_limit, end));
  assert(!dirty_region.is_empty(), "sanity");

  G1ConcurrentRefineOopClosure conc_refine_cl(_g1h, worker_id);
  if (r->oops_on_memregion_seq_iterate_careful<false>(dirty_region, &conc_refine_cl) != nullptr) {
    if (conc_refine_cl.has_ref_to_cset()) {
      return HasRefToCSet;
    } else if (conc_refine_cl.has_ref_to_old()) {
      return HasRefToOld;
    } else {
      return NoCrossRegion;
    }
  }
  // If unable to process the card then we encountered an unparsable
  // part of the heap (e.g. a partially allocated object, so only
  // temporarily a problem) while processing a stale card.  Despite
  // the card being stale, we can't simply ignore it, because we've
  // already marked the card as cleaned, so taken responsibility for
  // ensuring the card gets scanned.
  return CouldNotParse;
}

void G1RemSet::print_periodic_summary_info(const char* header, uint period_count, bool show_thread_times) {
  if ((G1SummarizeRSetStatsPeriod > 0) && log_is_enabled(Trace, gc, remset) &&
      (period_count % G1SummarizeRSetStatsPeriod == 0)) {

    G1RemSetSummary current;
    _prev_period_summary.subtract_from(&current);

    Log(gc, remset) log;
    log.trace("%s", header);
    LogStream ls(log.trace());
    _prev_period_summary.print_on(&ls, show_thread_times);

    _prev_period_summary.set(&current);
  }
}

void G1RemSet::print_summary_info() {
  Log(gc, remset, exit) log;
  if (log.is_trace()) {
    log.trace(" Cumulative RS summary");
    G1RemSetSummary current;
    LogStream ls(log.trace());
    current.print_on(&ls, true /* show_thread_times*/);
  }
}<|MERGE_RESOLUTION|>--- conflicted
+++ resolved
@@ -983,43 +983,6 @@
       _stats.inc_total_cards(length);
     }
 
-<<<<<<< HEAD
-    // Helper to merge the cards in the card set for the given region onto the card
-    // table.
-    //
-    // Called directly for humongous starts regions because we should not add
-    // humongous eager reclaim candidates to the "all" list of regions to
-    // clear the card table by default as we do not know yet whether this region
-    // will be reclaimed (and reused).
-    // If the humongous region contains dirty cards, g1 will scan them
-    // because dumping the remembered set entries onto the card table will add
-    // the humongous region to the "dirty" region list to scan. Then scanning
-    // either clears the card during scan (if there is only an initial evacuation
-    // pass) or the "dirty" list will be merged with the "all" list later otherwise.
-    // (And there is no problem either way if the region does not contain dirty
-    // cards).
-    void merge_card_set_for_region(G1HeapRegion* r) {
-      assert(r->in_collection_set() || r->is_starts_humongous(), "must be");
-
-      G1HeapRegionRemSet* rem_set = r->rem_set();
-      assert(!rem_set->is_empty(), "should not be empty");
-
-      rem_set->iterate_for_merge(*this);
-    }
-
-    bool do_heap_region(G1HeapRegion* r) override {
-      assert(r->in_collection_set(), "must be");
-
-      _scan_state->add_all_dirty_region(r->hrm_index());
-      if (!r->rem_set()->is_empty()) {
-        merge_card_set_for_region(r);
-      }
-
-      return false;
-    }
-
-=======
->>>>>>> 5a442197
     G1MergeCardSetStats stats() {
       _merge_card_set_cache.flush();
       // Compensation for the dummy cards that were initially pushed into the
