/*
 * Copyright (c) 2016, 2023, Oracle and/or its affiliates. All rights reserved.
 * DO NOT ALTER OR REMOVE COPYRIGHT NOTICES OR THIS FILE HEADER.
 *
 * This code is free software; you can redistribute it and/or modify it
 * under the terms of the GNU General Public License version 2 only, as
 * published by the Free Software Foundation.
 *
 * This code is distributed in the hope that it will be useful, but WITHOUT
 * ANY WARRANTY; without even the implied warranty of MERCHANTABILITY or
 * FITNESS FOR A PARTICULAR PURPOSE.  See the GNU General Public License
 * version 2 for more details (a copy is included in the LICENSE file that
 * accompanied this code).
 *
 * You should have received a copy of the GNU General Public License version
 * 2 along with this work; if not, write to the Free Software Foundation,
 * Inc., 51 Franklin St, Fifth Floor, Boston, MA 02110-1301 USA.
 *
 * Please contact Oracle, 500 Oracle Parkway, Redwood Shores, CA 94065 USA
 * or visit www.oracle.com if you need additional information or have any
 * questions.
 */

package jdk.httpclient.test.lib.http2;

import jdk.httpclient.test.lib.http2.Http2TestServerConnection.ResponseHeaders;
import jdk.internal.net.http.common.HttpHeadersBuilder;
import jdk.internal.net.http.frame.HeaderFrame;
import jdk.internal.net.http.frame.HeadersFrame;
import jdk.internal.net.http.frame.Http2Frame;
import jdk.internal.net.http.frame.ResetFrame;

import javax.net.ssl.SSLSession;
import java.io.IOException;
import java.io.InputStream;
import java.io.OutputStream;
import java.net.InetSocketAddress;
import java.net.URI;
import java.net.http.HttpHeaders;
import java.util.List;
import java.util.Map;
import java.util.concurrent.CompletableFuture;
import java.util.function.BiPredicate;

public class Http2TestExchangeImpl implements Http2TestExchange {

    static final String HEAD = "HEAD";
    final HttpHeaders reqheaders;
    protected final HttpHeadersBuilder rspheadersBuilder;
    final URI uri;
    final String method;
    protected final InputStream is;
    protected final BodyOutputStream os;
    final SSLSession sslSession;
    protected final int streamid;
    final boolean pushAllowed;
    protected final Http2TestServerConnection conn;
    final Http2TestServer server;

    int responseCode = -1;
    protected long responseLength;

    public Http2TestExchangeImpl(int streamid,
                          String method,
                          HttpHeaders reqheaders,
                          HttpHeadersBuilder rspheadersBuilder,
                          URI uri,
                          InputStream is,
                          SSLSession sslSession,
                          BodyOutputStream os,
                          Http2TestServerConnection conn,
                          boolean pushAllowed) {
        this.reqheaders = reqheaders;
        this.rspheadersBuilder = rspheadersBuilder;
        this.uri = uri;
        this.method = method;
        this.is = is;
        this.streamid = streamid;
        this.os = os;
        this.sslSession = sslSession;
        this.pushAllowed = pushAllowed;
        this.conn = conn;
        this.server = conn.server;
    }

    @Override
    public HttpHeaders getRequestHeaders() {
        return reqheaders;
    }

    @Override
    public CompletableFuture<Long> sendPing() {
        return conn.sendPing();
    }

    @Override
    public HttpHeadersBuilder getResponseHeaders() {
        return rspheadersBuilder;
    }

    @Override
    public URI getRequestURI() {
        return uri;
    }

    @Override
    public String getRequestMethod() {
        return method;
    }

    @Override
    public SSLSession getSSLSession() {
        return sslSession;
    }

    @Override
    public void close() {
        try {
            is.close();
            os.close();
        } catch (IOException e) {
            System.err.println("TestServer: HttpExchange.close exception: " + e);
            e.printStackTrace();
        }
    }

    @Override
    public InputStream getRequestBody() {
        return is;
    }

    @Override
    public OutputStream getResponseBody() {
        return os;
    }

    public void sendResponseHeaders(int rCode, long responseLength) throws IOException {
        sendResponseHeaders(rCode, responseLength, (n,v) -> false);
    }
    @Override
    public void sendResponseHeaders(int rCode, long responseLength,
                                    BiPredicate<CharSequence, CharSequence> insertionPolicy)
            throws IOException {
        // Do not set Content-Length for 100, and do not set END_STREAM
        if (rCode == 100) responseLength = 0;

        this.responseLength = responseLength;
        if (responseLength !=0 && rCode != 204 && !isHeadRequest()) {
                long clen = responseLength > 0 ? responseLength : 0;
            rspheadersBuilder.setHeader("Content-length", Long.toString(clen));
        }
        final HttpHeadersBuilder pseudoHeadersBuilder = new HttpHeadersBuilder();
        pseudoHeadersBuilder.setHeader(":status", Integer.toString(rCode));
        final HttpHeaders pseudoHeaders = pseudoHeadersBuilder.build();
        final HttpHeaders headers = rspheadersBuilder.build();
        ResponseHeaders response
<<<<<<< HEAD
                = new ResponseHeaders(pseudoHeaders, headers);
=======
                = new ResponseHeaders(headers, insertionPolicy);
>>>>>>> cf5bb127
        response.streamid(streamid);
        response.setFlag(HeaderFrame.END_HEADERS);


        if (responseLength < 0 || rCode == 204) {
            response.setFlag(HeadersFrame.END_STREAM);
            sendResponseHeaders(response);
            // Put a reset frame on the outputQ if there is still unconsumed data in the input stream and output stream
            // is going to be marked closed.
            if (is instanceof BodyInputStream bis && bis.unconsumed()) {
                conn.outputQ.put(new ResetFrame(streamid, ResetFrame.NO_ERROR));
            }
            os.markClosed();
        } else {
            sendResponseHeaders(response);
        }
        os.goodToGo();
        System.err.println("Sent response headers " + rCode);
    }

    public void sendResponseHeaders(ResponseHeaders response) throws IOException {
        conn.outputQ.put(response);
    }

    @Override
<<<<<<< HEAD
    public void resetStream(long code) throws IOException {
        // will close the os if not closed.
        // reset will be sent only if the os is not closed.
        os.sendReset((int) code);
=======
    public void sendFrames(List<Http2Frame> frames) throws IOException {
        conn.sendFrames(frames);
>>>>>>> cf5bb127
    }

    @Override
    public InetSocketAddress getRemoteAddress() {
        return (InetSocketAddress) conn.socket.getRemoteSocketAddress();
    }

    @Override
    public int getResponseCode() {
        return responseCode;
    }

    @Override
    public InetSocketAddress getLocalAddress() {
        return server.getAddress();
    }

    @Override
    public String getProtocol() {
        return "HTTP/2";
    }

    @Override
    public boolean serverPushAllowed() {
        return pushAllowed;
    }

    @Override
    public void serverPush(URI uri, HttpHeaders headers, InputStream content) {
        HttpHeadersBuilder headersBuilder = new HttpHeadersBuilder();
        headersBuilder.setHeader(":method", "GET");
        headersBuilder.setHeader(":scheme", uri.getScheme());
        headersBuilder.setHeader(":authority", uri.getAuthority());
        headersBuilder.setHeader(":path", uri.getPath());
        for (Map.Entry<String,List<String>> entry : headers.map().entrySet()) {
            for (String value : entry.getValue())
                headersBuilder.addHeader(entry.getKey(), value);
        }
        HttpHeaders combinedHeaders = headersBuilder.build();
        OutgoingPushPromise pp = new OutgoingPushPromise(streamid, uri, combinedHeaders, content);
        pp.setFlag(HeaderFrame.END_HEADERS);

        try {
            conn.outputQ.put(pp);
            // writeLoop will spin up thread to read the InputStream
        } catch (IOException ex) {
            System.err.println("TestServer: pushPromise exception: " + ex);
        }
    }

    @Override
    public String getConnectionKey() {
        return conn.connectionKey();
    }

    private boolean isHeadRequest() {
        return HEAD.equalsIgnoreCase(getRequestMethod());
    }
}<|MERGE_RESOLUTION|>--- conflicted
+++ resolved
@@ -154,11 +154,7 @@
         final HttpHeaders pseudoHeaders = pseudoHeadersBuilder.build();
         final HttpHeaders headers = rspheadersBuilder.build();
         ResponseHeaders response
-<<<<<<< HEAD
-                = new ResponseHeaders(pseudoHeaders, headers);
-=======
-                = new ResponseHeaders(headers, insertionPolicy);
->>>>>>> cf5bb127
+                = new ResponseHeaders(pseudoHeaders, headers, insertionPolicy);
         response.streamid(streamid);
         response.setFlag(HeaderFrame.END_HEADERS);
 
@@ -184,15 +180,15 @@
     }
 
     @Override
-<<<<<<< HEAD
+    public void sendFrames(List<Http2Frame> frames) throws IOException {
+        conn.sendFrames(frames);
+    }
+
+    @Override
     public void resetStream(long code) throws IOException {
         // will close the os if not closed.
         // reset will be sent only if the os is not closed.
         os.sendReset((int) code);
-=======
-    public void sendFrames(List<Http2Frame> frames) throws IOException {
-        conn.sendFrames(frames);
->>>>>>> cf5bb127
     }
 
     @Override
