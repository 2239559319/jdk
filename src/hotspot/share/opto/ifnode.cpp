--- conflicted
+++ resolved
@@ -1088,22 +1088,11 @@
     if (failtype != nullptr) {
       const Type* type2 = filtered_int_type(igvn, n, fail, T_INT);
       if (type2 != nullptr) {
-<<<<<<< HEAD
-        failtype = failtype->join(type2);
-        if (failtype->isa_int()) {
-          if (failtype->empty()) {
-            // previous if determines the result of this if so
-            // replace Bool with constant
-            igvn->replace_input_of(this, 1, igvn->intcon(success->_con));
-            return true;
-          }
-=======
         if (failtype->filter(type2) == Type::TOP) {
           // previous if determines the result of this if so
           // replace Bool with constant
           igvn->replace_input_of(this, 1, igvn->intcon(success->_con));
           return true;
->>>>>>> c220b135
         }
       }
     }
