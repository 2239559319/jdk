--- conflicted
+++ resolved
@@ -1431,18 +1431,9 @@
     }
 
     public void updateConnectionWindow(int amount) {
-<<<<<<< HEAD
         System.out.printf("sendWindow (available:%s, released amount=%s) is now: %s%n",
                 sendWindow.availablePermits(), amount, sendWindow.availablePermits() + amount);
         sendWindow.release(amount);
-=======
-        System.out.printf("sendWindow (window=%s, amount=%s) is now: %s%n",
-                sendWindow, amount, sendWindow + amount);
-        synchronized (this) {
-            sendWindow += amount;
-            notifyAll();
-        }
->>>>>>> 40a055eb
     }
 
     // simplified output headers class. really just a type safe container
@@ -1452,6 +1443,7 @@
         final HttpHeaders pseudoHeaders;
         final HttpHeaders headers;
         final BiPredicate<CharSequence, CharSequence> insertionPolicy;
+
         final int maxFrameSize;
 
         public ResponseHeaders(HttpHeaders pseudoHeaders, HttpHeaders headers) {
