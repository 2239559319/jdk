--- conflicted
+++ resolved
@@ -42,13 +42,9 @@
 import javax.tools.JavaFileObject;
 
 import com.sun.tools.javac.api.DiagnosticFormatter;
-<<<<<<< HEAD
-import com.sun.tools.javac.code.Lint.LintCategory;
-=======
 import com.sun.tools.javac.code.Lint;
 import com.sun.tools.javac.code.Lint.LintCategory;
 import com.sun.tools.javac.code.Source;
->>>>>>> 4189fcba
 import com.sun.tools.javac.main.Main;
 import com.sun.tools.javac.main.Option;
 import com.sun.tools.javac.tree.EndPosTable;
@@ -688,18 +684,6 @@
         errWriter.flush();
     }
 
-<<<<<<< HEAD
-    /** Report a warning that cannot be suppressed.
-     *  @param pos    The source position at which to report the warning.
-     *  @param key    The key for the localized warning message.
-     *  @param args   Fields of the warning message.
-     */
-    public void strictWarning(DiagnosticPosition pos, String key, Object ... args) {
-        writeDiagnostic(diags.warning(null, source, pos, key, args));
-    }
-
-=======
->>>>>>> 4189fcba
     /**
      * Primary method to report a diagnostic.
      * @param diagnostic
@@ -810,9 +794,8 @@
                 }
 
                 // Strict warnings are always emitted
-                if (diagnostic.isFlagSet(DiagnosticFlag.STRICT)) {
+                if (diagnostic.isFlagSet(STRICT)) {
                     writeDiagnostic(diagnostic);
-                    nwarnings++;
                     return;
                 }
 
