--- conflicted
+++ resolved
@@ -67,16 +67,7 @@
   MutexLocker locker(CompileTaskAlloc_lock);
   if (!task->is_free()) {
     assert(!task->lock()->is_locked(), "Should not be locked when freed");
-<<<<<<< HEAD
     task->_method_handle.release();
-    task->_hot_method_handle.release();
-=======
-    if ((task->_method_holder != nullptr && JNIHandles::is_weak_global_handle(task->_method_holder))) {
-      JNIHandles::destroy_weak_global(task->_method_holder);
-    } else {
-      JNIHandles::destroy_global(task->_method_holder);
-    }
->>>>>>> 48d2acb3
     if (task->_failure_reason_on_C_heap && task->_failure_reason != nullptr) {
       os::free((void*) task->_failure_reason);
     }
@@ -125,17 +116,6 @@
   _failure_reason_on_C_heap = false;
   _arena_bytes = 0;
 
-<<<<<<< HEAD
-  // Only capture unload blocker if _hot_method is different from _method.
-  // Otherwise, re-initialize it to empty handle to avoid keeping old hot method alive.
-  if (hot_method.not_null() && hot_method() != method()) {
-    _hot_method_handle = UnloadableMethodHandle(hot_method());
-  } else {
-    _hot_method_handle = UnloadableMethodHandle();
-  }
-
-=======
->>>>>>> 48d2acb3
   _next = nullptr;
 }
 
@@ -150,23 +130,14 @@
   if (!is_safe()) {
     return nullptr;
   }
-<<<<<<< HEAD
 
   _method_handle.make_always_safe();
-  _hot_method_handle.make_always_safe();
-
-=======
-  Thread* thread = Thread::current();
-  assert(_method->method_holder()->is_loader_alive(), "should be alive");
-  Handle method_holder(thread, _method->method_holder()->klass_holder());
-  JNIHandles::destroy_weak_global(_method_holder);
-  _method_holder = JNIHandles::make_global(method_holder);
->>>>>>> 48d2acb3
+
   return this;
 }
 
 bool CompileTask::is_safe() {
-  return _method_handle.is_safe() && _hot_method_handle.is_safe();
+  return _method_handle.is_safe();
 }
 
 // ------------------------------------------------------------------
@@ -174,36 +145,19 @@
 
 void CompileTask::mark_on_stack() {
   // Mark these methods as something redefine classes cannot remove.
-<<<<<<< HEAD
   // Redefinition runs in VM thread, which cannot ask about the method
   // safety. This is why we end up asking for method unsafely.
   assert_at_safepoint();
   assert(Thread::current()->is_VM_thread(), "Sanity");
   _method_handle.method_unsafe()->set_on_stack(true);
-  if (_hot_method_handle.method_unsafe() != nullptr) {
-    _hot_method_handle.method_unsafe()->set_on_stack(true);
-  }
-=======
-  _method->set_on_stack(true);
->>>>>>> 48d2acb3
 }
 
 void CompileTask::metadata_do(MetadataClosure* f) {
-<<<<<<< HEAD
   // Redefinition runs in VM thread, which cannot ask about the method
   // safety. This is why we end up asking for method unsafely.
   assert_at_safepoint();
   assert(Thread::current()->is_VM_thread(), "Sanity");
   f->do_metadata(_method_handle.method_unsafe());
-  if (_hot_method_handle.method_unsafe() != nullptr) {
-    f->do_metadata(_hot_method_handle.method_unsafe());
-  }
-=======
-  if (is_unloaded()) {
-    return;
-  }
-  f->do_metadata(method());
->>>>>>> 48d2acb3
 }
 
 // ------------------------------------------------------------------
@@ -342,12 +296,6 @@
   assert(_compile_reason > CompileTask::Reason_None && _compile_reason < CompileTask::Reason_Count, "Valid values");
   xtty->print(" comment='%s'", reason_name(_compile_reason));
 
-<<<<<<< HEAD
-  if (_hot_method_handle.method() != nullptr) {
-    xtty->method(_hot_method_handle.method());
-  }
-=======
->>>>>>> 48d2acb3
   if (_hot_count != 0) {
     xtty->print(" hot_count='%d'", _hot_count);
   }
