###########################################################################
#
# Copyright (c) 2009, 2025, Oracle and/or its affiliates. All rights reserved.
# DO NOT ALTER OR REMOVE COPYRIGHT NOTICES OR THIS FILE HEADER.
#
# This code is free software; you can redistribute it and/or modify it
# under the terms of the GNU General Public License version 2 only, as
# published by the Free Software Foundation.
#
# This code is distributed in the hope that it will be useful, but WITHOUT
# ANY WARRANTY; without even the implied warranty of MERCHANTABILITY or
# FITNESS FOR A PARTICULAR PURPOSE.  See the GNU General Public License
# version 2 for more details (a copy is included in the LICENSE file that
# accompanied this code).
#
# You should have received a copy of the GNU General Public License version
# 2 along with this work; if not, write to the Free Software Foundation,
# Inc., 51 Franklin St, Fifth Floor, Boston, MA 02110-1301 USA.
#
# Please contact Oracle, 500 Oracle Parkway, Redwood Shores, CA 94065 USA
# or visit www.oracle.com if you need additional information or have any
# questions.
#
###########################################################################
#
# List of tests that should not be run by test/Makefile, for various reasons:
#   1. Does not run with jtreg -samevm mode
#   2. Causes problems in jtreg -samevm mode for jtreg or tests that follow it
#   3. The test is too slow or consumes too many system resources
#   4. The test fails when run on any official build systems
#
# It is possible that a test being on this list is a mistake, and that some
#   other test in samevm mode caused tests to fail, mistakes happen.
#
# Tests marked @ignore are not run by test/Makefile, but harmless to be listed.
#
# Tests that explicitly state "@run main/othervm ...", and are not listed here,
#   will be run in the same batch as the samevm tests.
#
# Shell tests are othervm by default.
#
# List items are testnames followed by labels, all MUST BE commented
#   as to why they are here and use a label:
#     generic-all   Problems on all platforms
#     generic-ARCH  Where ARCH is one of: x64, i586, ppc64, ppc64le, s390x, aarch64 etc.
#     OSNAME-all    Where OSNAME is one of: linux, windows, macosx, aix
#     OSNAME-ARCH   Specific on to one OSNAME and ARCH, e.g. macosx-x64
#     OSNAME-REV    Specific on to one OSNAME and REV, e.g. macosx-10.7.4
#
# More than one label is allowed but must be on the same line comma seperated,
# without spaces.
# If there are several lines mentioning the same test, the last one is used.
#
#############################################################################
#
# Running the tests:
#    cd test && make JT_HOME=jtreg_home PRODUCT_HOME=jdk_home jdk_all
#  Or instead of jdk_all, use any of the jdk_* targets.
#
# Samevm Notes:
#  * Although some tests may have only been seen to fail on some platforms,
#    they might be flagged as 'generic-all' because the problem they have
#    could cause hidden slowdowns on other platforms.
#    Most samevm problems will be generic-all, but windows usually dislikes
#    them the most.
#    Address already in use or connection errors indicate a generic port issue.
#    (this is not necessarily a samevm issue, but an issue for running the tests
#     on shared machines, two people or two test runs will collide).
#  * Samevm problem (windows in particular) is not closing all input/output
#  * Samevm problem when a test calls setSecurityManager()
#  * Samevm problem with setHttps*() is used? (not exactly sure here)
#  * Samevm problem when stuffing system properties with non Strings or anything
#  * Samevm problem when changing vm settings, or registering any vm actions
#  * Samevm problems with deleteOnExit(), if it must happen at end of test
#  * Samevm problems with URLClassLoader? (no details here)
#  * Samevm problems with dependence on predictable GC or finalizations
#
# Any of the above problems may mean the test needs to be flagged as "othervm".
#
#############################################################################
#
# Fixing the tests:
#
# Some tests just may need to be run with "othervm", and that can easily be
#   done by adding a @run line (or modifying any existing @run):
#      @run main/othervm NameOfMainClass
#   Make sure this @run follows any use of @library.
#   Otherwise, if the test is a samevm possibility, make sure the test is
#     cleaning up after itself, closing all streams, deleting temp files, etc.
#
# Keep in mind that the bug could be in many places, and even different per
#   platform, it could be a bug in any one of:
#      - the testcase
#      - the jdk (jdk classes, native code, or hotspot)
#      - the native compiler
#      - the javac compiler
#      - the OS (depends on what the testcase does)
#
# If you managed to really fix one of these tests, here is how you can
#    remove tests from this list:
#  1. Make sure test passes on all platforms with samevm, or mark it othervm
#  2. Make sure test passes on all platforms when run with it's entire group
#  3. Make sure both VMs are tested, -server and -client, if possible
#  4. Use your favorite build and test system to verify these results
#  5. Delete lines in this file, include the changes with your test changes
#
# You may need to repeat your testing 2 or even 3 times to verify good
#   results, some of these samevm failures are not very predictable.
#
#############################################################################

############################################################################

# jdk_awt

java/awt/event/MouseEvent/MouseClickTest/MouseClickTest.java 8168389 windows-all,macosx-all
java/awt/event/KeyEvent/SwallowKeyEvents/SwallowKeyEvents.java 8224055 macosx-all
java/awt/Focus/FocusOwnerFrameOnClick/FocusOwnerFrameOnClick.java 8081489 generic-all
java/awt/Focus/IconifiedFrameFocusChangeTest/IconifiedFrameFocusChangeTest.java 6849364 generic-all
java/awt/Focus/AutoRequestFocusTest/AutoRequestFocusToFrontTest.java 6848406 generic-all
java/awt/Focus/AutoRequestFocusTest/AutoRequestFocusSetVisibleTest.java 6848407 generic-all
java/awt/Frame/BogusFocusableWindowState/BogusFocusableWindowState.java 8361521 linux-all
java/awt/Frame/MaximizedToMaximized/MaximizedToMaximized.java 8340374 macosx-all
java/awt/Frame/MaximizedUndecorated/MaximizedUndecorated.java 8022302 generic-all
java/awt/Frame/RestoreToOppositeScreen/RestoreToOppositeScreen.java 8286840 linux-all
java/awt/Frame/InitialIconifiedTest.java 7144049,8203920 macosx-all,linux-all
java/awt/Frame/FocusTest.java 8341480 macosx-all
java/awt/FileDialog/FileDialogIconTest/FileDialogIconTest.java 8160558 windows-all
java/awt/event/MouseWheelEvent/InfiniteRecursion/InfiniteRecursion.java 8060176 windows-all,macosx-all
java/awt/event/MouseWheelEvent/InfiniteRecursion/InfiniteRecursion_1.java 8060176 windows-all,macosx-all
java/awt/dnd/FileListBetweenJVMsTest/FileListBetweenJVMsTest.java 8353673 macosx-all
java/awt/dnd/URIListBetweenJVMsTest/URIListBetweenJVMsTest.java 8171510 macosx-all
java/awt/dnd/MissingDragExitEventTest/MissingDragExitEventTest.java 8288839 windows-x64,macosx-all
java/awt/dnd/DragExitBeforeDropTest.java 8242805 macosx-all
java/awt/dnd/DragThresholdTest.java 8076299 macosx-all
java/awt/dnd/CustomDragCursorTest.java 8242805 macosx-all
java/awt/Focus/ChoiceFocus/ChoiceFocus.java 8169103 windows-all,macosx-all
java/awt/Focus/ClearLwQueueBreakTest/ClearLwQueueBreakTest.java 8198618 macosx-all
java/awt/Focus/ConsumeNextKeyTypedOnModalShowTest/ConsumeNextKeyTypedOnModalShowTest.java 6986252 macosx-all
java/awt/Focus/MouseClickRequestFocusRaceTest/MouseClickRequestFocusRaceTest.java 8194753 linux-all,macosx-all
java/awt/Focus/NoAutotransferToDisabledCompTest/NoAutotransferToDisabledCompTest.java 7152980 macosx-all
java/awt/Focus/ToFrontFocusTest/ToFrontFocus.java 7156130 linux-all
java/awt/Focus/WrongKeyTypedConsumedTest/WrongKeyTypedConsumedTest.java 8169096 macosx-all
java/awt/Focus/TestDisabledAutoTransfer.java 8159871 macosx-all,windows-all
java/awt/Focus/TestDisabledAutoTransferSwing.java 6962362 windows-all
java/awt/Focus/ActivateOnProperAppContextTest.java 8136516 macosx-all
java/awt/Focus/FocusPolicyTest.java 7160904 linux-all
java/awt/Graphics/SmallPrimitives.java 8047070 macosx-all,linux-all
java/awt/EventQueue/6980209/bug6980209.java 8198615 macosx-all
java/awt/EventQueue/PushPopDeadlock/PushPopDeadlock.java 8024034 generic-all
java/awt/grab/EmbeddedFrameTest1/EmbeddedFrameTest1.java 7080150 macosx-all
java/awt/event/InputEvent/EventWhenTest/EventWhenTest.java 8168646 generic-all
java/awt/List/KeyEventsTest/KeyEventsTest.java 8201307 linux-all
java/awt/Paint/ListRepaint.java 8201307 linux-all
java/awt/Mixing/AWT_Mixing/HierarchyBoundsListenerMixingTest.java 8049405 macosx-all
java/awt/Mixing/AWT_Mixing/OpaqueOverlapping.java 8294264 windows-x64
java/awt/Mixing/AWT_Mixing/OpaqueOverlappingChoice.java 8048171 generic-all
java/awt/Mixing/AWT_Mixing/JMenuBarOverlapping.java 8159451 linux-all,windows-all,macosx-all
java/awt/Mixing/AWT_Mixing/JSplitPaneOverlapping.java 6986109 generic-all
java/awt/Mixing/AWT_Mixing/JInternalFrameMoveOverlapping.java 6986109 windows-all
java/awt/Mixing/AWT_Mixing/MixingPanelsResizing.java 8049405 generic-all
java/awt/Mixing/AWT_Mixing/JComboBoxOverlapping.java 8049405 macosx-all
java/awt/Mixing/AWT_Mixing/JPopupMenuOverlapping.java 8049405 macosx-all
java/awt/Mixing/AWT_Mixing/JButtonInGlassPaneOverlapping.java 8158801 windows-all
java/awt/Mixing/AWT_Mixing/JButtonOverlapping.java 8158801 windows-all
java/awt/Mixing/AWT_Mixing/JColorChooserOverlapping.java 8158801 windows-all
java/awt/Mixing/AWT_Mixing/JEditorPaneInGlassPaneOverlapping.java 8158801 windows-all
java/awt/Mixing/AWT_Mixing/JEditorPaneOverlapping.java 8158801 windows-all
java/awt/Mixing/AWT_Mixing/JLabelInGlassPaneOverlapping.java 8158801 windows-all
java/awt/Mixing/AWT_Mixing/JLabelOverlapping.java 8158801 windows-all
java/awt/Mixing/AWT_Mixing/JListInGlassPaneOverlapping.java 8158801 windows-all
java/awt/Mixing/AWT_Mixing/JListOverlapping.java 8158801 windows-all
java/awt/Mixing/AWT_Mixing/JPanelInGlassPaneOverlapping.java 8158801 windows-all
java/awt/Mixing/AWT_Mixing/JPanelOverlapping.java 8158801 windows-all
java/awt/Mixing/AWT_Mixing/JProgressBarInGlassPaneOverlapping.java 8158801 windows-all
java/awt/Mixing/AWT_Mixing/JProgressBarOverlapping.java 8158801 windows-all
java/awt/Mixing/AWT_Mixing/JScrollBarInGlassPaneOverlapping.java 8158801 windows-all
java/awt/Mixing/AWT_Mixing/JScrollBarOverlapping.java 8158801 windows-all
java/awt/Mixing/AWT_Mixing/JSliderInGlassPaneOverlapping.java 8158801 windows-all
java/awt/Mixing/AWT_Mixing/JSliderOverlapping.java 8158801 windows-all
java/awt/Mixing/AWT_Mixing/JSpinnerInGlassPaneOverlapping.java 8158801 windows-all
java/awt/Mixing/AWT_Mixing/JSpinnerOverlapping.java 8158801 windows-all
java/awt/Mixing/AWT_Mixing/JTableInGlassPaneOverlapping.java 8158801 windows-all
java/awt/Mixing/AWT_Mixing/JTableOverlapping.java 8158801 windows-all
java/awt/Mixing/AWT_Mixing/JTextAreaInGlassPaneOverlapping.java 8158801 windows-all
java/awt/Mixing/AWT_Mixing/JTextAreaOverlapping.java 8158801 windows-all
java/awt/Mixing/AWT_Mixing/JTextFieldInGlassPaneOverlapping.java 8158801 windows-all
java/awt/Mixing/AWT_Mixing/JTextFieldOverlapping.java 8158801 windows-all
java/awt/Mixing/AWT_Mixing/JToggleButtonInGlassPaneOverlapping.java 8158801 windows-all
java/awt/Mixing/AWT_Mixing/JToggleButtonOverlapping.java 8158801 windows-all
java/awt/Mixing/NonOpaqueInternalFrame.java 7124549 macosx-all
java/awt/Mouse/EnterExitEvents/DragWindowTest.java 8298823 macosx-all
java/awt/Focus/ActualFocusedWindowTest/ActualFocusedWindowRetaining.java 6829264 generic-all
java/awt/datatransfer/DragImage/MultiResolutionDragImageTest.java 8080982 generic-all
java/awt/datatransfer/SystemFlavorMap/AddFlavorTest.java 8079268 linux-all
java/awt/datatransfer/ClipboardPerformanceTest.java 8029022 windows-all
java/awt/datatransfer/HTMLTransferConsoleOutputTest.java 8237254 macosx-all
java/awt/datatransfer/ImageTransferCrashTest.java 8237253 macosx-all
java/awt/Toolkit/RealSync/Test.java 6849383 linux-all
java/awt/LightweightComponent/LightweightEventTest/LightweightEventTest.java 8159252 windows-all
java/awt/EventDispatchThread/HandleExceptionOnEDT/HandleExceptionOnEDT.java 8072110 macosx-all
java/awt/EventDispatchThread/LoopRobustness/LoopRobustness.java 8073636 macosx-all
java/awt/FullScreen/FullScreenInsets/FullScreenInsets.java 7019055,8266245 windows-all,linux-all,macosx-all
java/awt/FullScreen/BufferStrategyExceptionTest/BufferStrategyExceptionTest.java 8246558 windows-all
java/awt/Focus/8013611/JDK8013611.java 8175366 windows-all,macosx-all
java/awt/Focus/6981400/Test1.java 8029675 windows-all,macosx-all
java/awt/Focus/6981400/Test3.java 8173264 generic-all
java/awt/event/KeyEvent/ExtendedKeyCode/ExtendedKeyCodeTest.java 8169476 windows-all,macosx-all
java/awt/event/KeyEvent/KeyChar/KeyCharTest.java 8169474,8224055 macosx-all,windows-all
java/awt/event/KeyEvent/KeyTyped/CtrlASCII.java 8298910 linux-all

java/awt/dnd/DnDRemoveFocusOwnerCrashTest.java 8242805 macosx-all
java/awt/dnd/DnDCursorCrashTest.java 8242805 macosx-all
java/awt/dnd/DnDClipboardDeadlockTest.java 8079553 linux-all
java/awt/dnd/URIListToFileListBetweenJVMsTest/URIListToFileListBetweenJVMsTest.java 8194947 generic-all
java/awt/Frame/FramesGC/FramesGC.java 8079069 macosx-all
java/awt/TrayIcon/ActionCommand/ActionCommand.java 8150540 windows-all
java/awt/TrayIcon/ActionEventMask/ActionEventMask.java 8150540,8295300 windows-all,linux-all
java/awt/TrayIcon/ActionEventTest/ActionEventTest.java 8150540,8242801 windows-all,macosx-all
java/awt/TrayIcon/ModalityTest/ModalityTest.java 8150540,8295300 windows-all,macosx-all,linux-all
java/awt/TrayIcon/MouseEventMask/MouseEventMaskTest.java 8150540,8295300 windows-all,linux-all
java/awt/TrayIcon/MouseMovedTest/MouseMovedTest.java 8150540,8295300 windows-all,linux-all
java/awt/TrayIcon/SecurityCheck/FunctionalityCheck/FunctionalityCheck.java 8150540,8295300 windows-all,linux-all
java/awt/TrayIcon/TrayIconEventModifiers/TrayIconEventModifiersTest.java 8150540,8295300 windows-all,linux-all
java/awt/TrayIcon/TrayIconEvents/TrayIconEventsTest.java 8150540,8295300 windows-all,linux-all
java/awt/TrayIcon/TrayIconMouseTest/TrayIconMouseTest.java 8150540 windows-all
java/awt/TrayIcon/TrayIconPopup/TrayIconPopupClickTest.java 8150540 windows-all,macosx-all
java/awt/TrayIcon/TrayIconPopup/TrayIconPopupTest.java 8150540 windows-all
java/awt/TrayIcon/MouseMoveTest.java 8203053 linux-all
java/awt/TrayIcon/TrayIconKeySelectTest.java 8341557 windows-all
java/awt/TrayIcon/TrayIconTest.java 8341559 generic-all

java/awt/Window/ShapedAndTranslucentWindows/SetShapeAndClick.java 8197936 macosx-all
java/awt/Window/ShapedAndTranslucentWindows/SetShapeDynamicallyAndClick.java 8013450 macosx-all
java/awt/Window/ShapedAndTranslucentWindows/ShapedTranslucentWindowClick.java 8013450 macosx-all
java/awt/Window/ShapedAndTranslucentWindows/FocusAWTTest.java 8222328 windows-all,linux-all,macosx-all
java/awt/Window/ShapedAndTranslucentWindows/Shaped.java  8222328 windows-all,linux-all,macosx-all
java/awt/Window/ShapedAndTranslucentWindows/ShapedByAPI.java 8222328 windows-all,linux-all,macosx-all
java/awt/Window/ShapedAndTranslucentWindows/ShapedTranslucent.java 8222328 windows-all,linux-all,macosx-all
java/awt/Window/ShapedAndTranslucentWindows/StaticallyShaped.java 8165218,8222328 windows-all,macosx-all,linux-all
java/awt/Window/ShapedAndTranslucentWindows/Translucent.java 8222328 windows-all,linux-all,macosx-all
java/awt/Window/AlwaysOnTop/AutoTestOnTop.java 6847593 linux-all
java/awt/Window/GrabSequence/GrabSequence.java 6848409 macosx-all,linux-all
java/awt/Window/LocationAtScreenCorner/LocationAtScreenCorner.java 8203371 linux-all
java/awt/font/TextLayout/TextLayoutBounds.java 8169188 generic-all
java/awt/image/BufferedImage/ICMColorDataTest/ICMColorDataTest.java 8233028 generic-all
java/awt/image/DrawImage/IncorrectAlphaSurface2SW.java 8056077 linux-all
java/awt/print/Headless/HeadlessPrinterJob.java 8196088 windows-all
sun/awt/datatransfer/SuplementaryCharactersTransferTest.java 8011371 generic-all
sun/awt/shell/ShellFolderMemoryLeak.java 8197794 windows-all
sun/java2d/DirectX/OverriddenInsetsTest/OverriddenInsetsTest.java 8196102 generic-all
sun/java2d/DirectX/RenderingToCachedGraphicsTest/RenderingToCachedGraphicsTest.java 8196180 windows-all,macosx-all
sun/java2d/SunGraphics2D/EmptyClipRenderingTest.java 8144029 macosx-all,linux-all
sun/java2d/SunGraphics2D/DrawImageBilinear.java 8297175 linux-all
sun/java2d/SunGraphics2D/PolyVertTest.java 6986565 generic-all
sun/java2d/SunGraphics2D/SimplePrimQuality.java 6992007 generic-all
sun/java2d/SunGraphics2D/SourceClippingBlitTest/SourceClippingBlitTest.java 8196185 generic-all

sun/java2d/X11SurfaceData/SharedMemoryPixmapsTest/SharedMemoryPixmapsTest.sh 7184899,8221451 linux-all,macosx-aarch64
java/awt/FullScreen/DisplayChangeVITest/DisplayChangeVITest.java 8169469,8273617 windows-all,macosx-aarch64
java/awt/FullScreen/UninitializedDisplayModeChangeTest/UninitializedDisplayModeChangeTest.java 8273617 macosx-all
java/awt/print/PrinterJob/PSQuestionMark.java 7003378 generic-all
java/awt/print/PrinterJob/GlyphPositions.java 7003378 generic-all
java/awt/Choice/ChoiceMouseWheelTest/ChoiceMouseWheelTest.java 6849371 macosx-all,linux-all
java/awt/Component/GetScreenLocTest/GetScreenLocTest.java 4753654 generic-all
java/awt/Component/SetEnabledPerformance/SetEnabledPerformance.java 8165863 macosx-all
java/awt/Clipboard/PasteNullToTextComponentsTest.java 8234140 macosx-all,windows-all
java/awt/Clipboard/NoOwnerNoTargetsTest.java 8234140 macosx-all
java/awt/Clipboard/LostOwnershipChainTest/SystemClipboard2ProcTest.java 8234140 macosx-all
java/awt/Clipboard/HTMLTransferTest/HTMLTransferTest.java 8017454 macosx-all
java/awt/Clipboard/ClipboardSecurity.java 8054809 macosx-all
java/awt/Clipboard/GetAltContentsTest/SystemClipboardTest.java 8234140 macosx-all
java/awt/Clipboard/ImageTransferTest.java 8030710 generic-all
java/awt/Clipboard/NoDataConversionFailureTest.java 8234140 macosx-all
java/awt/Frame/MiscUndecorated/RepaintTest.java 8266244 macosx-aarch64
java/awt/Modal/FileDialog/FileDialogAppModal1Test.java 7186009 macosx-all
java/awt/Modal/FileDialog/FileDialogAppModal2Test.java 7186009 macosx-all
java/awt/Modal/FileDialog/FileDialogAppModal3Test.java 7186009 macosx-all
java/awt/Modal/FileDialog/FileDialogAppModal4Test.java 7186009 macosx-all
java/awt/Modal/FileDialog/FileDialogAppModal5Test.java 7186009 macosx-all
java/awt/Modal/FileDialog/FileDialogAppModal6Test.java 7186009 macosx-all
java/awt/Modal/FileDialog/FileDialogDocModal1Test.java 7186009 macosx-all
java/awt/Modal/FileDialog/FileDialogDocModal2Test.java 7186009 macosx-all
java/awt/Modal/FileDialog/FileDialogDocModal3Test.java 7186009 macosx-all
java/awt/Modal/FileDialog/FileDialogDocModal4Test.java 7186009 macosx-all
java/awt/Modal/FileDialog/FileDialogDocModal5Test.java 7186009 macosx-all
java/awt/Modal/FileDialog/FileDialogDocModal6Test.java 7186009 macosx-all
java/awt/Modal/FileDialog/FileDialogDocModal7Test.java 7186009 macosx-all,linux-all
java/awt/Modal/FileDialog/FileDialogModal1Test.java 7186009 macosx-all
java/awt/Modal/FileDialog/FileDialogModal2Test.java 7186009 macosx-all
java/awt/Modal/FileDialog/FileDialogModal3Test.java 7186009 macosx-all
java/awt/Modal/FileDialog/FileDialogModal4Test.java 7186009 macosx-all
java/awt/Modal/FileDialog/FileDialogModal5Test.java 7186009 macosx-all
java/awt/Modal/FileDialog/FileDialogModal6Test.java 7186009 macosx-all
java/awt/Modal/FileDialog/FileDialogNonModal1Test.java 7186009 macosx-all
java/awt/Modal/FileDialog/FileDialogNonModal2Test.java 7186009 macosx-all,linux-all
java/awt/Modal/FileDialog/FileDialogNonModal3Test.java 7186009 macosx-all
java/awt/Modal/FileDialog/FileDialogNonModal4Test.java 7186009 macosx-all
java/awt/Modal/FileDialog/FileDialogNonModal5Test.java 7186009 macosx-all
java/awt/Modal/FileDialog/FileDialogNonModal6Test.java 7186009 macosx-all,linux-all
java/awt/Modal/FileDialog/FileDialogNonModal7Test.java 7186009 macosx-all,linux-all
java/awt/Modal/FileDialog/FileDialogTKModal1Test.java 8196430 generic-all
java/awt/Modal/FileDialog/FileDialogTKModal2Test.java 8196430 generic-all
java/awt/Modal/FileDialog/FileDialogTKModal3Test.java 8196430 generic-all
java/awt/Modal/FileDialog/FileDialogTKModal4Test.java 8196430 generic-all
java/awt/Modal/FileDialog/FileDialogTKModal5Test.java 8196430 generic-all
java/awt/Modal/FileDialog/FileDialogTKModal6Test.java 8196430 generic-all
java/awt/Modal/FileDialog/FileDialogTKModal7Test.java 8196430 macosx-all
java/awt/Modal/ModalBlockingTests/BlockingDDAppModalTest.java 8198665 macosx-all
java/awt/Modal/ModalBlockingTests/BlockingDDDocModalTest.java 8198665 macosx-all
java/awt/Modal/ModalBlockingTests/BlockingDDModelessTest.java 8198665 macosx-all
java/awt/Modal/ModalBlockingTests/BlockingDDNonModalTest.java 8198665 macosx-all
java/awt/Modal/ModalBlockingTests/BlockingDDSetModalTest.java 8198665 macosx-all
java/awt/Modal/ModalBlockingTests/BlockingDDToolkitModalTest.java 8198665 macosx-all
java/awt/Modal/ModalBlockingTests/BlockingDFAppModalTest.java 8198665 macosx-all
java/awt/Modal/ModalBlockingTests/BlockingDFSetModalTest.java 8198665 macosx-all
java/awt/Modal/ModalBlockingTests/BlockingDFToolkitModalTest.java 8198665 macosx-all
java/awt/Modal/ModalBlockingTests/BlockingDFWModeless1Test.java 8198665 macosx-all
java/awt/Modal/ModalBlockingTests/BlockingDFWModeless2Test.java 8198665 macosx-all
java/awt/Modal/ModalBlockingTests/BlockingDFWNonModal1Test.java 8198665 macosx-all
java/awt/Modal/ModalBlockingTests/BlockingDFWNonModal2Test.java 8198665 macosx-all
java/awt/Modal/ModalBlockingTests/BlockingDocModalTest.java 8198665 macosx-all
java/awt/Modal/ModalBlockingTests/BlockingFDModelessTest.java 8198665 macosx-all
java/awt/Modal/ModalBlockingTests/BlockingFDNonModalTest.java 8198665 macosx-all
java/awt/Modal/ModalBlockingTests/BlockingFDWDocModal1Test.java 8198665 macosx-all
java/awt/Modal/ModalBlockingTests/BlockingFDWDocModal2Test.java 8198665 macosx-all
java/awt/Modal/ModalBlockingTests/BlockingFDWDocModal3Test.java 8198665 macosx-all
java/awt/Modal/ModalBlockingTests/BlockingFDWDocModal4Test.java 8198665 macosx-all
java/awt/Modal/ModalBlockingTests/BlockingFDWModeless1Test.java 8198665 macosx-all
java/awt/Modal/ModalBlockingTests/BlockingFDWModeless2Test.java 8198665 macosx-all
java/awt/Modal/ModalBlockingTests/BlockingFDWModeless3Test.java 8198665 macosx-all
java/awt/Modal/ModalBlockingTests/BlockingFDWModeless4Test.java 8198665 macosx-all
java/awt/Modal/ModalBlockingTests/BlockingFDWNonModal1Test.java 8198665 macosx-all
java/awt/Modal/ModalBlockingTests/BlockingFDWNonModal2Test.java 8198665 macosx-all
java/awt/Modal/ModalBlockingTests/BlockingFDWNonModal3Test.java 8198665 macosx-all
java/awt/Modal/ModalBlockingTests/BlockingFDWNonModal4Test.java 8198665 macosx-all
java/awt/Modal/ModalBlockingTests/BlockingWindowsAppModal1Test.java 8198665 macosx-all
java/awt/Modal/ModalBlockingTests/BlockingWindowsAppModal2Test.java 8198665 macosx-all
java/awt/Modal/ModalBlockingTests/BlockingWindowsAppModal3Test.java 8198665 macosx-all
java/awt/Modal/ModalBlockingTests/BlockingWindowsAppModal4Test.java 8198665 macosx-all
java/awt/Modal/ModalBlockingTests/BlockingWindowsAppModal5Test.java 8198665 macosx-all
java/awt/Modal/ModalBlockingTests/BlockingWindowsAppModal6Test.java 8198665 macosx-all
java/awt/Modal/ModalBlockingTests/BlockingWindowsDocModal1Test.java 8198665 macosx-all
java/awt/Modal/ModalBlockingTests/BlockingWindowsDocModal2Test.java 8198665 macosx-all
java/awt/Modal/ModalBlockingTests/BlockingWindowsSetModal1Test.java 8198665 macosx-all
java/awt/Modal/ModalBlockingTests/BlockingWindowsSetModal2Test.java 8198665 macosx-all
java/awt/Modal/ModalBlockingTests/BlockingWindowsSetModal3Test.java 8198665 macosx-all
java/awt/Modal/ModalBlockingTests/BlockingWindowsSetModal4Test.java 8198665 macosx-all
java/awt/Modal/ModalBlockingTests/BlockingWindowsSetModal5Test.java 8198665 macosx-all
java/awt/Modal/ModalBlockingTests/BlockingWindowsSetModal6Test.java 8198665 macosx-all
java/awt/Modal/ModalBlockingTests/BlockingWindowsToolkitModal1Test.java 8198665 macosx-all
java/awt/Modal/ModalBlockingTests/BlockingWindowsToolkitModal2Test.java 8198665 macosx-all
java/awt/Modal/ModalBlockingTests/BlockingWindowsToolkitModal3Test.java 8198665 macosx-all
java/awt/Modal/ModalBlockingTests/BlockingWindowsToolkitModal4Test.java 8198665 macosx-all
java/awt/Modal/ModalBlockingTests/BlockingWindowsToolkitModal5Test.java 8198665 macosx-all
java/awt/Modal/ModalBlockingTests/BlockingWindowsToolkitModal6Test.java 8198665 macosx-all
java/awt/Modal/ModalBlockingTests/UnblockedDialogAppModalTest.java 8198665 macosx-all
java/awt/Modal/ModalBlockingTests/UnblockedDialogDocModalTest.java 8198665 macosx-all
java/awt/Modal/ModalBlockingTests/UnblockedDialogModelessTest.java 8198665 macosx-all
java/awt/Modal/ModalBlockingTests/UnblockedDialogNonModalTest.java 8198665 macosx-all
java/awt/Modal/ModalBlockingTests/UnblockedDialogSetModalTest.java 8198665 macosx-all
java/awt/Modal/ModalBlockingTests/UnblockedDialogToolkitModalTest.java 8198665 macosx-all
java/awt/Modal/ModalDialogOrderingTest/ModalDialogOrderingTest.java 8066259 macosx-all
java/awt/Modal/ModalExclusionTests/ApplicationExcludeFrameFileTest.java 8047179 linux-all,macosx-all
java/awt/Modal/ModalExclusionTests/ApplicationExcludeDialogFileTest.java 8047179 linux-all,macosx-all
java/awt/Modal/ModalExclusionTests/ApplicationExcludeDialogPageSetupTest.java 8196431 linux-all,macosx-all
java/awt/Modal/ModalExclusionTests/ApplicationExcludeDialogPrintSetupTest.java 8196431 linux-all,macosx-all
java/awt/Modal/ModalExclusionTests/ApplicationExcludeFramePageSetupTest.java 8196431 linux-all,macosx-all
java/awt/Modal/ModalExclusionTests/ApplicationExcludeFramePrintSetupTest.java 8196431 linux-all,macosx-all
java/awt/Modal/ModalExclusionTests/ToolkitExcludeFrameFileTest.java 8047179 linux-all,macosx-all
java/awt/Modal/ModalExclusionTests/ToolkitExcludeDialogFileTest.java 8047179 linux-all,macosx-all
java/awt/Modal/ModalExclusionTests/ToolkitExcludeDialogPageSetupTest.java 8196431 linux-all,macosx-all
java/awt/Modal/ModalExclusionTests/ToolkitExcludeDialogPrintSetupTest.java 8196431 linux-all,macosx-all
java/awt/Modal/ModalExclusionTests/ToolkitExcludeFramePageSetupTest.java 8196431 linux-all,macosx-all
java/awt/Modal/ModalExclusionTests/ToolkitExcludeFramePrintSetupTest.java 8196431 linux-all,macosx-all
java/awt/Modal/ModalFocusTransferTests/FocusTransferWDFAppModal2Test.java 8058813 windows-all
java/awt/Modal/ModalFocusTransferTests/FocusTransferWDFModeless2Test.java 8196191 windows-all
java/awt/Modal/ModalFocusTransferTests/FocusTransferDWFDocModalTest.java 8196432 linux-all,macosx-all
java/awt/Modal/ModalFocusTransferTests/FocusTransferDWFModelessTest.java 8196432 linux-all,macosx-all
java/awt/Modal/ModalFocusTransferTests/FocusTransferDWFNonModalTest.java 8196432 linux-all,macosx-all
java/awt/Modal/ModalFocusTransferTests/FocusTransferDialogsModelessTest.java 8196432 linux-all
java/awt/Modal/ModalFocusTransferTests/FocusTransferDialogsNonModalTest.java 8196432 linux-all
java/awt/Modal/ModalFocusTransferTests/FocusTransferFDWDocModalTest.java 8196432 linux-all
java/awt/Modal/ModalFocusTransferTests/FocusTransferFDWModelessTest.java 8196432 linux-all
java/awt/Modal/ModalFocusTransferTests/FocusTransferFDWNonModalTest.java 8196432 linux-all
java/awt/Modal/ModalFocusTransferTests/FocusTransferFWDAppModal1Test.java 8196432 linux-all,macosx-all
java/awt/Modal/ModalFocusTransferTests/FocusTransferFWDAppModal2Test.java 8196432 linux-all,macosx-all
java/awt/Modal/ModalFocusTransferTests/FocusTransferFWDAppModal3Test.java 8196432 linux-all,macosx-all
java/awt/Modal/ModalFocusTransferTests/FocusTransferFWDAppModal4Test.java 8196432 linux-all,macosx-all
java/awt/Modal/ModalFocusTransferTests/FocusTransferFWDDocModal1Test.java 8196432 linux-all,macosx-all
java/awt/Modal/ModalFocusTransferTests/FocusTransferFWDDocModal2Test.java 8196432 linux-all,macosx-all
java/awt/Modal/ModalFocusTransferTests/FocusTransferFWDDocModal3Test.java 8196432 linux-all,macosx-all
java/awt/Modal/ModalFocusTransferTests/FocusTransferFWDDocModal4Test.java 8196432 linux-all,macosx-all
java/awt/Modal/ModalFocusTransferTests/FocusTransferFWDModeless1Test.java 8196432 linux-all,macosx-all
java/awt/Modal/ModalFocusTransferTests/FocusTransferFWDModeless2Test.java 8196432 linux-all,macosx-all
java/awt/Modal/ModalFocusTransferTests/FocusTransferFWDModeless3Test.java 8196432 linux-all,macosx-all
java/awt/Modal/ModalFocusTransferTests/FocusTransferFWDModeless4Test.java 8196432 linux-all,macosx-all
java/awt/Modal/ModalFocusTransferTests/FocusTransferFWDNonModal1Test.java 8196432 linux-all,macosx-all
java/awt/Modal/ModalFocusTransferTests/FocusTransferFWDNonModal2Test.java 8196432 linux-all,macosx-all
java/awt/Modal/ModalFocusTransferTests/FocusTransferFWDNonModal3Test.java 8196432 linux-all,macosx-all
java/awt/Modal/ModalFocusTransferTests/FocusTransferFWDNonModal4Test.java 8196432 linux-all,macosx-all
java/awt/Modal/ModalFocusTransferTests/FocusTransferWDFDocModal2Test.java 8196432 linux-all
java/awt/Modal/ModalFocusTransferTests/FocusTransferWDFNonModal2Test.java 8196432 linux-all
java/awt/Modal/MultipleDialogs/MultipleDialogs1Test.java 8198665 macosx-all
java/awt/Modal/MultipleDialogs/MultipleDialogs2Test.java 8198665 macosx-all
java/awt/Modal/MultipleDialogs/MultipleDialogs3Test.java 8198665 macosx-all
java/awt/Modal/MultipleDialogs/MultipleDialogs4Test.java 8198665 macosx-all
java/awt/Modal/MultipleDialogs/MultipleDialogs5Test.java 8198665 macosx-all
java/awt/Mouse/EnterExitEvents/DragWindowOutOfFrameTest.java 8177326 macosx-all
java/awt/Mouse/EnterExitEvents/ResizingFrameTest.java 8005021 macosx-all
java/awt/Mouse/EnterExitEvents/FullscreenEnterEventTest.java 8051455 macosx-all
java/awt/Mouse/MouseModifiersUnitTest/MouseModifiersUnitTest_Standard.java 7124407,8302787  macosx-all,windows-all
java/awt/Mouse/RemovedComponentMouseListener/RemovedComponentMouseListener.java 8157170 macosx-all
java/awt/Modal/ToFront/DialogToFrontModeless1Test.java 8213530 linux-all
java/awt/Modal/ToFront/DialogToFrontNonModalTest.java 8221899 linux-all
java/awt/Modal/ToBack/ToBackAppModal1Test.java 8196441 linux-all,macosx-all
java/awt/Modal/ToBack/ToBackAppModal2Test.java 8196441 linux-all,macosx-all
java/awt/Modal/ToBack/ToBackAppModal3Test.java 8196441 linux-all,macosx-all
java/awt/Modal/ToBack/ToBackAppModal4Test.java 8196441 linux-all,macosx-all
java/awt/Modal/ToBack/ToBackAppModal5Test.java 8196441 macosx-all
java/awt/Modal/ToBack/ToBackAppModal6Test.java 8196441 linux-all
java/awt/Modal/ToBack/ToBackModal1Test.java 8196441 linux-all,macosx-all
java/awt/Modal/ToBack/ToBackModal2Test.java 8196441 linux-all,macosx-all
java/awt/Modal/ToBack/ToBackModal3Test.java 8196441 linux-all,macosx-all
java/awt/Modal/ToBack/ToBackModal4Test.java 8196441 linux-all,macosx-all
java/awt/Modal/ToBack/ToBackTKModal1Test.java 8196441 linux-all,macosx-all
java/awt/Modal/ToBack/ToBackTKModal2Test.java 8196441 linux-all,macosx-all
java/awt/Modal/ToBack/ToBackTKModal3Test.java 8196441 linux-all,macosx-all
java/awt/Modal/ToBack/ToBackTKModal4Test.java 8196441 linux-all,macosx-all
java/awt/Modal/ToBack/ToBackTKModal5Test.java 8196441 macosx-all
java/awt/Modal/ToBack/ToBackDocModal1Test.java 8196441 linux-all,macosx-all
java/awt/Modal/ToBack/ToBackDocModal2Test.java 8196441 linux-all,macosx-all
java/awt/Modal/ToBack/ToBackDocModal3Test.java 8196441 linux-all,macosx-all
java/awt/Modal/ToBack/ToBackDocModal4Test.java 8196441 linux-all,macosx-all
java/awt/Modal/ToBack/ToBackDocModal5Test.java 8196441 linux-all,macosx-all
java/awt/Modal/ToBack/ToBackModeless1Test.java 8196441 macosx-all,linux-all
java/awt/Modal/ToBack/ToBackModeless2Test.java 8196441 macosx-all,linux-all
java/awt/Modal/ToBack/ToBackModeless3Test.java 8196441 macosx-all,linux-all
java/awt/Modal/ToBack/ToBackModeless4Test.java 8196441 macosx-all,linux-all
java/awt/Modal/ToBack/ToBackModeless5Test.java 8196441 macosx-all
java/awt/Modal/ToBack/ToBackNonModal1Test.java 8196441 macosx-all,linux-all
java/awt/Modal/ToBack/ToBackNonModal2Test.java 8196441 macosx-all,linux-all
java/awt/Modal/ToBack/ToBackNonModal3Test.java 8196441 macosx-all,linux-all
java/awt/Modal/ToBack/ToBackNonModal4Test.java 8196441 macosx-all,linux-all
java/awt/Modal/ToBack/ToBackNonModal5Test.java 8196441 macosx-all
javax/print/PrintSEUmlauts/PrintSEUmlauts.java 8135174 generic-all
java/awt/font/Rotate/RotatedTextTest.java 8219641 linux-all
java/awt/font/TextLayout/LigatureCaretTest.java 8266312  generic-all
java/awt/image/VolatileImage/CustomCompositeTest.java 8199002 windows-all,linux-all
java/awt/image/VolatileImage/GradientPaints.java 8199003 linux-all
java/awt/JAWT/JAWT.sh 8197798 windows-all,linux-all
java/awt/datatransfer/ConstructFlavoredObjectTest/ConstructFlavoredObjectTest.java 8202860 linux-all
java/awt/FileDialog/FilenameFilterTest/FilenameFilterTest.java 8202882 linux-all
java/awt/Focus/NonFocusableBlockedOwnerTest/NonFocusableBlockedOwnerTest.java 7124275 macosx-all
java/awt/Focus/TranserFocusToWindow/TranserFocusToWindow.java 6848810 macosx-all,linux-all
java/awt/FileDialog/ModalFocus/FileDialogModalFocusTest.java 8194751 linux-all
java/awt/image/VolatileImage/BitmaskVolatileImage.java 8133102 linux-all
java/awt/SplashScreen/MultiResolutionSplash/unix/UnixMultiResolutionSplashTest.java 8203004 linux-all
java/awt/ScrollPane/ScrollPositionTest.java 8040070 linux-all
java/awt/ScrollPane/ScrollPaneEventType.java 8296516 macosx-all
java/awt/Robot/AcceptExtraMouseButtons/AcceptExtraMouseButtons.java 7107528 linux-all,macosx-all
java/awt/Mouse/MouseDragEvent/MouseDraggedTest.java 8080676 linux-all
java/awt/Mouse/MouseModifiersUnitTest/MouseModifiersInKeyEvent.java 8157147 linux-all,windows-all,macosx-all
java/awt/Mouse/MouseClickCount.java 8017182 macosx-all
java/awt/Toolkit/ToolkitPropertyTest/ToolkitPropertyTest_Enable.java 6847163 linux-all
java/awt/xembed/server/RunTestXEmbed.java 7034201 linux-all
java/awt/Modal/ModalFocusTransferTests/FocusTransferDialogsDocModalTest.java 8164473 linux-all

java/awt/GraphicsDevice/DisplayModes/CycleDMImage.java 7099223,8274106 macosx-all,linux-all,windows-all
java/awt/keyboard/AllKeyCode/AllKeyCode.java 8242930 macosx-all
java/awt/FullScreen/8013581/bug8013581.java 8169471 macosx-all
java/awt/event/MouseEvent/RobotLWTest/RobotLWTest.java 8233568 macosx-all
java/awt/event/MouseEvent/MultipleMouseButtonsTest/MultipleMouseButtonsTest.java 8233568 macosx-all
java/awt/event/MouseEvent/ClickDuringKeypress/ClickDuringKeypress.java 8233568 macosx-all
java/awt/event/KeyEvent/DeadKey/DeadKeyMacOSXInputText.java 8233568 macosx-all
java/awt/event/KeyEvent/DeadKey/deadKeyMacOSX.java 8233568 macosx-all
java/awt/TrayIcon/RightClickWhenBalloonDisplayed/RightClickWhenBalloonDisplayed.java 8238720 windows-all
java/awt/PopupMenu/PopupMenuLocation.java 8259913,8315878 windows-all,macosx-aarch64
java/awt/GridLayout/ComponentPreferredSize/ComponentPreferredSize.java 8238720,8324782 windows-all,macosx-all
java/awt/GridLayout/ChangeGridSize/ChangeGridSize.java   8238720,8324782 windows-all,macosx-all
java/awt/GridBagLayout/ComponentShortage.java 8355280 windows-all,linux-all
java/awt/event/MouseEvent/FrameMouseEventAbsoluteCoordsTest/FrameMouseEventAbsoluteCoordsTest.java 8238720 windows-all

# Several tests which fail sometimes on macos11
java/awt/Window/MainKeyWindowTest/TestMainKeyWindow.java 8265985 macosx-all
java/awt/Robot/Delay/InterruptOfDelay.java 8265986 macosx-all
java/awt/Robot/InfiniteLoopException.java 8342638 windows-all,linux-all
java/awt/MenuBar/TestNoScreenMenuBar.java 8265987 macosx-all

java/awt/Graphics2D/DrawString/DrawRotatedStringUsingRotatedFont.java 8266283 generic-all
java/awt/Graphics2D/DrawString/RotTransText.java 8316878 linux-all
java/awt/KeyboardFocusmanager/TypeAhead/ButtonActionKeyTest/ButtonActionKeyTest.java 8257529 windows-x64
java/awt/KeyboardFocusmanager/ConsumeNextMnemonicKeyTypedTest/ConsumeForModalDialogTest/ConsumeForModalDialogTest.java 8302787 windows-all
java/awt/KeyboardFocusmanager/TypeAhead/MenuItemActivatedTest/MenuItemActivatedTest.java 8302787 windows-all
java/awt/KeyboardFocusmanager/ConsumeNextMnemonicKeyTypedTest/ConsumeNextMnemonicKeyTypedTest.java 8321303 linux-all

java/awt/Window/GetScreenLocation/GetScreenLocationTest.java 8225787 linux-x64
java/awt/Dialog/MakeWindowAlwaysOnTop/MakeWindowAlwaysOnTop.java 8266243 macosx-aarch64
java/awt/Dialog/ChoiceModalDialogTest.java 8161475 macosx-all
java/awt/Dialog/FileDialogUserFilterTest.java 8001142 generic-all

java/awt/dnd/BadSerializationTest/BadSerializationTest.java 8277817 linux-x64,windows-x64
java/awt/dnd/DragSourceMotionListenerTest.java 8225131 windows-all
java/awt/dnd/RejectDragTest.java 7124259 macosx-all
java/awt/dnd/DnDHTMLToOutlookTest/DnDHTMLToOutlookTest.java 8027424 generic-all
java/awt/GraphicsDevice/DisplayModes/UnknownRefrshRateTest.java 8286436 macosx-aarch64
java/awt/image/multiresolution/MultiresolutionIconTest.java 8291979 linux-x64,windows-all
java/awt/event/SequencedEvent/MultipleContextsFunctionalTest.java 8305061 macosx-x64
sun/java2d/DirectX/OnScreenRenderingResizeTest/OnScreenRenderingResizeTest.java 8301177 linux-x64

# Several tests which fail on some hidpi systems/macosx12-aarch64 system
java/awt/Window/8159168/SetShapeTest.java 8274106 macosx-aarch64
java/awt/image/multiresolution/MultiResolutionJOptionPaneIconTest.java 8274106 macosx-aarch64

# Wayland related

java/awt/FullScreen/SetFullScreenTest.java 8332155 linux-x64
sun/java2d/ClassCastExceptionForInvalidSurface.java 8354097 linux-x64
sun/java2d/GdiRendering/ClipShapeRendering.java 8354097 linux-x64

############################################################################

# jdk_beans

java/beans/Introspector/8132566/OverridePropertyInfoTest.java   8132565 generic-all
java/beans/Introspector/8132566/OverrideUserDefPropertyInfoTest.java 8132565 generic-all

java/beans/XMLEncoder/Test6570354.java 8015593 macosx-all

############################################################################

# jdk_lang

java/lang/invoke/LFCaching/LFMultiThreadCachingTest.java        8151492 generic-all
java/lang/invoke/LFCaching/LFGarbageCollectedTest.java          8078602 generic-all
java/lang/invoke/lambda/LambdaFileEncodingSerialization.java    8249079 linux-all
java/lang/invoke/RicochetTest.java                              8251969 generic-all

############################################################################

# jdk_instrument

java/lang/instrument/RedefineBigClass.sh                        8065756 generic-all
java/lang/instrument/RetransformBigClass.sh                     8065756 generic-all

############################################################################

# jdk_io

java/io/pathNames/GeneralWin32.java                             8180264 windows-all
java/io/IO/IO.java                                              8337935 linux-ppc64le

############################################################################

# jdk_management

<<<<<<< HEAD
=======
com/sun/management/HotSpotDiagnosticMXBean/DumpThreads.java     8364314 generic-all

com/sun/management/OperatingSystemMXBean/GetProcessCpuLoad.java 8030957 aix-all
com/sun/management/OperatingSystemMXBean/GetSystemCpuLoad.java  8030957 aix-all
>>>>>>> 57d02d9a

java/lang/management/MemoryMXBean/Pending.java                  8158837 generic-all
java/lang/management/MemoryMXBean/PendingAllGC.sh               8158837 generic-all
java/lang/management/ThreadMXBean/ThreadMXBeanStateTest.java    8247426 generic-all

sun/management/jdp/JdpDefaultsTest.java                         8308807,8241865 aix-ppc64,macosx-all
sun/management/jdp/JdpJmxRemoteDynamicPortTest.java             8308807,8241865 aix-ppc64,macosx-all
sun/management/jdp/JdpSpecificAddressTest.java                  8308807,8241865 aix-ppc64,macosx-all
sun/management/jdp/JdpOffTest.java                              8308807 aix-ppc64

############################################################################

# jdk_jmx

javax/management/MBeanServer/OldMBeanServerTest.java            8030957 aix-all

javax/management/remote/mandatory/connection/BrokenConnectionTest.java 8262312 linux-all

############################################################################

# jdk_net

java/net/DatagramSocket/DatagramSocketExample.java              8308807 aix-ppc64
java/net/DatagramSocket/DatagramSocketMulticasting.java         8308807 aix-ppc64

java/net/MulticastSocket/B6427403.java                          8308807 aix-ppc64
java/net/MulticastSocket/IPMulticastIF.java                     8308807 aix-ppc64
java/net/MulticastSocket/JoinLeave.java                         8308807 aix-ppc64
java/net/MulticastSocket/MulticastAddresses.java                8308807 aix-ppc64
java/net/MulticastSocket/NoLoopbackPackets.java                 7122846,8308807 macosx-all,aix-ppc64
java/net/MulticastSocket/NoSetNetworkInterface.java             8308807 aix-ppc64
java/net/MulticastSocket/Promiscuous.java                       8308807 aix-ppc64
java/net/MulticastSocket/SetGetNetworkInterfaceTest.java        8308807 aix-ppc64
java/net/MulticastSocket/SetLoopbackMode.java                   7122846,8308807 macosx-all,aix-ppc64
java/net/MulticastSocket/SetOutgoingIf.java                     8308807 aix-ppc64
java/net/MulticastSocket/Test.java                              7145658,8308807 macosx-all,aix-ppc64

############################################################################

# jdk_nio

java/nio/channels/Channels/SocketChannelStreams.java            8317838 aix-ppc64

java/nio/channels/DatagramChannel/AdaptorMulticasting.java      8308807,8144003 aix-ppc64,macosx-all
java/nio/channels/DatagramChannel/AfterDisconnect.java          8308807 aix-ppc64
java/nio/channels/DatagramChannel/ManySourcesAndTargets.java    8264385 macosx-aarch64
java/nio/channels/DatagramChannel/Unref.java                    8233437 generic-all
java/nio/channels/DatagramChannel/BasicMulticastTests.java      8144003 macosx-all
java/nio/channels/DatagramChannel/MulticastSendReceiveTests.java 8144003 macosx-all
java/nio/channels/DatagramChannel/Promiscuous.java              8144003 macosx-all

############################################################################

# jdk_rmi

java/rmi/server/Unreferenced/finiteGCLatency/FiniteGCLatency.java 7140992 generic-all

java/rmi/transport/rapidExportUnexport/RapidExportUnexport.java 7146541 linux-all

java/rmi/transport/checkLeaseInfoLeak/CheckLeaseLeak.java       7191877 generic-all

java/rmi/registry/readTest/CodebaseTest.java                    8173324 windows-all
java/rmi/registry/multipleRegistries/MultipleRegistries.java    8268182 macosx-all

java/rmi/Naming/DefaultRegistryPort.java                        8005619 windows-all
java/rmi/Naming/legalRegistryNames/LegalRegistryNames.java      8005619 windows-all

############################################################################

# jdk_sctp

com/sun/nio/sctp/SctpMultiChannel/SendFailed.java               8141694 linux-all

com/sun/nio/sctp/SctpMultiChannel/SocketOptionTests.java        8141694 linux-all

com/sun/nio/sctp/SctpChannel/SocketOptionTests.java             8141694 linux-all

############################################################################

# jdk_security

sun/security/smartcardio/TestChannel.java                       8039280 generic-all
sun/security/smartcardio/TestConnect.java                       8039280 generic-all
sun/security/smartcardio/TestConnectAgain.java                  8039280 generic-all
sun/security/smartcardio/TestControl.java                       8039280 generic-all
sun/security/smartcardio/TestDefault.java                       8039280 generic-all
sun/security/smartcardio/TestDirect.java                        8039280 generic-all
sun/security/smartcardio/TestExclusive.java                     8039280 generic-all
sun/security/smartcardio/TestMultiplePresent.java               8039280 generic-all
sun/security/smartcardio/TestPresent.java                       8039280 generic-all
sun/security/smartcardio/TestTransmit.java                      8039280 generic-all

sun/security/pkcs11/sslecc/ClientJSSEServerJSSE.java            8316183 linux-ppc64le

############################################################################

# jdk_sound
javax/sound/sampled/DirectAudio/bug6372428.java                      8055097 generic-all
javax/sound/sampled/Clip/bug5070081.java                             8055097 generic-all
javax/sound/sampled/DataLine/LongFramePosition.java                  8055097 generic-all

javax/sound/sampled/Clip/Drain/ClipDrain.java          7062792 generic-all

javax/sound/sampled/Mixers/DisabledAssertionCrash.java 7067310 generic-all

javax/sound/midi/Sequencer/Recording.java 8167580,8265485 linux-all,macosx-aarch64
javax/sound/midi/Sequencer/Looping.java 8136897 generic-all
javax/sound/sampled/Clip/ClipIsRunningAfterStop.java 8307574 linux-x64
javax/sound/sampled/Clip/ClipFlushCrash.java 8308395 linux-x64

############################################################################

# jdk_imageio

############################################################################

# jdk_swing

javax/swing/plaf/basic/BasicTextUI/8001470/bug8001470.java 8233177 linux-all,windows-all
javax/swing/plaf/basic/BasicDirectoryModel/LoaderThreadCount.java 8333880 windows-all

javax/swing/JFrame/MaximizeWindowTest.java 8321289 linux-all
javax/swing/JWindow/ShapedAndTranslucentWindows/ShapedTranslucentPerPixelTranslucentGradient.java 8233582 linux-all
javax/swing/JWindow/ShapedAndTranslucentWindows/ShapedPerPixelTranslucentGradient.java 8233582 linux-all
javax/swing/JWindow/ShapedAndTranslucentWindows/PerPixelTranslucentSwing.java 8194128 macosx-all
javax/swing/JWindow/ShapedAndTranslucentWindows/SetShapeAndClickSwing.java 8013450 macosx-all
javax/swing/JWindow/ShapedAndTranslucentWindows/TranslucentJComboBox.java 8024627 macosx-all
# The next test below is an intermittent failure
javax/swing/JTree/DnD/LastNodeLowerHalfDrop.java 8159131 linux-all
javax/swing/JTree/4633594/JTreeFocusTest.java 7105441 macosx-all
javax/swing/AbstractButton/6711682/bug6711682.java 8060765 windows-all,macosx-all
javax/swing/JFileChooser/6396844/TwentyThousandTest.java 8198003 generic-all
javax/swing/JFileChooser/8194044/FileSystemRootTest.java 8327236 windows-all
javax/swing/JPopupMenu/6800513/bug6800513.java 7184956 macosx-all
javax/swing/JTabbedPane/4624207/bug4624207.java 8064922 macosx-all
javax/swing/SwingUtilities/TestBadBreak/TestBadBreak.java 8160720 generic-all
javax/swing/JFileChooser/bug6798062.java 8146446 windows-all
javax/swing/JPopupMenu/4870644/bug4870644.java 8194130 macosx-all,linux-all
javax/swing/dnd/8139050/NativeErrorsInTableDnD.java 8202765  macosx-all,linux-all
javax/swing/JEditorPane/6917744/bug6917744.java 8213124 macosx-all

# Several tests which fail on some hidpi systems/macosx12-aarch64 system
javax/swing/JFrame/8175301/ScaledFrameBackgroundTest.java 8274106 macosx-aarch64

javax/swing/JColorChooser/Test6827032.java 8224968 windows-x64

sanity/client/SwingSet/src/ToolTipDemoTest.java 8293001 linux-all
sanity/client/SwingSet/src/ButtonDemoScreenshotTest.java 8265770 macosx-all
sanity/client/SwingSet/src/EditorPaneDemoTest.java 8212240 linux-x64

# This test fails on macOS 14
javax/swing/plaf/synth/7158712/bug7158712.java 8324782 macosx-all

############################################################################

# jdk_text

############################################################################

# jdk_time

############################################################################

# core_tools

############################################################################

# core_svc

############################################################################

# jdk_jdi

com/sun/jdi/RepStep.java                                        8043571 generic-all

com/sun/jdi/InvokeHangTest.java                                 8218463 linux-all

############################################################################

# jdk_time

############################################################################

# jdk_util
java/util/zip/CloseInflaterDeflaterTest.java  8339216 linux-s390x

############################################################################

# jdk_instrument

############################################################################

# svc_tools

sun/tools/jstatd/TestJstatdRmiPort.java                         8251259,8293577 generic-all

sun/tools/jstat/jstatLineCounts1.sh                             8248691,8268211 linux-ppc64le,aix-ppc64,linux-aarch64
sun/tools/jstat/jstatLineCounts2.sh                             8248691,8268211 linux-ppc64le,aix-ppc64,linux-aarch64
sun/tools/jstat/jstatLineCounts3.sh                             8248691,8268211 linux-ppc64le,aix-ppc64,linux-aarch64
sun/tools/jstat/jstatLineCounts4.sh                             8248691,8268211 linux-ppc64le,aix-ppc64,linux-aarch64

############################################################################

# jdk_other

jdk/incubator/vector/ShortMaxVectorTests.java                   8306592 generic-i586
jdk/incubator/vector/LoadJsvmlTest.java                         8305390 windows-x64

############################################################################

# jdk_jfr

jdk/jfr/event/compiler/TestCodeSweeper.java                     8338127 generic-all
jdk/jfr/event/oldobject/TestShenandoah.java                     8342951 generic-all
jdk/jfr/event/runtime/TestResidentSetSizeEvent.java             8309846 aix-ppc64
jdk/jfr/jvm/TestWaste.java                                      8282427 generic-all

############################################################################

# jdk_internal

############################################################################

# jdk_jpackage

############################################################################

# jdk_foreign

java/foreign/TestBufferStackStress.java                         8350455 macosx-all

############################################################################
# Client manual tests

javax/swing/JFileChooser/6698013/bug6698013.java 8024419 macosx-all
javax/swing/JColorChooser/8065098/bug8065098.java 8065647 macosx-all
javax/swing/JTabbedPane/bug4499556.java 8267500 macosx-all
javax/swing/JTabbedPane/bug4666224.java 8144124  macosx-all
javax/swing/JTabbedPane/TestJTabbedPaneOpaqueColor.java 8345090 windows-all,linux-all
javax/swing/SwingUtilities/TestTextPosInPrint.java 8227025 windows-all
javax/swing/JInternalFrame/bug4134077.java 8184985 windows-all

java/awt/event/MouseEvent/SpuriousExitEnter/SpuriousExitEnter_1.java 7131438,8022539 generic-all
java/awt/event/MouseEvent/SpuriousExitEnter/SpuriousExitEnter_2.java 7131438,8022539 generic-all
java/awt/Modal/WsDisabledStyle/CloseBlocker/CloseBlocker.java 7187741 linux-all,macosx-all
java/awt/xembed/server/TestXEmbedServerJava.java 8001150,8004031 generic-all
java/awt/Modal/PrintDialogsTest/PrintDialogsTest.java 8068378 generic-all
java/awt/event/MouseEvent/AltGraphModifierTest/AltGraphModifierTest.java 8162380 generic-all
java/awt/image/VolatileImage/VolatileImageConfigurationTest.java 8171069 macosx-all,linux-all
java/awt/Modal/InvisibleParentTest/InvisibleParentTest.java 8172245 linux-all
java/awt/Frame/FrameStateTest/FrameStateTest.java 8203920 macosx-all,linux-all
java/awt/print/PrinterJob/ScaledText/ScaledText.java 8231226 macosx-all
java/awt/print/PrinterJob/PrintTextTest.java 8148334 macosx-all
java/awt/font/GlyphVector/TestGlyphVectorLayout.java 8354987 generic-all
java/awt/font/TextLayout/TestJustification.java 8250791 macosx-all
java/awt/TrayIcon/DragEventSource/DragEventSource.java 8252242 macosx-all
java/awt/FileDialog/DefaultFocusOwner/DefaultFocusOwner.java 7187728 macosx-all,linux-all
java/awt/FileDialog/DoubleActionESC.java 8356981 linux-all
java/awt/print/PageFormat/Orient.java 8016055 macosx-all
java/awt/TextArea/TextAreaCursorTest/HoveringAndDraggingTest.java 8024986 macosx-all,linux-all
java/awt/TextComponent/CorrectTextComponentSelectionTest.java 8237220 macosx-all
java/awt/TextComponent/SelectionAndCaretColor.java 7017622 linux-all
java/awt/event/MouseEvent/SpuriousExitEnter/SpuriousExitEnter.java 8254841 macosx-all
java/awt/Focus/AppletInitialFocusTest/AppletInitialFocusTest1.java 8256289 windows-x64
java/awt/FullScreen/TranslucentWindow/TranslucentWindow.java 8258103 linux-all
java/awt/Focus/FrameMinimizeTest/FrameMinimizeTest.java 8016266 linux-x64
java/awt/Frame/SizeMinimizedTest.java 8305915 linux-x64
java/awt/PopupMenu/PopupHangTest.java 8340022 windows-all
java/awt/Focus/MinimizeNonfocusableWindowTest.java 8024487 windows-all
java/awt/Focus/InactiveFocusRace.java 8023263 linux-all
java/awt/List/HandlingKeyEventIfMousePressedTest.java 6848358 macosx-all,windows-all
java/awt/List/ListScrollbarCursorTest.java 8066410 generic-all
java/awt/Checkbox/CheckboxBoxSizeTest.java 8340870 windows-all
java/awt/Checkbox/CheckboxIndicatorSizeTest.java 8340870 windows-all
java/awt/Checkbox/CheckboxNullLabelTest.java 8340870 windows-all
java/awt/dnd/WinMoveFileToShellTest.java 8341665 windows-all
java/awt/Menu/MenuVisibilityTest.java 8161110 macosx-all
java/awt/Modal/NativeDialogToFrontBackTest.java 7188049 windows-all,linux-all
java/awt/Cursor/CursorDragTest/ListDragCursor.java 7177297 macosx-all

############################################################################

# jdk_since_checks

tools/sincechecker/modules/jdk.management.jfr/JdkManagementJfrCheckSince.java 8354921 generic-all<|MERGE_RESOLUTION|>--- conflicted
+++ resolved
@@ -554,13 +554,7 @@
 
 # jdk_management
 
-<<<<<<< HEAD
-=======
 com/sun/management/HotSpotDiagnosticMXBean/DumpThreads.java     8364314 generic-all
-
-com/sun/management/OperatingSystemMXBean/GetProcessCpuLoad.java 8030957 aix-all
-com/sun/management/OperatingSystemMXBean/GetSystemCpuLoad.java  8030957 aix-all
->>>>>>> 57d02d9a
 
 java/lang/management/MemoryMXBean/Pending.java                  8158837 generic-all
 java/lang/management/MemoryMXBean/PendingAllGC.sh               8158837 generic-all
