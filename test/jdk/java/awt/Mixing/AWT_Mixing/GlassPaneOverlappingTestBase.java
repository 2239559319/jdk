/*
 * Copyright (c) 2014, 2025, Oracle and/or its affiliates. All rights reserved.
 * DO NOT ALTER OR REMOVE COPYRIGHT NOTICES OR THIS FILE HEADER.
 *
 * This code is free software; you can redistribute it and/or modify it
 * under the terms of the GNU General Public License version 2 only, as
 * published by the Free Software Foundation.
 *
 * This code is distributed in the hope that it will be useful, but WITHOUT
 * ANY WARRANTY; without even the implied warranty of MERCHANTABILITY or
 * FITNESS FOR A PARTICULAR PURPOSE.  See the GNU General Public License
 * version 2 for more details (a copy is included in the LICENSE file that
 * accompanied this code).
 *
 * You should have received a copy of the GNU General Public License version
 * 2 along with this work; if not, write to the Free Software Foundation,
 * Inc., 51 Franklin St, Fifth Floor, Boston, MA 02110-1301 USA.
 *
 * Please contact Oracle, 500 Oracle Parkway, Redwood Shores, CA 94065 USA
 * or visit www.oracle.com if you need additional information or have any
 * questions.
 */

import java.awt.Component;
import java.awt.Container;
import java.awt.KeyboardFocusManager;
import java.awt.Point;
import java.awt.event.FocusAdapter;
import java.awt.event.FocusEvent;
import java.awt.event.MouseAdapter;
import java.awt.event.MouseEvent;
import java.awt.event.InputEvent;
import java.awt.event.WindowEvent;
import java.awt.event.WindowFocusListener;
import java.lang.reflect.InvocationTargetException;
import java.util.concurrent.CountDownLatch;
import java.util.concurrent.TimeUnit;

import javax.swing.FocusManager;
import javax.swing.JFrame;
import javax.swing.SpringLayout;
import javax.swing.SwingUtilities;
import test.java.awt.regtesthelpers.Util;

/**
 * Base class for testing overlapping of Swing and AWT component put into GlassPane.
 * Validates drawing and event delivery at the components intersection.
 * <p> See {@link OverlappingTestBase} for usage
 *
 * @author Sergey Grinev
 */
public abstract class GlassPaneOverlappingTestBase extends SimpleOverlappingTestBase {

    /**
     * If true components is additionally tested to be correctly drawn after resize.
     */
    protected boolean testResize = true;
    private JFrame f = null;
    private volatile Point ancestorLoc;

    /**
     * Setups GlassPane with lightweight component returned by {@link SimpleOverlappingTestBase#getSwingComponent() }
     * Called by base class.
     */
    @Override
    protected void prepareControls() {
        wasLWClicked = false;

        if(f != null) {
            f.setVisible(false);
        }
        f = new JFrame("Mixing : GlassPane Overlapping test");
        f.setLayout(new SpringLayout());
        f.setSize(200, 200);

        propagateAWTControls(f);

        f.getGlassPane().setVisible(true);
        Container glassPane = (Container) f.getGlassPane();
        glassPane.setLayout(null);

        testedComponent = getSwingComponent();
        if (useDefaultClickValidation) {
            testedComponent.addMouseListener(new MouseAdapter() {

                @Override
                public void mouseClicked(MouseEvent e) {
                    //System.err.println("lw mouse clicked");
                    wasLWClicked = true;
                }
            });
        }
        testedComponent.setBounds(0, 0, testedComponent.getPreferredSize().width, testedComponent.getPreferredSize().height);
        glassPane.add(testedComponent);

        f.setLocationRelativeTo(null);
        f.setVisible(true);
    }

    public GlassPaneOverlappingTestBase() {
        super();
    }

    public GlassPaneOverlappingTestBase(boolean defaultClickValidation) {
        super(defaultClickValidation);
    }

    /**
     * Run test by {@link OverlappingTestBase#clickAndBlink(java.awt.Robot, java.awt.Point) } validation for current lightweight component.
     * <p>Also resize component and repeat validation in the resized area.
     * <p>Called by base class.
     * @return true if test passed
     * @see GlassPaneOverlappingTestBase#testResize
     */
    @Override
    protected boolean performTest() {
        if (!super.performTest()) {
            return false;
        }
        final CountDownLatch latch = new CountDownLatch(1);
        f.addFocusListener(new FocusAdapter() {
            @Override public void focusGained(FocusEvent e) {
                latch.countDown();
            }
        });
        if (testResize) {
            wasLWClicked = false;
            try {
                SwingUtilities.invokeAndWait(new Runnable() {

                    public void run() {
                        testedComponent.setBounds(0, 0,
                                testedComponent.getPreferredSize().width,
                                testedComponent.getPreferredSize().height + 20);
<<<<<<< HEAD
                        Component focusOwner = FocusManager.getCurrentManager()
=======
                        Component focusOwner = KeyboardFocusManager.getCurrentKeyboardFocusManager()
>>>>>>> 9358a9d8
                                .getFocusOwner();
                        if (focusOwner == f) {
                            // frame already had focus
                            latch.countDown();
                        } else {
                            f.requestFocusInWindow();
                        }
<<<<<<< HEAD

=======
>>>>>>> 9358a9d8
                    }
                });
            } catch (InterruptedException ex) {
                fail(ex.getMessage());
            } catch (InvocationTargetException ex) {
                fail(ex.getMessage());
            }
            Point lLoc = testedComponent.getLocationOnScreen();
            lLoc.translate(1, testedComponent.getPreferredSize().height + 1);
            try {
                if (!latch.await(1, TimeUnit.SECONDS)) {
                    throw new RuntimeException("Ancestor frame didn't receive focus");
                }
                clickAndBlink(robot, lLoc);
            } catch (InterruptedException e) {
                throw new RuntimeException(e);
            }
            return wasLWClicked;
        } else {
            latch.countDown();
            return true;
        }
    }
}<|MERGE_RESOLUTION|>--- conflicted
+++ resolved
@@ -132,11 +132,8 @@
                         testedComponent.setBounds(0, 0,
                                 testedComponent.getPreferredSize().width,
                                 testedComponent.getPreferredSize().height + 20);
-<<<<<<< HEAD
-                        Component focusOwner = FocusManager.getCurrentManager()
-=======
+
                         Component focusOwner = KeyboardFocusManager.getCurrentKeyboardFocusManager()
->>>>>>> 9358a9d8
                                 .getFocusOwner();
                         if (focusOwner == f) {
                             // frame already had focus
@@ -144,10 +141,7 @@
                         } else {
                             f.requestFocusInWindow();
                         }
-<<<<<<< HEAD
 
-=======
->>>>>>> 9358a9d8
                     }
                 });
             } catch (InterruptedException ex) {
