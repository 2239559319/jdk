--- conflicted
+++ resolved
@@ -7112,7 +7112,6 @@
   }
 }
 
-<<<<<<< HEAD
 void C2_MacroAssembler::vector_slice_32B_op(XMMRegister dst, XMMRegister src1, XMMRegister src2,
                                             XMMRegister xtmp, int origin, int vlen_enc) {
    assert(vlen_enc == Assembler::AVX_256bit, "");
@@ -7239,7 +7238,9 @@
   } else {
     assert(vlen_enc == Assembler::AVX_256bit, "");
     vector_slice_32B_op(dst, src1, src2, xtmp, origin, vlen_enc);
-=======
+  }
+}
+
 void C2_MacroAssembler::evfp16ph(int opcode, XMMRegister dst, XMMRegister src1, XMMRegister src2, int vlen_enc) {
   switch(opcode) {
     case Op_AddVHF: evaddph(dst, src1, src2, vlen_enc); break;
@@ -7307,6 +7308,5 @@
     // in case second operand holds a NaN value then as per above semantics
     // result is same as second operand.
     Assembler::evmovdquw(dst, ktmp, xtmp1, true, vlen_enc);
->>>>>>> 594c080b
   }
 }